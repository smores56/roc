--- conflicted
+++ resolved
@@ -1,10 +1,6 @@
 interface Env
-<<<<<<< HEAD
-    exposes [cwd, dict, var, exePath, setCwd]
-    imports [Task.{ Task }, Path.{ Path }, InternalPath, Effect, InternalTask]
-=======
-    exposes [cwd, dict, var, decode] imports [Task.{ Task }, Path.{ Path }, InternalPath, Effect, InternalTask, EnvDecoding]
->>>>>>> 190ff7e2
+    exposes [cwd, dict, var, decode, exePath, setCwd]
+    imports [Task.{ Task }, Path.{ Path }, InternalPath, Effect, InternalTask, EnvDecoding]
 
 ## Reads the [current working directory](https://en.wikipedia.org/wiki/Working_directory)
 ## from the environment. File operations on relative [Path]s are relative to this directory.
@@ -49,40 +45,13 @@
     |> Effect.map (\result -> Result.mapErr result \{} -> VarNotFound)
     |> InternalTask.fromEffect
 
-<<<<<<< HEAD
-# ## Reads the given environment variable and attempts to decode it.
-# ##
-# ## The type being decoded into will be determined by type inference. For example,
-# ## if this ends up being used like a `Task U16 …` then the environment variable
-# ## will be decoded as a string representation of a `U16`.
-# ##
-# ##     getU16Var : Str -> Task U16 [VarNotFound, DecodeErr DecodeError]* [Read [Env]*]*
-# ##     getU16Var = \var -> Env.decode var
-# ##     # If the environment contains a variable NUM_THINGS=123, then calling
-# ##     # (getU16Var "NUM_THINGS") would return a task which succeeds with the U16 number 123.
-# ##     #
-# ##     # However, if the NUM_THINGS environment variable was set to 1234567, then
-# ##     # (getU16Var "NUM_THINGS") would fail because that number is too big to fit in a U16.
-# ##
-# ## Supported types:
-# ## - strings
-# ## - numbers, as long as they contain only numeric digits, up to one `.`, and an optional `-` at the front for negative numbers
-# ## - comma-separated lists (of either strings or numbers), as long as there are no spaces after the commas
-# ##
-# ## Trying to decode into any other types will always fail with a `DecodeErr`.
-# decode : Str -> Task val [VarNotFound, DecodeErr DecodeError]* [Env]*
-#     | val has Decode
-# decode = \var ->
-#     Effect.envVar var
-#     |> InternalTask.fromEffect
-=======
 ## Reads the given environment variable and attempts to decode it.
 ##
 ## The type being decoded into will be determined by type inference. For example,
 ## if this ends up being used like a `Task U16 …` then the environment variable
 ## will be decoded as a string representation of a `U16`.
 ##
-##     getU16Var : Str -> Task U16 [VarNotFound, DecodeErr DecodeError]* [Env]*
+##     getU16Var : Str -> Task U16 [VarNotFound, DecodeErr DecodeError]* [Read [Env]*]*
 ##     getU16Var = \var -> Env.decode var
 ##     # If the environment contains a variable NUM_THINGS=123, then calling
 ##     # (getU16Var "NUM_THINGS") would return a task which succeeds with the U16 number 123.
@@ -96,7 +65,7 @@
 ## - comma-separated lists (of either strings or numbers), as long as there are no spaces after the commas
 ##
 ## Trying to decode into any other types will always fail with a `DecodeErr`.
-decode : Str -> Task val [VarNotFound, DecodeErr DecodeError]* [Env]* | val has Decoding
+decode : Str -> Task val [VarNotFound, DecodeErr DecodeError]* [Read [Env]*]* | val has Decoding
 decode = \name ->
     Effect.envVar name
     |> Effect.map
@@ -110,7 +79,6 @@
                         |> Result.mapErr (\_ -> DecodeErr TooShort)))
     |> InternalTask.fromEffect
 
->>>>>>> 190ff7e2
 ## Reads all the process's environment variables into a [Dict].
 ##
 ## If any key or value contains invalid Unicode, the [Unicode replacement character](https://unicode.org/glossary/#replacement_character)
