extern crate pretty_assertions;

extern crate bumpalo;
extern crate indoc;
extern crate roc_collections;
extern crate roc_load;
extern crate roc_module;

#[cfg(test)]
mod cli_run {
<<<<<<< HEAD
    use cli_utils::helpers::{dir_from_root, file_from_root, Run};
    use const_format::concatcp;
    use indoc::indoc;
    use roc_cli::{CMD_BUILD, CMD_CHECK, CMD_FORMAT, CMD_RUN, CMD_TEST};
=======
    use cli_utils::helpers::{
        cli_testing_dir, extract_valgrind_errors, file_path_from_root, fixture_file, fixtures_dir,
        has_error, known_bad_file, run_cmd, run_roc, run_with_valgrind, Out, ValgrindError,
        ValgrindErrorXWhat,
    };
    use const_format::concatcp;
    use indoc::indoc;
    use regex::Regex;
    use roc_cli::{CMD_BUILD, CMD_CHECK, CMD_DEV, CMD_FORMAT, CMD_RUN, CMD_TEST};
    use roc_reporting::report::strip_colors;
    use roc_test_utils::assert_multiline_str_eq;
    use serial_test::serial;
    use std::iter;
    use std::path::Path;
    use std::process::ExitStatus;
>>>>>>> 2469a3aa

    #[cfg(all(unix, not(target_os = "macos")))]
    const ALLOW_VALGRIND: bool = true;
    // Disallow valgrind on macOS by default, because it reports a ton
    // of false positives. For local development on macOS, feel free to
    // change this to true!
    #[cfg(target_os = "macos")]
    const ALLOW_VALGRIND: bool = false;

    #[cfg(windows)]
    const ALLOW_VALGRIND: bool = false;

    // use valgrind (if supported on the current platform)
    #[derive(Debug, Clone, Copy)]
    enum UseValgrind {
        Yes,
        No,
    }

    const OPTIMIZE_FLAG: &str = concatcp!("--", roc_cli::FLAG_OPTIMIZE);
    const LINKER_FLAG: &str = concatcp!("--", roc_cli::FLAG_LINKER, "=", "legacy");
    const BUILD_HOST_FLAG: &str = concatcp!("--", roc_cli::FLAG_BUILD_HOST);
    const SUPPRESS_BUILD_HOST_WARNING_FLAG: &str =
        concatcp!("--", roc_cli::FLAG_SUPPRESS_BUILD_HOST_WARNING);
    const CHECK_FLAG: &str = concatcp!("--", roc_cli::FLAG_CHECK);
    #[allow(dead_code)]
    const TARGET_FLAG: &str = concatcp!("--", roc_cli::FLAG_TARGET);

    #[cfg(all(target_os = "linux", target_arch = "x86_64"))]
    const TEST_LEGACY_LINKER: bool = true;

    // Surgical linker currently only supports linux x86_64,
    // so we're always testing the legacy linker on other targets.
    #[cfg(not(all(target_os = "linux", target_arch = "x86_64")))]
    const TEST_LEGACY_LINKER: bool = false;

<<<<<<< HEAD
=======
    #[derive(Debug, PartialEq, Eq)]
    enum Arg<'a> {
        ExamplePath(&'a str),
        // allow because we may need PlainText in the future
        #[allow(dead_code)]
        PlainText(&'a str),
    }

    fn check_compile_error(file: &Path, flags: &[&str], expected: &str) {
        check_compile_error_with(CMD_CHECK, file, flags, expected);
    }

    fn check_compile_error_with(cmd: &str, file: &Path, flags: &[&str], expected: &str) {
        let compile_out = run_roc([cmd, file.to_str().unwrap()].iter().chain(flags), &[], &[]);
        let err = compile_out.stdout.trim();
        let err = strip_colors(err);

        // e.g. "1 error and 0 warnings found in 123 ms."
        let (before_first_digit, _) = err.split_at(err.rfind("found in ").unwrap());
        let err = format!("{before_first_digit}found in <ignored for test> ms.");

        // make paths consistent
        let err = err.replace('\\', "/");

        // consistency with typewriters, very important
        let err = err.replace('\r', "");

        assert_multiline_str_eq!(err.as_str(), expected);
    }

    fn assert_valid_roc_check_status(status: ExitStatus) {
        // 0 means no errors or warnings, 2 means just warnings
        assert!(status.code().is_some_and(|code| code == 0 || code == 2))
    }

    fn check_format_check_as_expected(file: &Path, expects_success_exit_code: bool) {
        let out = run_roc([CMD_FORMAT, file.to_str().unwrap(), CHECK_FLAG], &[], &[]);

        assert_eq!(out.status.success(), expects_success_exit_code);
    }

    fn run_roc_on_failure_is_panic<'a, I: IntoIterator<Item = &'a str>>(
        file: &'a Path,
        args: I,
        stdin: &[&str],
        roc_app_args: &[String],
        env: &[(&str, &str)],
    ) -> Out {
        let compile_out = run_roc_on(file, args, stdin, roc_app_args, env);

        assert!(
            compile_out.status.success(),
            "\n___________\nRoc command failed with status {:?}:\n\n  {} {}\n___________\n",
            compile_out.status,
            compile_out.stdout,
            compile_out.stderr,
        );

        compile_out
    }

    fn run_roc_on<'a, I: IntoIterator<Item = &'a str>>(
        file: &'a Path,
        args: I,
        stdin: &[&str],
        roc_app_args: &[String],
        env: &[(&str, &str)],
    ) -> Out {
        let compile_out = run_roc(
            // converting these all to String avoids lifetime issues
            args.into_iter()
                .map(|arg| arg.to_string())
                .chain([file.to_str().unwrap().to_string(), "--".to_string()])
                .chain(roc_app_args.iter().cloned()),
            stdin,
            env,
        );

        if has_error(&compile_out.stderr) {
            panic!("\n___________\nThe roc command:\n\n  {:?}\n\nhad unexpected stderr:\n\n  {}\n___________\n", compile_out.cmd_str, compile_out.stderr);
        }

        compile_out
    }

    #[allow(clippy::too_many_arguments)]
    fn check_output_with_stdin(
        file: &Path,
        stdin: &[&str],
        flags: &[&str],
        roc_app_args: &[String],
        extra_env: &[(&str, &str)],
        expected_ending: &str,
        use_valgrind: UseValgrind,
        test_cli_commands: TestCliCommands,
    ) {
        // valgrind does not yet support avx512 instructions, see #1963.
        // we can't enable this only when testing with valgrind because of host re-use between tests
        #[cfg(any(target_arch = "x86", target_arch = "x86_64"))]
        if is_x86_feature_detected!("avx512f") {
            std::env::set_var("NO_AVX512", "1");
        }

        // TODO: expects don't currently work on windows
        let cli_commands = if cfg!(windows) {
            match test_cli_commands {
                TestCliCommands::Many => vec![CliMode::RocBuild, CliMode::RocRun],
                TestCliCommands::Run => vec![CliMode::RocRun],
                TestCliCommands::Test => vec![],
                TestCliCommands::Dev => vec![],
            }
        } else {
            match test_cli_commands {
                TestCliCommands::Many => vec![CliMode::RocBuild, CliMode::RocRun, CliMode::Roc],
                TestCliCommands::Run => vec![CliMode::Roc],
                TestCliCommands::Test => vec![CliMode::RocTest],
                TestCliCommands::Dev => vec![CliMode::RocDev],
            }
        };

        for cli_mode in cli_commands.iter() {
            let flags = {
                let mut vec = flags.to_vec();

                // max-threads segfaults on windows right now
                if !cfg!(windows) {
                    vec.push("--max-threads=1");
                }

                vec.into_iter()
            };

            let cmd_output = match cli_mode {
                CliMode::RocBuild => {
                    run_roc_on_failure_is_panic(
                        file,
                        iter::once(CMD_BUILD).chain(flags.clone()),
                        &[],
                        &[],
                        &[],
                    );

                    let file_ext = if cfg!(windows) { "exe " } else { "" };

                    if matches!(use_valgrind, UseValgrind::Yes) && ALLOW_VALGRIND {
                        let mut valgrind_args =
                            vec![file.with_extension(file_ext).to_str().unwrap().to_string()];
                        valgrind_args.extend(roc_app_args.iter().cloned());
                        let (valgrind_out, raw_xml) =
                            run_with_valgrind(stdin.iter().copied(), &valgrind_args);
                        if valgrind_out.status.success() {
                            let memory_errors = extract_valgrind_errors(&raw_xml).unwrap_or_else(|err| {
                                panic!("failed to parse the `valgrind` xml output:\n\n  Error was:\n\n    {:?}\n\n  valgrind xml was:\n\n    \"{}\"\n\n  valgrind stdout was:\n\n    \"{}\"\n\n  valgrind stderr was:\n\n    \"{}\"", err, raw_xml, valgrind_out.stdout, valgrind_out.stderr);
                            });

                            if !memory_errors.is_empty() {
                                for error in memory_errors {
                                    let ValgrindError {
                                        kind,
                                        what: _,
                                        xwhat,
                                    } = error;
                                    println!("Valgrind Error: {kind}\n");

                                    if let Some(ValgrindErrorXWhat {
                                        text,
                                        leakedbytes: _,
                                        leakedblocks: _,
                                    }) = xwhat
                                    {
                                        println!("    {text}");
                                    }
                                }
                                panic!("Valgrind reported memory errors");
                            }
                        } else {
                            let exit_code = match valgrind_out.status.code() {
                                Some(code) => format!("exit code {code}"),
                                None => "no exit code".to_string(),
                            };

                            panic!("`valgrind` exited with {}. valgrind stdout was: \"{}\"\n\nvalgrind stderr was: \"{}\"", exit_code, valgrind_out.stdout, valgrind_out.stderr);
                        }

                        valgrind_out
                    } else {
                        run_cmd(
                            file.with_extension(file_ext).to_str().unwrap(),
                            stdin.iter().copied(),
                            roc_app_args,
                            extra_env.iter().copied(),
                        )
                    }
                }
                CliMode::Roc => {
                    run_roc_on_failure_is_panic(file, flags.clone(), stdin, roc_app_args, extra_env)
                }
                CliMode::RocRun => run_roc_on_failure_is_panic(
                    file,
                    iter::once(CMD_RUN).chain(flags.clone()),
                    stdin,
                    roc_app_args,
                    extra_env,
                ),
                CliMode::RocTest => {
                    // here failure is what we expect

                    run_roc_on(
                        file,
                        iter::once(CMD_TEST).chain(flags.clone()),
                        stdin,
                        roc_app_args,
                        extra_env,
                    )
                }
                CliMode::RocDev => {
                    // here failure is what we expect

                    run_roc_on(
                        file,
                        iter::once(CMD_DEV).chain(flags.clone()),
                        stdin,
                        roc_app_args,
                        extra_env,
                    )
                }
            };

            let self_path = file.display().to_string();

            let actual_cmd_stdout = ignore_test_timings(&strip_colors(&cmd_output.stdout))
                .replace(&self_path, "<ignored for tests>");

            if !actual_cmd_stdout.ends_with(expected_ending) {
                panic!(
                    "> expected output to end with:\n{}\n> but instead got:\n{}\n> stderr was:\n{}",
                    expected_ending, actual_cmd_stdout, cmd_output.stderr
                );
            }

            if !cmd_output.status.success() && !matches!(cli_mode, CliMode::RocTest) {
                // We don't need stdout, Cargo prints it for us.
                panic!(
                    "Example program exited with status {:?}\nstderr was:\n{:#?}",
                    cmd_output.status, cmd_output.stderr
                );
            }
        }
    }

    fn ignore_test_timings(cmd_output: &str) -> String {
        let regex = Regex::new(r" in (\d+) ms\.").expect("Invalid regex pattern");
        let replacement = " in <ignored for test> ms.";
        regex.replace_all(cmd_output, replacement).to_string()
    }

    // when you want to run `roc test` to execute `expect`s, perhaps on a library rather than an application.
    fn test_roc_expect(dir_name: &str, roc_filename: &str, flags: &[&str], expected_ending: &str) {
        let path = file_path_from_root(dir_name, roc_filename);
        check_output_with_stdin(
            &path,
            &[],
            flags,
            &[],
            &[],
            expected_ending,
            UseValgrind::Yes,
            TestCliCommands::Test,
        );
    }

    // when you don't need args, stdin or extra_env
    fn test_roc_app_slim(
        dir_name: &str,
        roc_filename: &str,
        expected_ending: &str,
        use_valgrind: UseValgrind,
    ) {
        test_roc_app(
            dir_name,
            roc_filename,
            &[],
            &[],
            &[],
            expected_ending,
            use_valgrind,
            TestCliCommands::Run,
        )
    }

    #[allow(clippy::too_many_arguments)]
    fn test_roc_app(
        dir_name: &str,
        roc_filename: &str,
        stdin: &[&str],
        args: &[Arg],
        extra_env: &[(&str, &str)],
        expected_ending: &str,
        use_valgrind: UseValgrind,
        test_cli_commands: TestCliCommands,
    ) {
        let file_name = file_path_from_root(dir_name, roc_filename);
        let mut roc_app_args: Vec<String> = Vec::new();

        for arg in args {
            match arg {
                Arg::ExamplePath(file) => {
                    roc_app_args.push(
                        file_path_from_root(dir_name, file)
                            .to_str()
                            .unwrap()
                            .to_string(),
                    );
                }
                Arg::PlainText(arg) => {
                    roc_app_args.push(arg.to_string());
                }
            }
        }

        // workaround for surgical linker issue, see PR #3990
        let mut custom_flags: Vec<&str> = Vec::new();

        if dir_name.to_ascii_lowercase().contains("webassembly")
            || roc_filename.to_ascii_lowercase().contains("webassembly")
        {
            // this is a web assembly example, but we don't test with JS at the moment
            eprintln!(
                    "WARNING: skipping testing example {roc_filename} because it only works in a browser!"
                );
            return;
        }

        // Only run Swift examples on macOS
        if dir_name.to_ascii_lowercase().contains("swift")
            || roc_filename.to_ascii_lowercase().contains("swift")
        {
            if cfg!(target_os = "macos") {
                run_roc_on(&file_name, [CMD_BUILD, OPTIMIZE_FLAG], &[], &[], &[]);
                return;
            } else {
                eprintln!(
                        "WARNING: skipping testing example {roc_filename} because it only works on MacOS."
                    );
                return;
            }
        }

        if dir_name.starts_with("examples/gui")
            || roc_filename.ends_with("gui.roc")
            || dir_name.ends_with("-interop")
        {
            // Since these require things the build system often doesn't have
            // (e.g. GUIs open a window, interop needs a language installed)
            // we do `roc build` on them but don't run them.
            run_roc_on(&file_name, [CMD_BUILD, OPTIMIZE_FLAG], &[], &[], &[]);
            return;
        } else if roc_filename == "args.roc" {
            custom_flags = vec![LINKER_FLAG, "legacy"];
        }

        // Check with and without optimizations
        check_output_with_stdin(
            &file_name,
            stdin,
            &custom_flags,
            &roc_app_args,
            extra_env,
            expected_ending,
            use_valgrind,
            test_cli_commands,
        );

        custom_flags.push(OPTIMIZE_FLAG);
        // This is mostly because the false interpreter is still very slow -
        // 25s for the cli tests is just not acceptable during development!
        #[cfg(not(debug_assertions))]
        check_output_with_stdin(
            &file_name,
            stdin,
            &custom_flags,
            &roc_app_args,
            extra_env,
            expected_ending,
            use_valgrind,
            test_cli_commands,
        );

        // Also check with the legacy linker.

        if TEST_LEGACY_LINKER {
            check_output_with_stdin(
                &file_name,
                stdin,
                &[LINKER_FLAG, "legacy"],
                &roc_app_args,
                extra_env,
                expected_ending,
                use_valgrind,
                test_cli_commands,
            );
        }
    }

>>>>>>> 2469a3aa
    #[test]
    #[cfg_attr(windows, ignore)]
    fn hello_world() {
        let expected_ending = "Hello, World!\n🔨 Building host ...\n";
        let runner = Run::new_roc()
            .arg(CMD_RUN)
            .arg(BUILD_HOST_FLAG)
            .arg(SUPPRESS_BUILD_HOST_WARNING_FLAG)
            .add_arg_if(LINKER_FLAG, TEST_LEGACY_LINKER)
            .with_valigrind(ALLOW_VALGRIND)
            .arg(file_from_root("examples", "helloWorld.roc").as_path());

        let out = runner.run();
        out.assert_clean_success();
        out.assert_stdout_and_stderr_ends_with(expected_ending);
    }

    #[test]
    #[cfg_attr(windows, ignore)]
    // uses C platform
    fn platform_switching_main() {
        let expected_ending = "Which platform am I running on now?\n🔨 Building host ...\n";
        let runner = Run::new_roc()
            .arg(CMD_RUN)
            .arg(BUILD_HOST_FLAG)
            .arg(SUPPRESS_BUILD_HOST_WARNING_FLAG)
            .add_arg_if(LINKER_FLAG, TEST_LEGACY_LINKER)
            .with_valigrind(ALLOW_VALGRIND)
            .arg(file_from_root("examples/platform-switching", "main.roc").as_path());

        let out = runner.run();
        out.assert_clean_success();
        out.assert_stdout_and_stderr_ends_with(expected_ending);
    }

    // We exclude the C platforming switching example
    // because the main platform switching example runs the c platform.
    // If we don't, a race condition leads to test flakiness if we attempt
    // to build the host from two different tests running concurrently.

    #[test]
    #[cfg_attr(windows, ignore)]
    fn platform_switching_rust() {
        let expected_ending = "Roc <3 Rust!\n🔨 Building host ...\n";
        let runner = Run::new_roc()
            .arg(CMD_RUN)
            .arg(BUILD_HOST_FLAG)
            .arg(SUPPRESS_BUILD_HOST_WARNING_FLAG)
            .add_arg_if(LINKER_FLAG, TEST_LEGACY_LINKER)
            .with_valigrind(ALLOW_VALGRIND)
            .arg(file_from_root("examples/platform-switching", "rocLovesRust.roc").as_path());

        let out = runner.run();
        out.assert_clean_success();
        out.assert_stdout_and_stderr_ends_with(expected_ending);
    }

    #[test]
    #[cfg_attr(windows, ignore)]
    fn platform_switching_zig() {
        let expected_ending = "Roc <3 Zig!\n🔨 Building host ...\n";
        let runner = Run::new_roc()
            .arg(CMD_RUN)
            .arg(BUILD_HOST_FLAG)
            .arg(SUPPRESS_BUILD_HOST_WARNING_FLAG)
            .add_arg_if(LINKER_FLAG, TEST_LEGACY_LINKER)
            .with_valigrind(ALLOW_VALGRIND)
            .arg(file_from_root("examples/platform-switching", "rocLovesZig.roc").as_path());

        let out = runner.run();
        out.assert_clean_success();
        out.assert_stdout_and_stderr_ends_with(expected_ending);
    }

    #[test]
    fn platform_switching_wasm() {
        // this is a web assembly example, but we don't test with JS at the moment
        // so let's just check it for now
        let runner = Run::new_roc().arg(CMD_CHECK).arg(
            file_from_root("examples/platform-switching", "rocLovesWebAssembly.roc").as_path(),
        );

        let out = runner.run();
        out.assert_clean_success();
    }

    #[test]
    #[cfg_attr(windows, ignore)]
    fn test_module_imports_pkg_w_flag() {
        let expected_ending = indoc!(
            r#"
            0 failed and 1 passed in <ignored for test> ms.
            "#
        );
        let runner = Run::new_roc()
            .arg(CMD_TEST)
            .with_valigrind(ALLOW_VALGRIND)
            .add_args(["--main", "tests/module_imports_pkg/app.roc"])
            .arg(file_from_root("crates/cli/tests/module_imports_pkg", "Module.roc").as_path());

        let out = runner.run();
        out.assert_stdout_and_stderr_ends_with(expected_ending);
    }

    #[test]
    #[cfg_attr(windows, ignore)]
    fn test_module_imports_pkg_no_flag() {
        let expected_ending = indoc!(
            r#"
            ── UNRECOGNIZED PACKAGE in tests/module_imports_pkg/Module.roc ─────────────────

            This module is trying to import from `pkg`:

            3│  import pkg.Foo
                       ^^^^^^^

            A lowercase name indicates a package shorthand, but I don't know which
            packages are available.

            When checking a module directly, I look for a `main.roc` app or
            package to resolve shorthands from.

            You can create it, or specify an existing one with the --main flag."#
        );
        let runner = Run::new_roc()
            .arg(CMD_TEST)
            .with_valigrind(ALLOW_VALGRIND)
            .arg(file_from_root("crates/cli/tests/module_imports_pkg", "Module.roc").as_path());

        let out = runner.run();
        out.assert_stdout_and_stderr_ends_with(expected_ending);
    }

    #[test]
    #[cfg_attr(windows, ignore)]
    fn test_module_imports_unknown_pkg() {
        let expected_ending = indoc!(
            r#"
            ── UNRECOGNIZED PACKAGE in tests/module_imports_pkg/ImportsUnknownPkg.roc ──────

            This module is trying to import from `cli`:

            3│  import cli.Foo
                       ^^^^^^^

            A lowercase name indicates a package shorthand, but I don't recognize
            this one. Did you mean one of these?

                pkg

            Note: I'm using the following module to resolve package shorthands:

                tests/module_imports_pkg/app.roc

            You can specify a different one with the --main flag."#
        );
        let runner = Run::new_roc()
            .arg(CMD_TEST)
            .with_valigrind(ALLOW_VALGRIND)
            .add_args(["--main", "tests/module_imports_pkg/app.roc"])
            .arg(
                file_from_root(
                    "crates/cli/tests/module_imports_pkg",
                    "ImportsUnknownPkg.roc",
                )
                .as_path(),
            );

        let out = runner.run();
        out.assert_stdout_and_stderr_ends_with(expected_ending);
    }

    #[test]
    #[cfg_attr(windows, ignore)]
    /// this tests that a platform can correctly import a package
    fn platform_requires_pkg() {
        let expected_ending = "from app from package🔨 Building host ...\n";
        let runner = Run::new_roc()
            .arg(CMD_RUN)
            .arg(BUILD_HOST_FLAG)
            .arg(SUPPRESS_BUILD_HOST_WARNING_FLAG)
            .add_arg_if(LINKER_FLAG, TEST_LEGACY_LINKER)
            .arg(file_from_root("crates/cli/tests/platform_requires_pkg", "app.roc").as_path());

        let out = runner.run();
        out.assert_clean_success();
        out.assert_stdout_and_stderr_ends_with(expected_ending);
    }

    #[test]
    #[cfg_attr(windows, ignore)]
    fn module_params() {
        test_roc_app(
            "crates/cli/tests/module_params",
            "app.roc",
            &[],
            &[],
            &[],
            indoc!(
                r#"
                App1.baseUrl: https://api.example.com/one
                App2.baseUrl: http://api.example.com/two
                App3.baseUrl: https://api.example.com/three
                App1.getUser 1: https://api.example.com/one/users/1
                App2.getUser 2: http://api.example.com/two/users/2
                App3.getUser 3: https://api.example.com/three/users/3
                App1.getPost 1: https://api.example.com/one/posts/1
                App2.getPost 2: http://api.example.com/two/posts/2
                App3.getPost 3: https://api.example.com/three/posts/3
                App1.getPosts [1, 2]: ["https://api.example.com/one/posts/1", "https://api.example.com/one/posts/2"]
                App2.getPosts [3, 4]: ["http://api.example.com/two/posts/3", "http://api.example.com/two/posts/4"]
                App2.getPosts [5, 6]: ["http://api.example.com/two/posts/5", "http://api.example.com/two/posts/6"]
                App1.getPostComments 1: https://api.example.com/one/posts/1/comments
                App2.getPostComments 2: http://api.example.com/two/posts/2/comments
                App2.getPostComments 3: http://api.example.com/two/posts/3/comments
                App1.getCompanies [1, 2]: ["https://api.example.com/one/companies/1", "https://api.example.com/one/companies/2"]
                App2.getCompanies [3, 4]: ["http://api.example.com/two/companies/3", "http://api.example.com/two/companies/4"]
                App2.getCompanies [5, 6]: ["http://api.example.com/two/companies/5", "http://api.example.com/two/companies/6"]
                App1.getPostAliased 1: https://api.example.com/one/posts/1
                App2.getPostAliased 2: http://api.example.com/two/posts/2
                App3.getPostAliased 3: https://api.example.com/three/posts/3
                App1.baseUrlAliased: https://api.example.com/one
                App2.baseUrlAliased: http://api.example.com/two
                App3.baseUrlAliased: https://api.example.com/three
                App1.getUserSafe 1: https://api.example.com/one/users/1
                Prod.getUserSafe 2: http://api.example.com/prod_1/users/2?safe=true
                usersApp1: ["https://api.example.com/one/users/1", "https://api.example.com/one/users/2", "https://api.example.com/one/users/3"]
                getUserApp3Nested 3: https://api.example.com/three/users/3
                usersApp3Passed: ["https://api.example.com/three/users/1", "https://api.example.com/three/users/2", "https://api.example.com/three/users/3"]
                "#
            ),
            UseValgrind::No,
            TestCliCommands::Run,
        );
    }

    #[test]
    #[cfg_attr(windows, ignore)]
    fn module_params_arity_mismatch() {
        check_compile_error_with(
            CMD_DEV,
            &cli_testing_dir("/module_params/arity_mismatch.roc"),
            &[],
            indoc!(
                r#"
                ── TOO MANY ARGS in tests/module_params/arity_mismatch.roc ─────────────────────

                The getUser function expects 1 argument, but it got 2 instead:

                12│      $(Api.getUser 1 2)
                           ^^^^^^^^^^^

                Are there any missing commas? Or missing parentheses?


                ── TOO MANY ARGS in tests/module_params/arity_mismatch.roc ─────────────────────

                This value is not a function, but it was given 1 argument:

                13│      $(Api.baseUrl 1)
                           ^^^^^^^^^^^

                Are there any missing commas? Or missing parentheses?


                ── TOO FEW ARGS in tests/module_params/arity_mismatch.roc ──────────────────────

                The getPostComment function expects 2 arguments, but it got only 1:

                16│      $(Api.getPostComment 1)
                           ^^^^^^^^^^^^^^^^^^

                Roc does not allow functions to be partially applied. Use a closure to
                make partial application explicit.

                ────────────────────────────────────────────────────────────────────────────────

                3 errors and 0 warnings found in <ignored for test> ms."#
            ),
        );
    }

    #[test]
    #[cfg_attr(windows, ignore)]
    fn module_params_unexpected_fn() {
        check_compile_error_with(
            CMD_DEV,
            &cli_testing_dir("/module_params/unexpected_fn.roc"),
            &[],
            indoc!(
                r#"
                ── TYPE MISMATCH in tests/module_params/unexpected_fn.roc ──────────────────────

                This argument to this string interpolation has an unexpected type:

                11│      $(Api.getPost)
                           ^^^^^^^^^^^

                The argument is an anonymous function of type:

                    U32 -> Str

                But this string interpolation needs its argument to be:

                    Str

                ────────────────────────────────────────────────────────────────────────────────

                1 error and 0 warnings found in <ignored for test> ms."#
            ),
        )
    }

    #[test]
    #[cfg_attr(windows, ignore)]
    fn module_params_bad_ann() {
        check_compile_error_with(
            CMD_DEV,
            &cli_testing_dir("/module_params/bad_ann.roc"),
            &[],
            indoc!(
                r#"
                ── TYPE MISMATCH in tests/module_params/BadAnn.roc ─────────────────────────────

                Something is off with the body of the fnAnnotatedAsValue definition:

                3│   fnAnnotatedAsValue : Str
                4│>  fnAnnotatedAsValue = /postId, commentId ->
                5│>      "/posts/$(postId)/comments/$(Num.toStr commentId)"

                The body is an anonymous function of type:

                    Str, Num * -> Str

                But the type annotation on fnAnnotatedAsValue says it should be:

                    Str


                ── TYPE MISMATCH in tests/module_params/BadAnn.roc ─────────────────────────────

                Something is off with the body of the missingArg definition:

                7│   missingArg : Str -> Str
                8│>  missingArg = /postId, _ ->
                9│>      "/posts/$(postId)/comments"

                The body is an anonymous function of type:

                    (Str, ? -> Str)

                But the type annotation on missingArg says it should be:

                    (Str -> Str)

                Tip: It looks like it takes too many arguments. I'm seeing 1 extra.

                ────────────────────────────────────────────────────────────────────────────────

                2 errors and 1 warning found in <ignored for test> ms."#
            ),
        );
    }

    #[test]
    #[cfg_attr(windows, ignore)]
    fn module_params_pass_task() {
        test_roc_app(
            "crates/cli/tests/module_params",
            "pass_task.roc",
            &[],
            &[],
            &[],
            indoc!(
                r#"
                Hi, Agus!
                "#
            ),
            UseValgrind::No,
            TestCliCommands::Run,
        );
    }

    #[test]
    #[cfg_attr(windows, ignore)]
    fn transitive_expects() {
        let expected_ending = indoc!(
            r#"
            0 failed and 3 passed in <ignored for test> ms.
            "#
        );
        let runner = Run::new_roc()
            .arg(CMD_TEST)
            .with_valigrind(ALLOW_VALGRIND)
            .arg(file_from_root("crates/cli/tests/expects_transitive", "main.roc").as_path());

        let out = runner.run();
        out.assert_stdout_and_stderr_ends_with(expected_ending);
    }

    #[test]
    #[cfg_attr(windows, ignore)]
    fn transitive_expects_verbose() {
        let expected_ending = indoc!(
            r#"
            Compiled in <ignored for test> ms.

            Direct.roc:
                0 failed and 2 passed in <ignored for test> ms.

            Transitive.roc:
                0 failed and 1 passed in <ignored for test> ms.
            "#
        );
        let runner = Run::new_roc()
            .arg(CMD_TEST)
            .with_valigrind(ALLOW_VALGRIND)
            .arg("--verbose")
            .arg(file_from_root("crates/cli/tests/expects_transitive", "main.roc").as_path());

        let out = runner.run();
        out.assert_stdout_and_stderr_ends_with(expected_ending);
    }

    #[test]
    #[cfg_attr(
        windows,
        ignore = "Flaky failure: Roc command failed with status ExitStatus(ExitStatus(3221225477))"
    )]
    fn fibonacci() {
        let expected_ending = "";
        let runner = Run::new_roc()
            .arg(CMD_RUN)
            .arg(BUILD_HOST_FLAG)
            .arg(SUPPRESS_BUILD_HOST_WARNING_FLAG)
            .add_arg_if(LINKER_FLAG, TEST_LEGACY_LINKER)
            .with_valigrind(ALLOW_VALGRIND)
            .arg(file_from_root("crates/cli/tests/algorithms", "fibonacci.roc").as_path());

        let out = runner.run();
        out.assert_clean_success();
        out.assert_stdout_and_stderr_ends_with(expected_ending);
    }

    #[test]
    #[cfg_attr(windows, ignore)]
    fn quicksort() {
        let expected_ending =
            "[0, 0, 0, 0, 0, 0, 0, 0, 0, 1, 1, 1, 1, 1, 1, 1, 1, 1, 2, 2]\n🔨 Building host ...\n";
        let runner = Run::new_roc()
            .arg(CMD_RUN)
            .arg(BUILD_HOST_FLAG)
            .arg(SUPPRESS_BUILD_HOST_WARNING_FLAG)
            .add_arg_if(LINKER_FLAG, TEST_LEGACY_LINKER)
            .with_valigrind(ALLOW_VALGRIND)
            .arg(file_from_root("crates/cli/tests/algorithms", "quicksort.roc").as_path());

        let out = runner.run();
        out.assert_clean_success();
        out.assert_stdout_and_stderr_ends_with(expected_ending);
    }

    // TODO: write a new test once mono bugs are resolved in investigation
    #[test]
    #[cfg(not(debug_assertions))] // https://github.com/roc-lang/roc/issues/4806
    fn check_virtual_dom_server() {
<<<<<<< HEAD
        Run::new_roc()
            .add_args([
                CMD_CHECK,
                file_from_root("examples/virtual-dom-wip", "example-server.roc")
                    .to_str()
                    .unwrap(),
            ])
            .run()
            .assert_clean_success();
=======
        let path = file_path_from_root("examples/virtual-dom-wip", "example-server.roc");
        let out = run_roc([CMD_CHECK, path.to_str().unwrap()], &[], &[]);
        assert_valid_roc_check_status(out.status);
>>>>>>> 2469a3aa
    }

    // TODO: write a new test once mono bugs are resolved in investigation
    #[test]
    #[cfg(not(debug_assertions))] // https://github.com/roc-lang/roc/issues/4806
    fn check_virtual_dom_client() {
<<<<<<< HEAD
        Run::new_roc()
            .add_args([
                CMD_CHECK,
                file_from_root("examples/virtual-dom-wip", "example-client.roc")
                    .to_str()
                    .unwrap(),
            ])
            .run()
            .assert_clean_success();
=======
        let path = file_path_from_root("examples/virtual-dom-wip", "example-client.roc");
        let out = run_roc([CMD_CHECK, path.to_str().unwrap()], &[], &[]);
        assert_valid_roc_check_status(out.status);
>>>>>>> 2469a3aa
    }

    #[test]
    #[cfg_attr(windows, ignore)]
    fn cli_countdown_check() {
<<<<<<< HEAD
        Run::new_roc()
            .add_args([
                CMD_CHECK,
                file_from_root("crates/cli/tests/basic-cli", "countdown.roc")
                    .to_str()
                    .unwrap(),
            ])
            .run()
            .assert_clean_success();
=======
        let path = file_path_from_root("crates/cli/tests/cli", "countdown.roc");
        let out = run_roc([CMD_CHECK, path.to_str().unwrap()], &[], &[]);
        assert_valid_roc_check_status(out.status);
>>>>>>> 2469a3aa
    }

    #[test]
    #[cfg_attr(windows, ignore)]
    fn cli_echo_check() {
<<<<<<< HEAD
        Run::new_roc()
            .add_args([
                CMD_CHECK,
                file_from_root("crates/cli/tests/basic-cli", "echo.roc")
                    .to_str()
                    .unwrap(),
            ])
            .run()
            .assert_clean_success();
=======
        let path = file_path_from_root("crates/cli/tests/cli", "echo.roc");
        let out = run_roc([CMD_CHECK, path.to_str().unwrap()], &[], &[]);
        assert_valid_roc_check_status(out.status);
>>>>>>> 2469a3aa
    }

    #[test]
    #[cfg_attr(windows, ignore)]
    fn cli_file_check() {
<<<<<<< HEAD
        Run::new_roc()
            .add_args([
                CMD_CHECK,
                file_from_root("crates/cli/tests/basic-cli", "fileBROKEN.roc")
                    .as_os_str()
                    .to_str()
                    .unwrap(),
            ])
            .run()
            .assert_clean_success();
=======
        let path = file_path_from_root("crates/cli/tests/cli", "fileBROKEN.roc");
        let out = run_roc([CMD_CHECK, path.to_str().unwrap()], &[], &[]);
        assert_valid_roc_check_status(out.status);
>>>>>>> 2469a3aa
    }

    #[test]
    #[cfg_attr(windows, ignore)]
    fn cli_form_check() {
<<<<<<< HEAD
        Run::new_roc()
            .add_args([
                CMD_CHECK,
                file_from_root("crates/cli/tests/basic-cli", "form.roc")
                    .as_os_str()
                    .to_str()
                    .unwrap(),
            ])
            .run()
            .assert_clean_success();
=======
        let path = file_path_from_root("crates/cli/tests/cli", "form.roc");
        let out = run_roc([CMD_CHECK, path.to_str().unwrap()], &[], &[]);
        dbg!(out.stdout, out.stderr);
        assert_valid_roc_check_status(out.status);
>>>>>>> 2469a3aa
    }

    #[test]
    #[cfg_attr(windows, ignore)]
    fn cli_http_get_check() {
<<<<<<< HEAD
        Run::new_roc()
            .add_args([
                CMD_CHECK,
                file_from_root("crates/cli/tests/basic-cli", "http-get.roc")
                    .as_os_str()
                    .to_str()
                    .unwrap(),
            ])
            .run()
            .assert_clean_success();
=======
        let path = file_path_from_root("crates/cli/tests/cli", "http-get.roc");
        let out = run_roc([CMD_CHECK, path.to_str().unwrap()], &[], &[]);
        assert_valid_roc_check_status(out.status);
>>>>>>> 2469a3aa
    }

    #[test]
    #[cfg_attr(windows, ignore)]
    fn interactive_effects() {
        let expected_ending = "hi there!\nIt is known\n🔨 Building host ...\n";
        let runner = Run::new_roc()
            .arg(CMD_RUN)
            .arg(BUILD_HOST_FLAG)
            .arg(SUPPRESS_BUILD_HOST_WARNING_FLAG)
            .add_arg_if(LINKER_FLAG, TEST_LEGACY_LINKER)
            .with_valigrind(ALLOW_VALGRIND)
            .arg(file_from_root("crates/cli/tests/effects", "main.roc").as_path())
            .with_stdin_vals(vec!["hi there!"]);

        let out = runner.run();
        out.assert_clean_success();
        out.assert_stdout_and_stderr_ends_with(expected_ending);
    }

    #[test]
    #[cfg_attr(windows, ignore)]
    // tea = The Elm Architecture
    fn terminal_ui_tea() {
        let expected_ending = "Hello Worldfoo!\n🔨 Building host ...\n";
        let runner = Run::new_roc()
            .arg(CMD_RUN)
            .arg(BUILD_HOST_FLAG)
            .arg(SUPPRESS_BUILD_HOST_WARNING_FLAG)
            .add_arg_if(LINKER_FLAG, TEST_LEGACY_LINKER)
            .with_valigrind(ALLOW_VALGRIND)
            .arg(file_from_root("crates/cli/tests/tui", "main.roc").as_path())
            .with_stdin_vals(vec!["foo\n"]);

        let out = runner.run();
        out.assert_clean_success();
        out.assert_stdout_and_stderr_ends_with(expected_ending);
    }

    #[ignore = "likely broken because of alias analysis: https://github.com/roc-lang/roc/issues/6544"]
    #[test]
<<<<<<< HEAD
    #[cfg_attr(any(target_os = "windows", target_os = "linux"), ignore = "Segfault")]
=======
>>>>>>> 2469a3aa
    fn false_interpreter() {
        // Test building
        let build_runner = Run::new_roc()
            .arg(CMD_BUILD)
            .arg(BUILD_HOST_FLAG)
            .arg(SUPPRESS_BUILD_HOST_WARNING_FLAG)
            .add_arg_if(LINKER_FLAG, TEST_LEGACY_LINKER)
            .arg(file_from_root("crates/cli/tests/false-interpreter", "False.roc").as_path())
            .run();

        build_runner.assert_clean_success();

        // Test running
        let runner = Run::new_roc()
            .arg(CMD_RUN)
            .add_arg_if(LINKER_FLAG, TEST_LEGACY_LINKER)
            .with_valigrind(ALLOW_VALGRIND)
            .arg(file_from_root("crates/cli/tests/false-interpreter", "False.roc").as_path())
            .add_args([
                "--",
                file_from_root("crates/cli/tests/false-interpreter/examples", "sqrt.false")
                    .as_path()
                    .to_str()
                    .unwrap(),
            ]);

        let expected_ending = "1414";

        let out = runner.run();
        out.assert_clean_success();
        out.assert_stdout_and_stderr_ends_with(expected_ending);
    }

    #[test]
    #[cfg_attr(windows, ignore)]
    fn with_env_vars() {
        let expected_ending = "Your favorite editor is roc-editor!\n\
        Your current shell level is 3!\n\
        Your favorite letters are: a c e j\n";

        let mut runner = Run::new_roc()
            .arg(CMD_RUN)
            .add_arg_if(LINKER_FLAG, TEST_LEGACY_LINKER)
            .arg(file_from_root("crates/cli/tests/basic-cli", "env.roc").as_path());

        runner.with_env(vec![
            ("EDITOR", "roc-editor"),
            ("SHLVL", "3"),
            ("LETTERS", "a,c,e,j"),
        ]);

        let out = runner.run();
        out.assert_clean_success();
        out.assert_stdout_and_stderr_ends_with(expected_ending);
    }

    #[test]
    #[cfg_attr(windows, ignore)]
    fn ingested_file() {
        let expected_ending = format!(
            "\nThis roc file can print its own source code. The source is:\n\n{}\n",
            include_str!("basic-cli/ingested-file.roc")
        );

        let runner = Run::new_roc()
            .arg(CMD_RUN)
            .add_arg_if(LINKER_FLAG, TEST_LEGACY_LINKER)
            .arg(file_from_root("crates/cli/tests/basic-cli", "ingested-file.roc").as_path());

        let out = runner.run();
        out.assert_clean_success();
        out.assert_stdout_and_stderr_ends_with(expected_ending.as_str());
    }

    #[test]
    #[cfg_attr(windows, ignore)]
    fn combine_tasks_with_record_builder() {
        let expected_ending = "For multiple tasks: {a: 123, b: \"abc\", c: [123]}\n";

        let runner = Run::new_roc()
            .arg(CMD_RUN)
            .add_arg_if(LINKER_FLAG, TEST_LEGACY_LINKER)
            .arg(file_from_root("crates/cli/tests/basic-cli", "combine-tasks.roc").as_path());

        let out = runner.run();
        out.assert_clean_success();
        out.assert_stdout_and_stderr_ends_with(expected_ending);
    }

    #[test]
    #[cfg_attr(windows, ignore)]
    fn parse_args_with_record_builder() {
        let expected_ending = "Success: {count: 5, doubled: 14, file: \"file.txt\"}\n";

        let runner = Run::new_roc()
            .arg(CMD_RUN)
            .add_arg_if(LINKER_FLAG, TEST_LEGACY_LINKER)
            .arg(file_from_root("crates/cli/tests/basic-cli", "parse-args.roc").as_path());

        let out = runner.run();
        out.assert_clean_success();
        out.assert_stdout_and_stderr_ends_with(expected_ending);
    }

    #[test]
    #[cfg_attr(windows, ignore)]
    fn ingested_file_bytes() {
        let expected_ending = "6239\n";

        let runner = Run::new_roc()
            .arg(CMD_RUN)
            .add_arg_if(LINKER_FLAG, TEST_LEGACY_LINKER)
            .arg(file_from_root("crates/cli/tests/basic-cli", "ingested-file-bytes.roc").as_path());

        let out = runner.run();
        out.assert_clean_success();
        out.assert_stdout_and_stderr_ends_with(expected_ending);
    }

    #[test]
    #[cfg_attr(windows, ignore)]
    fn ingested_file_bytes_no_ann() {
        let expected_ending = "6239\n";

        let runner = Run::new_roc()
            .arg(CMD_RUN)
            .add_arg_if(LINKER_FLAG, TEST_LEGACY_LINKER)
            .arg(
                file_from_root(
                    "crates/cli/tests/basic-cli",
                    "ingested-file-bytes-no-ann.roc",
                )
                .as_path(),
            );

        let out = runner.run();
        out.assert_clean_success();
        out.assert_stdout_and_stderr_ends_with(expected_ending);
    }

    #[test]
    #[cfg_attr(windows, ignore)]
    fn parse_movies_csv() {
        let expected_ending = "2 movies were found:\n\nThe movie 'Airplane!' was released in 1980 and stars Robert Hays and Julie Hagerty\nThe movie 'Caddyshack' was released in 1980 and stars Chevy Chase, Rodney Dangerfield, Ted Knight, Michael O'Keefe and Bill Murray\n\nParse success!\n\n";
        let runner = Run::new_roc()
            .arg(CMD_RUN)
            .add_arg_if(LINKER_FLAG, TEST_LEGACY_LINKER)
            .arg(file_from_root("crates/cli/tests/basic-cli", "parser-movies-csv.roc").as_path());

        let out = runner.run();
        out.assert_clean_success();
        out.assert_stdout_and_stderr_ends_with(expected_ending);
    }

    #[test]
    #[cfg_attr(windows, ignore)]
    fn parse_letter_counts() {
        let expected_ending = "I counted 7 letter A's!\n";
        let runner = Run::new_roc()
            .arg(CMD_RUN)
            .add_arg_if(LINKER_FLAG, TEST_LEGACY_LINKER)
            .arg(
                file_from_root("crates/cli/tests/basic-cli", "parser-letter-counts.roc").as_path(),
            );

        let out = runner.run();
        out.assert_clean_success();
        out.assert_stdout_and_stderr_ends_with(expected_ending);
    }

    #[test]
    #[cfg_attr(windows, ignore)]
    fn inspect_logging() {
        let expected_ending = r#"(@Community {friends: [{2}, {2}, {0, 1}], people: [(@Person {age: 27, favoriteColor: Blue, firstName: "John", hasBeard: Bool.true, lastName: "Smith"}), (@Person {age: 47, favoriteColor: Green, firstName: "Debby", hasBeard: Bool.false, lastName: "Johnson"}), (@Person {age: 33, favoriteColor: (RGB (255, 255, 0)), firstName: "Jane", hasBeard: Bool.false, lastName: "Doe"})]})
"#;
        let runner = Run::new_roc()
            .arg(CMD_RUN)
            .add_arg_if(LINKER_FLAG, TEST_LEGACY_LINKER)
            .with_valigrind(ALLOW_VALGRIND)
            // uses basic-cli release
            .arg(file_from_root("examples", "inspect-logging.roc").as_path());

        let out = runner.run();
        out.assert_clean_success();
        out.assert_stdout_and_stderr_ends_with(expected_ending);
    }

    mod test_platform_simple_zig {
        use super::{
            ALLOW_VALGRIND, BUILD_HOST_FLAG, LINKER_FLAG, OPTIMIZE_FLAG,
            SUPPRESS_BUILD_HOST_WARNING_FLAG, TEST_LEGACY_LINKER,
        };
        use cli_utils::helpers::{file_from_root, Run};
        use indoc::indoc;
        use roc_cli::{CMD_BUILD, CMD_DEV, CMD_RUN, CMD_TEST};

        static BUILD_PLATFORM_HOST: std::sync::Once = std::sync::Once::new();

        /// Build the platform host once for all tests in this module
        fn build_platform_host() {
            BUILD_PLATFORM_HOST.call_once(|| {
                let out = Run::new_roc()
                    .arg(CMD_BUILD)
                    .arg(BUILD_HOST_FLAG)
                    .arg(OPTIMIZE_FLAG)
                    .arg(SUPPRESS_BUILD_HOST_WARNING_FLAG)
                    .add_arg_if(LINKER_FLAG, TEST_LEGACY_LINKER)
                    .arg(
                        file_from_root("crates/cli/tests/test-platform-simple-zig", "app.roc")
                            .as_path(),
                    )
                    .run();
                out.assert_clean_success();
            });
        }

        #[test]
        #[cfg_attr(windows, ignore)]
        fn run_multi_dep_str_unoptimized() {
            build_platform_host();

            let expected_ending = "I am Dep2.str2\n";
            let runner = cli_utils::helpers::Run::new_roc()
                .arg(roc_cli::CMD_RUN)
                .add_arg_if(LINKER_FLAG, TEST_LEGACY_LINKER)
                .with_valigrind(ALLOW_VALGRIND)
                .arg(
                    file_from_root("crates/cli/tests/fixtures/multi-dep-str", "Main.roc").as_path(),
                );

            let out = runner.run();
            out.assert_clean_success();
            out.assert_stdout_and_stderr_ends_with(expected_ending);
        }

        #[test]
        #[cfg_attr(windows, ignore)]
        fn run_multi_dep_str_optimized() {
            build_platform_host();

            let expected_ending = "I am Dep2.str2\n";
            let runner = cli_utils::helpers::Run::new_roc()
                .arg(CMD_RUN)
                .arg(OPTIMIZE_FLAG)
                .add_arg_if(LINKER_FLAG, TEST_LEGACY_LINKER)
                .with_valigrind(ALLOW_VALGRIND)
                .arg(
                    file_from_root("crates/cli/tests/fixtures/multi-dep-str", "Main.roc").as_path(),
                );

            let out = runner.run();
            out.assert_clean_success();
            out.assert_stdout_and_stderr_ends_with(expected_ending);
        }

        #[test]
        #[cfg_attr(windows, ignore)]
        fn run_multi_dep_thunk_unoptimized() {
            build_platform_host();

            let expected_ending = "I am Dep2.value2\n";
            let runner = cli_utils::helpers::Run::new_roc()
                .arg(CMD_RUN)
                .add_arg_if(LINKER_FLAG, TEST_LEGACY_LINKER)
                .with_valigrind(ALLOW_VALGRIND)
                .arg(
                    file_from_root("crates/cli/tests/fixtures/multi-dep-thunk", "Main.roc")
                        .as_path(),
                );

            let out = runner.run();
            out.assert_clean_success();
            out.assert_stdout_and_stderr_ends_with(expected_ending);
        }

        #[test]
        #[cfg_attr(
            windows,
            ignore = "Flaky failure: Roc command failed with status ExitStatus(ExitStatus(3221225477))"
        )]
        fn run_multi_dep_thunk_optimized() {
            build_platform_host();

            let expected_ending = "I am Dep2.value2\n";
            let runner = cli_utils::helpers::Run::new_roc()
                .arg(CMD_RUN)
                .arg(OPTIMIZE_FLAG)
                .add_arg_if(LINKER_FLAG, TEST_LEGACY_LINKER)
                .with_valigrind(ALLOW_VALGRIND)
                .arg(
                    file_from_root("crates/cli/tests/fixtures/multi-dep-thunk", "Main.roc")
                        .as_path(),
                );

            let out = runner.run();
            out.assert_clean_success();
            out.assert_stdout_and_stderr_ends_with(expected_ending);
        }

        #[test]
        #[cfg_attr(windows, ignore)]
        fn run_packages_unoptimized() {
            build_platform_host();

            let expected_ending =
                "Hello, World! This text came from a package! This text came from a CSV package!\n";
            let runner = cli_utils::helpers::Run::new_roc()
                .arg(CMD_RUN)
                .add_arg_if(LINKER_FLAG, TEST_LEGACY_LINKER)
                .with_valigrind(ALLOW_VALGRIND)
                .arg(file_from_root("crates/cli/tests/fixtures/packages", "app.roc").as_path());

            let out = runner.run();
            out.assert_clean_success();
            out.assert_stdout_and_stderr_ends_with(expected_ending);
        }

        #[test]
        #[cfg_attr(windows, ignore)]
        fn run_packages_optimized() {
            build_platform_host();

            let expected_ending =
                "Hello, World! This text came from a package! This text came from a CSV package!\n";
            let runner = cli_utils::helpers::Run::new_roc()
                .arg(CMD_RUN)
                .arg(OPTIMIZE_FLAG)
                .add_arg_if(LINKER_FLAG, TEST_LEGACY_LINKER)
                .with_valigrind(ALLOW_VALGRIND)
                .arg(file_from_root("crates/cli/tests/fixtures/packages", "app.roc").as_path());

            let out = runner.run();
            out.assert_clean_success();
            out.assert_stdout_and_stderr_ends_with(expected_ending);
        }

        #[test]
        #[cfg_attr(windows, ignore)]
        fn run_transitive_deps_app() {
            build_platform_host();

            let file_path = file_from_root(
                "crates/cli/tests/fixtures/transitive-deps",
                "direct-one.roc",
            );

            let expected_ending = "[One imports Two: From two]\n";
            let runner = cli_utils::helpers::Run::new_roc()
                .arg(CMD_RUN)
                .add_arg_if(LINKER_FLAG, TEST_LEGACY_LINKER)
                .with_valigrind(ALLOW_VALGRIND)
                .arg(file_path.as_path());

            let out = runner.run();
            out.assert_clean_success();
            out.assert_stdout_and_stderr_ends_with(expected_ending);
        }

        #[test]
        #[cfg_attr(windows, ignore)]
        fn run_transitive_and_direct_dep_app() {
            build_platform_host();

            let file_path = file_from_root(
                "crates/cli/tests/fixtures/transitive-deps",
                "direct-one-and-two.roc",
            );

            let expected_ending = "[One imports Two: From two] | From two\n";
            let runner = cli_utils::helpers::Run::new_roc()
                .arg(CMD_RUN)
                .add_arg_if(LINKER_FLAG, TEST_LEGACY_LINKER)
                .with_valigrind(ALLOW_VALGRIND)
                .arg(file_path.as_path());

            let out = runner.run();
            out.assert_clean_success();
            out.assert_stdout_and_stderr_ends_with(expected_ending);
        }

        #[test]
        #[cfg_attr(windows, ignore)]
        fn run_double_transitive_dep_app() {
            build_platform_host();

            let file_path = file_from_root(
                "crates/cli/tests/fixtures/transitive-deps",
                "direct-zero.roc",
            );

            let expected_ending = "[Zero imports One: [One imports Two: From two]]\n";
            let runner = cli_utils::helpers::Run::new_roc()
                .arg(CMD_RUN)
                .add_arg_if(LINKER_FLAG, TEST_LEGACY_LINKER)
                .with_valigrind(ALLOW_VALGRIND)
                .arg(file_path.as_path());

            let out = runner.run();
            out.assert_clean_success();
            out.assert_stdout_and_stderr_ends_with(expected_ending);
        }

        #[test]
        fn expects_dev() {
            build_platform_host();

            let expected_ending = indoc!(
                r#"
                ── EXPECT FAILED in tests/expects/expects.roc ──────────────────────────────────

                This expectation failed:

                25│      expect words == []
                                ^^^^^^^^^^^

                When it failed, these variables had these values:

                words : List Str
                words = ["this", "will", "for", "sure", "be", "a", "large", "string", "so", "when", "we", "split", "it", "it", "will", "use", "seamless", "slices", "which", "affect", "printing"]

                Program finished!

                [<ignored for tests>:28] x = 42
                [<ignored for tests>:30] "Fjoer en ferdjer frieten oan dyn geve lea" = "Fjoer en ferdjer frieten oan dyn geve lea"
                [<ignored for tests>:32] "this is line 24" = "this is line 24"
                [<ignored for tests>:18] x = "abc"
                [<ignored for tests>:18] x = 10
                [<ignored for tests>:18] x = (A (B C))
                "#
            );
            let runner = cli_utils::helpers::Run::new_roc()
                .arg(CMD_DEV)
                .add_arg_if(LINKER_FLAG, TEST_LEGACY_LINKER)
                .with_valigrind(ALLOW_VALGRIND)
                .arg(file_from_root("crates/cli/tests/expects", "expects.roc").as_path());

            let out = runner.run();
            out.assert_stdout_and_stderr_ends_with(expected_ending);
        }

        #[test]
        fn expects_test() {
            build_platform_host();

            let expected_ending = indoc!(
                r#"
                ── EXPECT FAILED in tests/expects/expects.roc ──────────────────────────────────

                This expectation failed:

                6│      expect a == 2
                               ^^^^^^

                When it failed, these variables had these values:

                a : Num *
                a = 1

                ── EXPECT FAILED in tests/expects/expects.roc ──────────────────────────────────

                This expectation failed:

                7│      expect a == 3
                               ^^^^^^

                When it failed, these variables had these values:

                a : Num *
                a = 1

                ── EXPECT FAILED in tests/expects/expects.roc ──────────────────────────────────

                This expectation failed:

                11│>  expect
                12│>      a = makeA
                13│>      b = 2i64
                14│>
                15│>      a == b

                When it failed, these variables had these values:

                a : Int Signed64
                a = 1

                b : I64
                b = 2


                1 failed and 0 passed in <ignored for test> ms.
                "#
            );
            let runner = cli_utils::helpers::Run::new_roc()
                .arg(CMD_TEST)
                .with_valigrind(ALLOW_VALGRIND)
                .arg(file_from_root("crates/cli/tests/expects", "expects.roc").as_path());

            let out = runner.run();
            out.assert_stdout_and_stderr_ends_with(expected_ending);
        }
    }

    // TODO not sure if this cfg should still be here: #[cfg(not(debug_assertions))]
    // this is for testing the benchmarks, to perform proper benchmarks see crates/cli/benches/README.md
    mod test_benchmarks {
        use super::{
            UseValgrind, ALLOW_VALGRIND, BUILD_HOST_FLAG, OPTIMIZE_FLAG,
            SUPPRESS_BUILD_HOST_WARNING_FLAG,
        };
        use cli_utils::helpers::{file_from_root, Run};
        use roc_cli::CMD_BUILD;

        // #[allow(unused_imports)]
        use std::sync::Once;

        static BUILD_PLATFORM_HOST: Once = Once::new();

        /// Build the platform host once for all tests in this module
        fn build_platform_host() {
            BUILD_PLATFORM_HOST.call_once(|| {
                let out = Run::new_roc()
                    .arg(CMD_BUILD)
                    .arg(BUILD_HOST_FLAG)
                    .arg(OPTIMIZE_FLAG)
                    .arg(SUPPRESS_BUILD_HOST_WARNING_FLAG)
                    .add_arg_if(super::LINKER_FLAG, super::TEST_LEGACY_LINKER)
                    .arg(
                        file_from_root("crates/cli/tests/benchmarks/platform", "app.roc").as_path(),
                    )
                    .run();
                out.assert_clean_success();
            });
        }

        fn test_benchmark(
            roc_filename: &str,
            stdin: Vec<&'static str>,
            expected_ending: &str,
            use_valgrind: UseValgrind,
        ) {
            let dir_name = "crates/cli/tests/benchmarks";
            let file_path = file_from_root(dir_name, roc_filename);

            build_platform_host();

            #[cfg(all(not(feature = "wasm32-cli-run"), not(feature = "i386-cli-run")))]
            {
                let runner = cli_utils::helpers::Run::new_roc()
                    .arg(roc_cli::CMD_RUN)
                    .add_arg_if(super::LINKER_FLAG, super::TEST_LEGACY_LINKER)
                    .arg(file_path.as_path())
                    .with_valigrind(matches!(use_valgrind, UseValgrind::Yes) && ALLOW_VALGRIND)
                    .with_stdin_vals(stdin);

                let out = runner.run();
                out.assert_clean_success();
                out.assert_stdout_and_stderr_ends_with(expected_ending);
            }

            #[cfg(feature = "wasm32-cli-run")]
            check_output_wasm(file_path.as_path(), stdin, expected_ending);

            #[cfg(feature = "i386-cli-run")]
            check_output_i386(file_path.as_path(), stdin, expected_ending);
        }

        #[cfg(feature = "wasm32-cli-run")]
        fn check_output_wasm(file_name: &std::path::Path, stdin: Vec<&str>, expected_ending: &str) {
            // Check with and without optimizations
            check_wasm_output_with_stdin(file_name, stdin.clone(), &[], expected_ending);

            check_wasm_output_with_stdin(file_name, stdin, &[OPTIMIZE_FLAG], expected_ending);
        }

        #[cfg(feature = "wasm32-cli-run")]
        fn check_wasm_output_with_stdin(
            file: &std::path::Path,
            stdin: Vec<&str>,
            flags: &[&str],
            expected_ending: &str,
        ) {
            use super::{concatcp, TARGET_FLAG};

            let mut flags = flags.to_vec();
            flags.push(concatcp!(TARGET_FLAG, "=wasm32"));

            let out = Run::new_roc()
                .arg(CMD_BUILD)
                .add_arg_if(LINKER_FLAG, TEST_LEGACY_LINKER)
                .arg(file)
                .add_args(flags)
                .run();

            out.assert_clean_success();

            let stdout = crate::run_wasm(&file.with_extension("wasm"), stdin);

            if !stdout.ends_with(expected_ending) {
                panic!(
                    "expected output to end with {:?} but instead got {:#?}",
                    expected_ending, stdout
                );
            }
        }

        #[cfg(feature = "i386-cli-run")]
        fn check_output_i386(
            file_path: &std::path::Path,
            stdin: Vec<&'static str>,
            expected_ending: &str,
        ) {
            use super::{concatcp, TARGET_FLAG};

            let i386_target_arg = concatcp!(TARGET_FLAG, "=x86_32");

            let runner = Run::new_roc()
                .arg(CMD_RUN)
                .add_arg_if(LINKER_FLAG, TEST_LEGACY_LINKER)
                .arg(i386_target_arg)
                .arg(file_path)
                .with_stdin_vals(stdin.clone());

            let out = runner.run();
            out.assert_clean_success();
            out.assert_stdout_and_stderr_ends_with(expected_ending);

            let run_optimized = Run::new_roc()
                .arg(CMD_RUN)
                .add_arg_if(LINKER_FLAG, TEST_LEGACY_LINKER)
                .arg(i386_target_arg)
                .arg(OPTIMIZE_FLAG)
                .arg(file_path)
                .with_stdin_vals(stdin.clone());

            let out_optimized = run_optimized.run();
            out_optimized.assert_clean_success();
            out_optimized.assert_stdout_and_stderr_ends_with(expected_ending);
        }

        #[test]
        #[cfg_attr(windows, ignore)]
        fn nqueens() {
            test_benchmark("nQueens.roc", vec!["6"], "4\n", UseValgrind::Yes)
        }

        #[test]
        #[cfg_attr(windows, ignore)]
        fn cfold() {
            test_benchmark("cFold.roc", vec!["3"], "11 & 11\n", UseValgrind::Yes)
        }

        #[test]
        #[cfg_attr(windows, ignore)]
        fn deriv() {
            test_benchmark(
                "deriv.roc",
                vec!["2"],
                "1 count: 6\n2 count: 22\n",
                UseValgrind::Yes,
            )
        }

        #[test]
        #[cfg_attr(windows, ignore)]
        fn rbtree_ck() {
            test_benchmark("rBTreeCk.roc", vec!["100"], "10\n", UseValgrind::Yes)
        }

        #[test]
        #[cfg_attr(windows, ignore)]
        fn rbtree_insert() {
            test_benchmark(
                "rBTreeInsert.roc",
                vec![],
                "Node Black 0 {} Empty Empty\n",
                UseValgrind::Yes,
            )
        }

        /*
        // rbtree_del does not work
        #[test]
        fn rbtree_del() {
            test_benchmark(
                "rBTreeDel.roc",
                &["420"],
                "30\n",
                UseValgrind::Yes,
            )
        }
        */

        #[test]
        #[cfg_attr(windows, ignore)]
        fn astar() {
            if cfg!(feature = "wasm32-cli-run") {
                eprintln!("WARNING: skipping testing benchmark testAStar.roc because it currently does not work on wasm32 due to dictionaries.");
            } else {
                test_benchmark("testAStar.roc", vec![], "True\n", UseValgrind::No)
            }
        }

        #[test]
        #[cfg_attr(windows, ignore)]
        fn base64() {
            test_benchmark(
                "testBase64.roc",
                vec![],
                "encoded: SGVsbG8gV29ybGQ=\ndecoded: Hello World\n",
                UseValgrind::Yes,
            )
        }

        #[test]
        #[cfg_attr(windows, ignore)]
        fn closure() {
            test_benchmark("closure.roc", vec![], "", UseValgrind::No)
        }

        #[test]
        #[cfg_attr(windows, ignore)]
        fn issue2279() {
            test_benchmark("issue2279.roc", vec![], "Hello, world!\n", UseValgrind::Yes)
        }

        #[test]
        fn quicksort_app() {
            eprintln!("WARNING: skipping testing benchmark quicksortApp.roc because the test is broken right now!");
            // test_benchmark(
            //     "quicksortApp.roc",
            //     vec![],
            //     "todo put the correct quicksort answer here",
            //     UseValgrind::Yes,
            // )
        }
    }

    #[test]
    fn known_type_error() {
        let expected_ending = indoc!(
            r#"
            ── TYPE MISMATCH in tests/known_bad/TypeError.roc ──────────────────────────────

            Something is off with the body of the main definition:

<<<<<<< HEAD
            5│  main : Str -> Task {} []
            6│  main = \_ ->
            7│      "this is a string, not a Task {} [] function like the platform expects."
                    ^^^^^^^^^^^^^^^^^^^^^^^^^^^^^^^^^^^^^^^^^^^^^^^^^^^^^^^^^^^^^^^^^^^^^^^^
=======
                3│  main : Str -> Task {} []
                4│  main = /_ ->
                5│      "this is a string, not a Task {} [] function like the platform expects."
                        ^^^^^^^^^^^^^^^^^^^^^^^^^^^^^^^^^^^^^^^^^^^^^^^^^^^^^^^^^^^^^^^^^^^^^^^^
>>>>>>> 2469a3aa

            The body is a string of type:

                Str

            But the type annotation on main says it should be:

<<<<<<< HEAD
                Effect.Effect (Result {} [])
=======
                    Task {} []
>>>>>>> 2469a3aa

            Tip: Add type annotations to functions or values to help you figure
            this out.

            ────────────────────────────────────────────────────────────────────────────────

            1 error and 0 warning found in <ignored for test> ms
            "#
        );

        Run::new_roc()
            .arg(CMD_CHECK)
            .arg(file_from_root(
                "crates/cli/tests/known_bad",
                "TypeError.roc",
            ))
            .run()
            .assert_stdout_and_stderr_ends_with(expected_ending);
    }

    #[test]
    fn known_type_error_with_long_path() {
        let expected_ending = indoc!(
            r#"

            ── UNUSED IMPORT in ...nown_bad/UnusedImportButWithALongFileNameForTesting.roc ─

            Symbol is imported but not used.

            3│  import Symbol exposing [Ident]
                ^^^^^^^^^^^^^^^^^^^^^^^^^^^^^^

            Since Symbol isn't used, you don't need to import it.

            ────────────────────────────────────────────────────────────────────────────────

            0 error and 1 warning found in <ignored for test> ms
            "#
        );

        Run::new_roc()
            .arg(CMD_CHECK)
            .arg(file_from_root(
                "crates/cli/tests/known_bad",
                "UnusedImportButWithALongFileNameForTesting.roc",
            ))
            .run()
            .assert_stdout_and_stderr_ends_with(expected_ending);
    }

    #[test]
    fn exposed_not_defined() {
        let expected_ending = indoc!(
            r#"

            ── MISSING DEFINITION in tests/known_bad/ExposedNotDefined.roc ─────────────────

            bar is listed as exposed, but it isn't defined in this module.

            You can fix this by adding a definition for bar, or by removing it
            from exposes.

            ────────────────────────────────────────────────────────────────────────────────

            1 error and 0 warning found in <ignored for test> ms
            "#
        );

        Run::new_roc()
            .arg(CMD_CHECK)
            .arg(file_from_root(
                "crates/cli/tests/known_bad",
                "ExposedNotDefined.roc",
            ))
            .run()
            .assert_stdout_and_stderr_ends_with(expected_ending);
    }

    #[test]
    fn unused_import() {
        let expected_ending = indoc!(
            r#"

            ── UNUSED IMPORT in tests/known_bad/UnusedImport.roc ───────────────────────────

            Symbol is imported but not used.

            3│  import Symbol exposing [Ident]
                ^^^^^^^^^^^^^^^^^^^^^^^^^^^^^^

            Since Symbol isn't used, you don't need to import it.

            ────────────────────────────────────────────────────────────────────────────────

            0 error and 1 warning found in <ignored for test> ms
            "#
        );

        Run::new_roc()
            .arg(CMD_CHECK)
            .arg(file_from_root(
                "crates/cli/tests/known_bad",
                "UnusedImport.roc",
            ))
            .run()
            .assert_stdout_and_stderr_ends_with(expected_ending);
    }

    #[test]
<<<<<<< HEAD
    fn unknown_generates_with() {
        let expected_ending = indoc!(
            r#"

            ── UNKNOWN GENERATES FUNCTION in tests/known_bad/UnknownGeneratesWith.roc ──────

            I don't know how to generate the foobar function.

            4│      generates Effect with [after, map, always, foobar]
                                                               ^^^^^^

            Only specific functions like `after` and `map` can be generated.Learn
            more about hosted modules at TODO.

            ────────────────────────────────────────────────────────────────────────────────

            1 error and 0 warning found in <ignored for test> ms
            "#
        );

        Run::new_roc()
            .arg(CMD_CHECK)
            .arg(file_from_root(
                "crates/cli/tests/known_bad",
                "UnknownGeneratesWith.roc",
            ))
            .run()
            .assert_stdout_and_stderr_ends_with(expected_ending);
    }

    #[test]
=======
>>>>>>> 2469a3aa
    fn format_check_good() {
        Run::new_roc()
            .arg(CMD_FORMAT)
            .arg(CHECK_FLAG)
            .arg(file_from_root("crates/cli/tests/fixtures/format", "Formatted.roc").as_path())
            .run()
            .assert_clean_success();
    }

    #[test]
    fn format_check_reformatting_needed() {
        Run::new_roc()
            .arg(CMD_FORMAT)
            .arg(CHECK_FLAG)
            .arg(file_from_root("crates/cli/tests/fixtures/format", "NotFormatted.roc").as_path())
            .run()
            .assert_nonzero_exit();
    }

    #[test]
    fn format_check_folders() {
        // This fails, because "NotFormatted.roc" is present in this folder
        Run::new_roc()
            .arg(CMD_FORMAT)
            .arg(CHECK_FLAG)
            .arg(dir_from_root("crates/cli/tests/fixtures/format").as_path())
            .run()
            .assert_nonzero_exit();

        // This doesn't fail, since only "Formatted.roc" and non-roc files are present in this folder
        Run::new_roc()
            .arg(CMD_FORMAT)
            .arg(CHECK_FLAG)
            .arg(dir_from_root("crates/cli/tests/fixtures/format/formatted_directory").as_path())
            .run()
            .assert_clean_success();
    }
}

#[cfg(feature = "wasm32-cli-run")]
fn run_wasm(wasm_path: &std::path::Path, stdin: Vec<&str>) -> String {
    use bumpalo::Bump;
    use roc_wasm_interp::{DefaultImportDispatcher, Instance, Value, WasiFile};

    let wasm_bytes = std::fs::read(wasm_path).unwrap();
    let arena = Bump::new();

    let mut instance = {
        let mut fake_stdin = vec![];
        let fake_stdout = vec![];
        let fake_stderr = vec![];
        for s in stdin {
            fake_stdin.extend_from_slice(s.as_bytes())
        }

        let mut dispatcher = DefaultImportDispatcher::default();
        dispatcher.wasi.files = vec![
            WasiFile::ReadOnly(fake_stdin),
            WasiFile::WriteOnly(fake_stdout),
            WasiFile::WriteOnly(fake_stderr),
        ];

        Instance::from_bytes(&arena, &wasm_bytes, dispatcher, false).unwrap()
    };

    let result = instance.call_export("_start", []);

    match result {
        Ok(Some(Value::I32(0))) => match &instance.import_dispatcher.wasi.files[1] {
            WasiFile::WriteOnly(fake_stdout) => String::from_utf8(fake_stdout.clone())
                .unwrap_or_else(|_| "Wasm test printed invalid UTF-8".into()),
            _ => unreachable!(),
        },
        Ok(Some(Value::I32(exit_code))) => {
            format!("WASI app exit code {}", exit_code)
        }
        Ok(Some(val)) => {
            format!("WASI _start returned an unexpected number type {:?}", val)
        }
        Ok(None) => "WASI _start returned no value".into(),
        Err(e) => {
            format!("WASI error {}", e)
        }
    }
}<|MERGE_RESOLUTION|>--- conflicted
+++ resolved
@@ -8,28 +8,10 @@
 
 #[cfg(test)]
 mod cli_run {
-<<<<<<< HEAD
     use cli_utils::helpers::{dir_from_root, file_from_root, Run};
     use const_format::concatcp;
     use indoc::indoc;
     use roc_cli::{CMD_BUILD, CMD_CHECK, CMD_FORMAT, CMD_RUN, CMD_TEST};
-=======
-    use cli_utils::helpers::{
-        cli_testing_dir, extract_valgrind_errors, file_path_from_root, fixture_file, fixtures_dir,
-        has_error, known_bad_file, run_cmd, run_roc, run_with_valgrind, Out, ValgrindError,
-        ValgrindErrorXWhat,
-    };
-    use const_format::concatcp;
-    use indoc::indoc;
-    use regex::Regex;
-    use roc_cli::{CMD_BUILD, CMD_CHECK, CMD_DEV, CMD_FORMAT, CMD_RUN, CMD_TEST};
-    use roc_reporting::report::strip_colors;
-    use roc_test_utils::assert_multiline_str_eq;
-    use serial_test::serial;
-    use std::iter;
-    use std::path::Path;
-    use std::process::ExitStatus;
->>>>>>> 2469a3aa
 
     #[cfg(all(unix, not(target_os = "macos")))]
     const ALLOW_VALGRIND: bool = true;
@@ -66,8 +48,6 @@
     #[cfg(not(all(target_os = "linux", target_arch = "x86_64")))]
     const TEST_LEGACY_LINKER: bool = false;
 
-<<<<<<< HEAD
-=======
     #[derive(Debug, PartialEq, Eq)]
     enum Arg<'a> {
         ExamplePath(&'a str),
@@ -84,413 +64,6 @@
         let compile_out = run_roc([cmd, file.to_str().unwrap()].iter().chain(flags), &[], &[]);
         let err = compile_out.stdout.trim();
         let err = strip_colors(err);
-
-        // e.g. "1 error and 0 warnings found in 123 ms."
-        let (before_first_digit, _) = err.split_at(err.rfind("found in ").unwrap());
-        let err = format!("{before_first_digit}found in <ignored for test> ms.");
-
-        // make paths consistent
-        let err = err.replace('\\', "/");
-
-        // consistency with typewriters, very important
-        let err = err.replace('\r', "");
-
-        assert_multiline_str_eq!(err.as_str(), expected);
-    }
-
-    fn assert_valid_roc_check_status(status: ExitStatus) {
-        // 0 means no errors or warnings, 2 means just warnings
-        assert!(status.code().is_some_and(|code| code == 0 || code == 2))
-    }
-
-    fn check_format_check_as_expected(file: &Path, expects_success_exit_code: bool) {
-        let out = run_roc([CMD_FORMAT, file.to_str().unwrap(), CHECK_FLAG], &[], &[]);
-
-        assert_eq!(out.status.success(), expects_success_exit_code);
-    }
-
-    fn run_roc_on_failure_is_panic<'a, I: IntoIterator<Item = &'a str>>(
-        file: &'a Path,
-        args: I,
-        stdin: &[&str],
-        roc_app_args: &[String],
-        env: &[(&str, &str)],
-    ) -> Out {
-        let compile_out = run_roc_on(file, args, stdin, roc_app_args, env);
-
-        assert!(
-            compile_out.status.success(),
-            "\n___________\nRoc command failed with status {:?}:\n\n  {} {}\n___________\n",
-            compile_out.status,
-            compile_out.stdout,
-            compile_out.stderr,
-        );
-
-        compile_out
-    }
-
-    fn run_roc_on<'a, I: IntoIterator<Item = &'a str>>(
-        file: &'a Path,
-        args: I,
-        stdin: &[&str],
-        roc_app_args: &[String],
-        env: &[(&str, &str)],
-    ) -> Out {
-        let compile_out = run_roc(
-            // converting these all to String avoids lifetime issues
-            args.into_iter()
-                .map(|arg| arg.to_string())
-                .chain([file.to_str().unwrap().to_string(), "--".to_string()])
-                .chain(roc_app_args.iter().cloned()),
-            stdin,
-            env,
-        );
-
-        if has_error(&compile_out.stderr) {
-            panic!("\n___________\nThe roc command:\n\n  {:?}\n\nhad unexpected stderr:\n\n  {}\n___________\n", compile_out.cmd_str, compile_out.stderr);
-        }
-
-        compile_out
-    }
-
-    #[allow(clippy::too_many_arguments)]
-    fn check_output_with_stdin(
-        file: &Path,
-        stdin: &[&str],
-        flags: &[&str],
-        roc_app_args: &[String],
-        extra_env: &[(&str, &str)],
-        expected_ending: &str,
-        use_valgrind: UseValgrind,
-        test_cli_commands: TestCliCommands,
-    ) {
-        // valgrind does not yet support avx512 instructions, see #1963.
-        // we can't enable this only when testing with valgrind because of host re-use between tests
-        #[cfg(any(target_arch = "x86", target_arch = "x86_64"))]
-        if is_x86_feature_detected!("avx512f") {
-            std::env::set_var("NO_AVX512", "1");
-        }
-
-        // TODO: expects don't currently work on windows
-        let cli_commands = if cfg!(windows) {
-            match test_cli_commands {
-                TestCliCommands::Many => vec![CliMode::RocBuild, CliMode::RocRun],
-                TestCliCommands::Run => vec![CliMode::RocRun],
-                TestCliCommands::Test => vec![],
-                TestCliCommands::Dev => vec![],
-            }
-        } else {
-            match test_cli_commands {
-                TestCliCommands::Many => vec![CliMode::RocBuild, CliMode::RocRun, CliMode::Roc],
-                TestCliCommands::Run => vec![CliMode::Roc],
-                TestCliCommands::Test => vec![CliMode::RocTest],
-                TestCliCommands::Dev => vec![CliMode::RocDev],
-            }
-        };
-
-        for cli_mode in cli_commands.iter() {
-            let flags = {
-                let mut vec = flags.to_vec();
-
-                // max-threads segfaults on windows right now
-                if !cfg!(windows) {
-                    vec.push("--max-threads=1");
-                }
-
-                vec.into_iter()
-            };
-
-            let cmd_output = match cli_mode {
-                CliMode::RocBuild => {
-                    run_roc_on_failure_is_panic(
-                        file,
-                        iter::once(CMD_BUILD).chain(flags.clone()),
-                        &[],
-                        &[],
-                        &[],
-                    );
-
-                    let file_ext = if cfg!(windows) { "exe " } else { "" };
-
-                    if matches!(use_valgrind, UseValgrind::Yes) && ALLOW_VALGRIND {
-                        let mut valgrind_args =
-                            vec![file.with_extension(file_ext).to_str().unwrap().to_string()];
-                        valgrind_args.extend(roc_app_args.iter().cloned());
-                        let (valgrind_out, raw_xml) =
-                            run_with_valgrind(stdin.iter().copied(), &valgrind_args);
-                        if valgrind_out.status.success() {
-                            let memory_errors = extract_valgrind_errors(&raw_xml).unwrap_or_else(|err| {
-                                panic!("failed to parse the `valgrind` xml output:\n\n  Error was:\n\n    {:?}\n\n  valgrind xml was:\n\n    \"{}\"\n\n  valgrind stdout was:\n\n    \"{}\"\n\n  valgrind stderr was:\n\n    \"{}\"", err, raw_xml, valgrind_out.stdout, valgrind_out.stderr);
-                            });
-
-                            if !memory_errors.is_empty() {
-                                for error in memory_errors {
-                                    let ValgrindError {
-                                        kind,
-                                        what: _,
-                                        xwhat,
-                                    } = error;
-                                    println!("Valgrind Error: {kind}\n");
-
-                                    if let Some(ValgrindErrorXWhat {
-                                        text,
-                                        leakedbytes: _,
-                                        leakedblocks: _,
-                                    }) = xwhat
-                                    {
-                                        println!("    {text}");
-                                    }
-                                }
-                                panic!("Valgrind reported memory errors");
-                            }
-                        } else {
-                            let exit_code = match valgrind_out.status.code() {
-                                Some(code) => format!("exit code {code}"),
-                                None => "no exit code".to_string(),
-                            };
-
-                            panic!("`valgrind` exited with {}. valgrind stdout was: \"{}\"\n\nvalgrind stderr was: \"{}\"", exit_code, valgrind_out.stdout, valgrind_out.stderr);
-                        }
-
-                        valgrind_out
-                    } else {
-                        run_cmd(
-                            file.with_extension(file_ext).to_str().unwrap(),
-                            stdin.iter().copied(),
-                            roc_app_args,
-                            extra_env.iter().copied(),
-                        )
-                    }
-                }
-                CliMode::Roc => {
-                    run_roc_on_failure_is_panic(file, flags.clone(), stdin, roc_app_args, extra_env)
-                }
-                CliMode::RocRun => run_roc_on_failure_is_panic(
-                    file,
-                    iter::once(CMD_RUN).chain(flags.clone()),
-                    stdin,
-                    roc_app_args,
-                    extra_env,
-                ),
-                CliMode::RocTest => {
-                    // here failure is what we expect
-
-                    run_roc_on(
-                        file,
-                        iter::once(CMD_TEST).chain(flags.clone()),
-                        stdin,
-                        roc_app_args,
-                        extra_env,
-                    )
-                }
-                CliMode::RocDev => {
-                    // here failure is what we expect
-
-                    run_roc_on(
-                        file,
-                        iter::once(CMD_DEV).chain(flags.clone()),
-                        stdin,
-                        roc_app_args,
-                        extra_env,
-                    )
-                }
-            };
-
-            let self_path = file.display().to_string();
-
-            let actual_cmd_stdout = ignore_test_timings(&strip_colors(&cmd_output.stdout))
-                .replace(&self_path, "<ignored for tests>");
-
-            if !actual_cmd_stdout.ends_with(expected_ending) {
-                panic!(
-                    "> expected output to end with:\n{}\n> but instead got:\n{}\n> stderr was:\n{}",
-                    expected_ending, actual_cmd_stdout, cmd_output.stderr
-                );
-            }
-
-            if !cmd_output.status.success() && !matches!(cli_mode, CliMode::RocTest) {
-                // We don't need stdout, Cargo prints it for us.
-                panic!(
-                    "Example program exited with status {:?}\nstderr was:\n{:#?}",
-                    cmd_output.status, cmd_output.stderr
-                );
-            }
-        }
-    }
-
-    fn ignore_test_timings(cmd_output: &str) -> String {
-        let regex = Regex::new(r" in (\d+) ms\.").expect("Invalid regex pattern");
-        let replacement = " in <ignored for test> ms.";
-        regex.replace_all(cmd_output, replacement).to_string()
-    }
-
-    // when you want to run `roc test` to execute `expect`s, perhaps on a library rather than an application.
-    fn test_roc_expect(dir_name: &str, roc_filename: &str, flags: &[&str], expected_ending: &str) {
-        let path = file_path_from_root(dir_name, roc_filename);
-        check_output_with_stdin(
-            &path,
-            &[],
-            flags,
-            &[],
-            &[],
-            expected_ending,
-            UseValgrind::Yes,
-            TestCliCommands::Test,
-        );
-    }
-
-    // when you don't need args, stdin or extra_env
-    fn test_roc_app_slim(
-        dir_name: &str,
-        roc_filename: &str,
-        expected_ending: &str,
-        use_valgrind: UseValgrind,
-    ) {
-        test_roc_app(
-            dir_name,
-            roc_filename,
-            &[],
-            &[],
-            &[],
-            expected_ending,
-            use_valgrind,
-            TestCliCommands::Run,
-        )
-    }
-
-    #[allow(clippy::too_many_arguments)]
-    fn test_roc_app(
-        dir_name: &str,
-        roc_filename: &str,
-        stdin: &[&str],
-        args: &[Arg],
-        extra_env: &[(&str, &str)],
-        expected_ending: &str,
-        use_valgrind: UseValgrind,
-        test_cli_commands: TestCliCommands,
-    ) {
-        let file_name = file_path_from_root(dir_name, roc_filename);
-        let mut roc_app_args: Vec<String> = Vec::new();
-
-        for arg in args {
-            match arg {
-                Arg::ExamplePath(file) => {
-                    roc_app_args.push(
-                        file_path_from_root(dir_name, file)
-                            .to_str()
-                            .unwrap()
-                            .to_string(),
-                    );
-                }
-                Arg::PlainText(arg) => {
-                    roc_app_args.push(arg.to_string());
-                }
-            }
-        }
-
-        // workaround for surgical linker issue, see PR #3990
-        let mut custom_flags: Vec<&str> = Vec::new();
-
-        if dir_name.to_ascii_lowercase().contains("webassembly")
-            || roc_filename.to_ascii_lowercase().contains("webassembly")
-        {
-            // this is a web assembly example, but we don't test with JS at the moment
-            eprintln!(
-                    "WARNING: skipping testing example {roc_filename} because it only works in a browser!"
-                );
-            return;
-        }
-
-        // Only run Swift examples on macOS
-        if dir_name.to_ascii_lowercase().contains("swift")
-            || roc_filename.to_ascii_lowercase().contains("swift")
-        {
-            if cfg!(target_os = "macos") {
-                run_roc_on(&file_name, [CMD_BUILD, OPTIMIZE_FLAG], &[], &[], &[]);
-                return;
-            } else {
-                eprintln!(
-                        "WARNING: skipping testing example {roc_filename} because it only works on MacOS."
-                    );
-                return;
-            }
-        }
-
-        if dir_name.starts_with("examples/gui")
-            || roc_filename.ends_with("gui.roc")
-            || dir_name.ends_with("-interop")
-        {
-            // Since these require things the build system often doesn't have
-            // (e.g. GUIs open a window, interop needs a language installed)
-            // we do `roc build` on them but don't run them.
-            run_roc_on(&file_name, [CMD_BUILD, OPTIMIZE_FLAG], &[], &[], &[]);
-            return;
-        } else if roc_filename == "args.roc" {
-            custom_flags = vec![LINKER_FLAG, "legacy"];
-        }
-
-        // Check with and without optimizations
-        check_output_with_stdin(
-            &file_name,
-            stdin,
-            &custom_flags,
-            &roc_app_args,
-            extra_env,
-            expected_ending,
-            use_valgrind,
-            test_cli_commands,
-        );
-
-        custom_flags.push(OPTIMIZE_FLAG);
-        // This is mostly because the false interpreter is still very slow -
-        // 25s for the cli tests is just not acceptable during development!
-        #[cfg(not(debug_assertions))]
-        check_output_with_stdin(
-            &file_name,
-            stdin,
-            &custom_flags,
-            &roc_app_args,
-            extra_env,
-            expected_ending,
-            use_valgrind,
-            test_cli_commands,
-        );
-
-        // Also check with the legacy linker.
-
-        if TEST_LEGACY_LINKER {
-            check_output_with_stdin(
-                &file_name,
-                stdin,
-                &[LINKER_FLAG, "legacy"],
-                &roc_app_args,
-                extra_env,
-                expected_ending,
-                use_valgrind,
-                test_cli_commands,
-            );
-        }
-    }
-
->>>>>>> 2469a3aa
-    #[test]
-    #[cfg_attr(windows, ignore)]
-    fn hello_world() {
-        let expected_ending = "Hello, World!\n🔨 Building host ...\n";
-        let runner = Run::new_roc()
-            .arg(CMD_RUN)
-            .arg(BUILD_HOST_FLAG)
-            .arg(SUPPRESS_BUILD_HOST_WARNING_FLAG)
-            .add_arg_if(LINKER_FLAG, TEST_LEGACY_LINKER)
-            .with_valigrind(ALLOW_VALGRIND)
-            .arg(file_from_root("examples", "helloWorld.roc").as_path());
-
-        let out = runner.run();
-        out.assert_clean_success();
-        out.assert_stdout_and_stderr_ends_with(expected_ending);
-    }
-
-    #[test]
     #[cfg_attr(windows, ignore)]
     // uses C platform
     fn platform_switching_main() {
@@ -664,200 +237,6 @@
 
     #[test]
     #[cfg_attr(windows, ignore)]
-    fn module_params() {
-        test_roc_app(
-            "crates/cli/tests/module_params",
-            "app.roc",
-            &[],
-            &[],
-            &[],
-            indoc!(
-                r#"
-                App1.baseUrl: https://api.example.com/one
-                App2.baseUrl: http://api.example.com/two
-                App3.baseUrl: https://api.example.com/three
-                App1.getUser 1: https://api.example.com/one/users/1
-                App2.getUser 2: http://api.example.com/two/users/2
-                App3.getUser 3: https://api.example.com/three/users/3
-                App1.getPost 1: https://api.example.com/one/posts/1
-                App2.getPost 2: http://api.example.com/two/posts/2
-                App3.getPost 3: https://api.example.com/three/posts/3
-                App1.getPosts [1, 2]: ["https://api.example.com/one/posts/1", "https://api.example.com/one/posts/2"]
-                App2.getPosts [3, 4]: ["http://api.example.com/two/posts/3", "http://api.example.com/two/posts/4"]
-                App2.getPosts [5, 6]: ["http://api.example.com/two/posts/5", "http://api.example.com/two/posts/6"]
-                App1.getPostComments 1: https://api.example.com/one/posts/1/comments
-                App2.getPostComments 2: http://api.example.com/two/posts/2/comments
-                App2.getPostComments 3: http://api.example.com/two/posts/3/comments
-                App1.getCompanies [1, 2]: ["https://api.example.com/one/companies/1", "https://api.example.com/one/companies/2"]
-                App2.getCompanies [3, 4]: ["http://api.example.com/two/companies/3", "http://api.example.com/two/companies/4"]
-                App2.getCompanies [5, 6]: ["http://api.example.com/two/companies/5", "http://api.example.com/two/companies/6"]
-                App1.getPostAliased 1: https://api.example.com/one/posts/1
-                App2.getPostAliased 2: http://api.example.com/two/posts/2
-                App3.getPostAliased 3: https://api.example.com/three/posts/3
-                App1.baseUrlAliased: https://api.example.com/one
-                App2.baseUrlAliased: http://api.example.com/two
-                App3.baseUrlAliased: https://api.example.com/three
-                App1.getUserSafe 1: https://api.example.com/one/users/1
-                Prod.getUserSafe 2: http://api.example.com/prod_1/users/2?safe=true
-                usersApp1: ["https://api.example.com/one/users/1", "https://api.example.com/one/users/2", "https://api.example.com/one/users/3"]
-                getUserApp3Nested 3: https://api.example.com/three/users/3
-                usersApp3Passed: ["https://api.example.com/three/users/1", "https://api.example.com/three/users/2", "https://api.example.com/three/users/3"]
-                "#
-            ),
-            UseValgrind::No,
-            TestCliCommands::Run,
-        );
-    }
-
-    #[test]
-    #[cfg_attr(windows, ignore)]
-    fn module_params_arity_mismatch() {
-        check_compile_error_with(
-            CMD_DEV,
-            &cli_testing_dir("/module_params/arity_mismatch.roc"),
-            &[],
-            indoc!(
-                r#"
-                ── TOO MANY ARGS in tests/module_params/arity_mismatch.roc ─────────────────────
-
-                The getUser function expects 1 argument, but it got 2 instead:
-
-                12│      $(Api.getUser 1 2)
-                           ^^^^^^^^^^^
-
-                Are there any missing commas? Or missing parentheses?
-
-
-                ── TOO MANY ARGS in tests/module_params/arity_mismatch.roc ─────────────────────
-
-                This value is not a function, but it was given 1 argument:
-
-                13│      $(Api.baseUrl 1)
-                           ^^^^^^^^^^^
-
-                Are there any missing commas? Or missing parentheses?
-
-
-                ── TOO FEW ARGS in tests/module_params/arity_mismatch.roc ──────────────────────
-
-                The getPostComment function expects 2 arguments, but it got only 1:
-
-                16│      $(Api.getPostComment 1)
-                           ^^^^^^^^^^^^^^^^^^
-
-                Roc does not allow functions to be partially applied. Use a closure to
-                make partial application explicit.
-
-                ────────────────────────────────────────────────────────────────────────────────
-
-                3 errors and 0 warnings found in <ignored for test> ms."#
-            ),
-        );
-    }
-
-    #[test]
-    #[cfg_attr(windows, ignore)]
-    fn module_params_unexpected_fn() {
-        check_compile_error_with(
-            CMD_DEV,
-            &cli_testing_dir("/module_params/unexpected_fn.roc"),
-            &[],
-            indoc!(
-                r#"
-                ── TYPE MISMATCH in tests/module_params/unexpected_fn.roc ──────────────────────
-
-                This argument to this string interpolation has an unexpected type:
-
-                11│      $(Api.getPost)
-                           ^^^^^^^^^^^
-
-                The argument is an anonymous function of type:
-
-                    U32 -> Str
-
-                But this string interpolation needs its argument to be:
-
-                    Str
-
-                ────────────────────────────────────────────────────────────────────────────────
-
-                1 error and 0 warnings found in <ignored for test> ms."#
-            ),
-        )
-    }
-
-    #[test]
-    #[cfg_attr(windows, ignore)]
-    fn module_params_bad_ann() {
-        check_compile_error_with(
-            CMD_DEV,
-            &cli_testing_dir("/module_params/bad_ann.roc"),
-            &[],
-            indoc!(
-                r#"
-                ── TYPE MISMATCH in tests/module_params/BadAnn.roc ─────────────────────────────
-
-                Something is off with the body of the fnAnnotatedAsValue definition:
-
-                3│   fnAnnotatedAsValue : Str
-                4│>  fnAnnotatedAsValue = /postId, commentId ->
-                5│>      "/posts/$(postId)/comments/$(Num.toStr commentId)"
-
-                The body is an anonymous function of type:
-
-                    Str, Num * -> Str
-
-                But the type annotation on fnAnnotatedAsValue says it should be:
-
-                    Str
-
-
-                ── TYPE MISMATCH in tests/module_params/BadAnn.roc ─────────────────────────────
-
-                Something is off with the body of the missingArg definition:
-
-                7│   missingArg : Str -> Str
-                8│>  missingArg = /postId, _ ->
-                9│>      "/posts/$(postId)/comments"
-
-                The body is an anonymous function of type:
-
-                    (Str, ? -> Str)
-
-                But the type annotation on missingArg says it should be:
-
-                    (Str -> Str)
-
-                Tip: It looks like it takes too many arguments. I'm seeing 1 extra.
-
-                ────────────────────────────────────────────────────────────────────────────────
-
-                2 errors and 1 warning found in <ignored for test> ms."#
-            ),
-        );
-    }
-
-    #[test]
-    #[cfg_attr(windows, ignore)]
-    fn module_params_pass_task() {
-        test_roc_app(
-            "crates/cli/tests/module_params",
-            "pass_task.roc",
-            &[],
-            &[],
-            &[],
-            indoc!(
-                r#"
-                Hi, Agus!
-                "#
-            ),
-            UseValgrind::No,
-            TestCliCommands::Run,
-        );
-    }
-
-    #[test]
-    #[cfg_attr(windows, ignore)]
     fn transitive_expects() {
         let expected_ending = indoc!(
             r#"
@@ -939,7 +318,6 @@
     #[test]
     #[cfg(not(debug_assertions))] // https://github.com/roc-lang/roc/issues/4806
     fn check_virtual_dom_server() {
-<<<<<<< HEAD
         Run::new_roc()
             .add_args([
                 CMD_CHECK,
@@ -949,18 +327,12 @@
             ])
             .run()
             .assert_clean_success();
-=======
-        let path = file_path_from_root("examples/virtual-dom-wip", "example-server.roc");
-        let out = run_roc([CMD_CHECK, path.to_str().unwrap()], &[], &[]);
-        assert_valid_roc_check_status(out.status);
->>>>>>> 2469a3aa
     }
 
     // TODO: write a new test once mono bugs are resolved in investigation
     #[test]
     #[cfg(not(debug_assertions))] // https://github.com/roc-lang/roc/issues/4806
     fn check_virtual_dom_client() {
-<<<<<<< HEAD
         Run::new_roc()
             .add_args([
                 CMD_CHECK,
@@ -970,17 +342,11 @@
             ])
             .run()
             .assert_clean_success();
-=======
-        let path = file_path_from_root("examples/virtual-dom-wip", "example-client.roc");
-        let out = run_roc([CMD_CHECK, path.to_str().unwrap()], &[], &[]);
-        assert_valid_roc_check_status(out.status);
->>>>>>> 2469a3aa
     }
 
     #[test]
     #[cfg_attr(windows, ignore)]
     fn cli_countdown_check() {
-<<<<<<< HEAD
         Run::new_roc()
             .add_args([
                 CMD_CHECK,
@@ -990,17 +356,11 @@
             ])
             .run()
             .assert_clean_success();
-=======
-        let path = file_path_from_root("crates/cli/tests/cli", "countdown.roc");
-        let out = run_roc([CMD_CHECK, path.to_str().unwrap()], &[], &[]);
-        assert_valid_roc_check_status(out.status);
->>>>>>> 2469a3aa
     }
 
     #[test]
     #[cfg_attr(windows, ignore)]
     fn cli_echo_check() {
-<<<<<<< HEAD
         Run::new_roc()
             .add_args([
                 CMD_CHECK,
@@ -1010,17 +370,11 @@
             ])
             .run()
             .assert_clean_success();
-=======
-        let path = file_path_from_root("crates/cli/tests/cli", "echo.roc");
-        let out = run_roc([CMD_CHECK, path.to_str().unwrap()], &[], &[]);
-        assert_valid_roc_check_status(out.status);
->>>>>>> 2469a3aa
     }
 
     #[test]
     #[cfg_attr(windows, ignore)]
     fn cli_file_check() {
-<<<<<<< HEAD
         Run::new_roc()
             .add_args([
                 CMD_CHECK,
@@ -1031,17 +385,11 @@
             ])
             .run()
             .assert_clean_success();
-=======
-        let path = file_path_from_root("crates/cli/tests/cli", "fileBROKEN.roc");
-        let out = run_roc([CMD_CHECK, path.to_str().unwrap()], &[], &[]);
-        assert_valid_roc_check_status(out.status);
->>>>>>> 2469a3aa
     }
 
     #[test]
     #[cfg_attr(windows, ignore)]
     fn cli_form_check() {
-<<<<<<< HEAD
         Run::new_roc()
             .add_args([
                 CMD_CHECK,
@@ -1052,18 +400,11 @@
             ])
             .run()
             .assert_clean_success();
-=======
-        let path = file_path_from_root("crates/cli/tests/cli", "form.roc");
-        let out = run_roc([CMD_CHECK, path.to_str().unwrap()], &[], &[]);
-        dbg!(out.stdout, out.stderr);
-        assert_valid_roc_check_status(out.status);
->>>>>>> 2469a3aa
     }
 
     #[test]
     #[cfg_attr(windows, ignore)]
     fn cli_http_get_check() {
-<<<<<<< HEAD
         Run::new_roc()
             .add_args([
                 CMD_CHECK,
@@ -1074,11 +415,6 @@
             ])
             .run()
             .assert_clean_success();
-=======
-        let path = file_path_from_root("crates/cli/tests/cli", "http-get.roc");
-        let out = run_roc([CMD_CHECK, path.to_str().unwrap()], &[], &[]);
-        assert_valid_roc_check_status(out.status);
->>>>>>> 2469a3aa
     }
 
     #[test]
@@ -1118,12 +454,8 @@
         out.assert_stdout_and_stderr_ends_with(expected_ending);
     }
 
-    #[ignore = "likely broken because of alias analysis: https://github.com/roc-lang/roc/issues/6544"]
-    #[test]
-<<<<<<< HEAD
+    #[test]
     #[cfg_attr(any(target_os = "windows", target_os = "linux"), ignore = "Segfault")]
-=======
->>>>>>> 2469a3aa
     fn false_interpreter() {
         // Test building
         let build_runner = Run::new_roc()
@@ -1869,17 +1201,10 @@
 
             Something is off with the body of the main definition:
 
-<<<<<<< HEAD
             5│  main : Str -> Task {} []
             6│  main = \_ ->
             7│      "this is a string, not a Task {} [] function like the platform expects."
                     ^^^^^^^^^^^^^^^^^^^^^^^^^^^^^^^^^^^^^^^^^^^^^^^^^^^^^^^^^^^^^^^^^^^^^^^^
-=======
-                3│  main : Str -> Task {} []
-                4│  main = /_ ->
-                5│      "this is a string, not a Task {} [] function like the platform expects."
-                        ^^^^^^^^^^^^^^^^^^^^^^^^^^^^^^^^^^^^^^^^^^^^^^^^^^^^^^^^^^^^^^^^^^^^^^^^
->>>>>>> 2469a3aa
 
             The body is a string of type:
 
@@ -1887,18 +1212,9 @@
 
             But the type annotation on main says it should be:
 
-<<<<<<< HEAD
-                Effect.Effect (Result {} [])
-=======
                     Task {} []
->>>>>>> 2469a3aa
 
             Tip: Add type annotations to functions or values to help you figure
-            this out.
-
-            ────────────────────────────────────────────────────────────────────────────────
-
-            1 error and 0 warning found in <ignored for test> ms
             "#
         );
 
@@ -2001,7 +1317,6 @@
     }
 
     #[test]
-<<<<<<< HEAD
     fn unknown_generates_with() {
         let expected_ending = indoc!(
             r#"
@@ -2013,7 +1328,6 @@
             4│      generates Effect with [after, map, always, foobar]
                                                                ^^^^^^
 
-            Only specific functions like `after` and `map` can be generated.Learn
             more about hosted modules at TODO.
 
             ────────────────────────────────────────────────────────────────────────────────
@@ -2033,8 +1347,6 @@
     }
 
     #[test]
-=======
->>>>>>> 2469a3aa
     fn format_check_good() {
         Run::new_roc()
             .arg(CMD_FORMAT)
