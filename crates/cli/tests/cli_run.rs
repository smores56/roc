--- conflicted
+++ resolved
@@ -719,7 +719,6 @@
 
     // TODO: write a new test once mono bugs are resolved in investigation
     #[test]
-<<<<<<< HEAD
     fn check_virtual_dom_server() {
         let path = file_path_from_root("examples/virtual-dom-wip", "example-server.roc");
         let out = run_roc(&[CMD_CHECK, path.to_str().unwrap()], &[], &[]);
@@ -730,12 +729,6 @@
     #[test]
     fn check_virtual_dom_client() {
         let path = file_path_from_root("examples/virtual-dom-wip", "example-client.roc");
-=======
-    #[serial(cli_platform)]
-    #[cfg_attr(windows, ignore)]
-    fn cli_virtual_dom_check() {
-        let path = file_path_from_root("examples/virtual-dom-wip", "app-server.roc");
->>>>>>> 736ef283
         let out = run_roc(&[CMD_CHECK, path.to_str().unwrap()], &[], &[]);
         assert!(out.status.success());
     }
