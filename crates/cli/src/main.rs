//! The `roc` binary that brings together all functionality in the Roc toolset.
use bumpalo::Bump;
use roc_build::link::LinkType;
use roc_build::program::{check_file, CodeGenBackend};
use roc_cli::{
<<<<<<< HEAD
    annotate_file, build_app, format_files, format_src, test, BuildConfig, FormatMode, CMD_BUILD,
    CMD_CHECK, CMD_DEV, CMD_DOCS, CMD_FORMAT, CMD_FORMAT_ANNOTATE, CMD_GLUE, CMD_PREPROCESS_HOST,
    CMD_REPL, CMD_RUN, CMD_TEST, CMD_VERSION, DIRECTORY_OR_FILES, FLAG_CHECK, FLAG_DEV, FLAG_LIB,
    FLAG_MAIN, FLAG_MIGRATE, FLAG_NO_COLOR, FLAG_NO_HEADER, FLAG_NO_LINK, FLAG_OUTPUT,
    FLAG_PP_DYLIB, FLAG_PP_HOST, FLAG_PP_PLATFORM, FLAG_STDIN, FLAG_STDOUT, FLAG_TARGET, FLAG_TIME,
    GLUE_DIR, GLUE_SPEC, ROC_FILE, VERSION,
=======
    build_app, default_linking_strategy, format_files, format_src, test, BuildConfig, FormatMode,
    CMD_BUILD, CMD_CHECK, CMD_DEV, CMD_DOCS, CMD_FORMAT, CMD_GLUE, CMD_PREPROCESS_HOST, CMD_REPL,
    CMD_RUN, CMD_TEST, CMD_VERSION, DIRECTORY_OR_FILES, FLAG_CHECK, FLAG_DEV, FLAG_DOCS_ROOT,
    FLAG_LIB, FLAG_MAIN, FLAG_MIGRATE, FLAG_NO_COLOR, FLAG_NO_HEADER, FLAG_NO_LINK, FLAG_OUTPUT,
    FLAG_PP_DYLIB, FLAG_PP_HOST, FLAG_PP_PLATFORM, FLAG_STDIN, FLAG_STDOUT, FLAG_TARGET, FLAG_TIME,
    FLAG_VERBOSE, GLUE_DIR, GLUE_SPEC, ROC_FILE, VERSION,
>>>>>>> 9d37c906
};
use roc_docs::generate_docs_html;
use roc_error_macros::{internal_error, user_error};
use roc_fmt::MigrationFlags;
use roc_gen_dev::AssemblyBackendMode;
use roc_gen_llvm::llvm::build::LlvmBackendMode;
use roc_load::{LoadingProblem, Threading};
use roc_packaging::cache::{self, RocCacheDir};
use roc_target::Target;
use std::fs::{self, FileType};
use std::io::BufRead;
use std::io::{self, Read, Write};
use std::path::{Path, PathBuf};
use std::str::FromStr;
use target_lexicon::Triple;
use tempfile::Builder;

#[global_allocator]
static ALLOC: mimalloc::MiMalloc = mimalloc::MiMalloc;

use std::ffi::{OsStr, OsString};

use roc_cli::build;

fn main() -> io::Result<()> {
    let _tracing_guards = roc_tracing::setup_tracing!();

    let app = build_app();
    let subcommands: Vec<String> = app
        .get_subcommands()
        .map(|c| c.get_name().to_owned())
        .collect();
    let matches = app.get_matches();

    let exit_code = match matches.subcommand() {
        None => {
            if matches.contains_id(ROC_FILE) {
                build(
                    &matches,
                    &subcommands,
                    BuildConfig::BuildAndRunIfNoErrors,
                    Triple::host().into(),
                    None,
                    RocCacheDir::Persistent(cache::roc_cache_packages_dir().as_path()),
                    LinkType::Executable,
                    false,
                )
            } else {
                Ok(1)
            }
        }
        Some((CMD_RUN, matches)) => {
            if matches.contains_id(ROC_FILE) {
                build(
                    matches,
                    &subcommands,
                    BuildConfig::BuildAndRun,
                    Triple::host().into(),
                    None,
                    RocCacheDir::Persistent(cache::roc_cache_packages_dir().as_path()),
                    LinkType::Executable,
                    false,
                )
            } else {
                eprintln!("What .roc file do you want to run? Specify it at the end of the `roc run` command.");

                Ok(1)
            }
        }
        Some((CMD_TEST, matches)) => {
            if matches.contains_id(ROC_FILE) {
                test(matches, Triple::host().into())
            } else {
                eprintln!("What .roc file do you want to test? Specify it at the end of the `roc test` command.");

                Ok(1)
            }
        }
        Some((CMD_DEV, matches)) => {
            if matches.contains_id(ROC_FILE) {
                build(
                    matches,
                    &subcommands,
                    BuildConfig::BuildAndRunIfNoErrors,
                    Triple::host().into(),
                    None,
                    RocCacheDir::Persistent(cache::roc_cache_packages_dir().as_path()),
                    LinkType::Executable,
                    false,
                )
            } else {
                eprintln!("What .roc file do you want to build? Specify it at the end of the `roc run` command.");

                Ok(1)
            }
        }
        Some((CMD_GLUE, matches)) => {
            let input_path = matches.get_one::<PathBuf>(ROC_FILE).unwrap();
            let output_path = matches.get_one::<PathBuf>(GLUE_DIR).unwrap();
            let spec_path = matches.get_one::<PathBuf>(GLUE_SPEC).unwrap();

            // have the backend supply `roc_alloc` and friends
            let backend = match matches.get_flag(FLAG_DEV) {
                true => CodeGenBackend::Assembly(AssemblyBackendMode::Test),
                false => CodeGenBackend::Llvm(LlvmBackendMode::BinaryGlue),
            };

            let link_type = LinkType::Dylib;
            let target = Triple::host().into();
            let linking_strategy = default_linking_strategy(matches, link_type, target);

            if !output_path.exists() || output_path.is_dir() {
                roc_glue::generate(
                    input_path,
                    output_path,
                    spec_path,
                    backend,
                    link_type,
                    linking_strategy,
                )
            } else {
                eprintln!("`roc glue` must be given a directory to output into, because the glue might generate multiple files.");

                Ok(1)
            }
        }
        Some((CMD_PREPROCESS_HOST, matches)) => {
            let preprocess_host_err =
                { |msg: String| user_error!("\n\n ERROR PRE-PROCESSING HOST: {}\n\n", msg) };

            let host_path = matches.get_one::<PathBuf>(FLAG_PP_HOST).unwrap();
            if !host_path.is_file() {
                preprocess_host_err(format!(
                    "Expected to find the host executable file at {}",
                    &host_path.display()
                ));
            }

            let platform_path = matches.get_one::<PathBuf>(FLAG_PP_PLATFORM).unwrap();
            if !platform_path.is_file() {
                preprocess_host_err(format!(
                    "Expected to find the platform/main.roc file at {}",
                    &platform_path.display()
                ));
            }

            let dylib_path = matches.get_one::<PathBuf>(FLAG_PP_DYLIB).unwrap();
            if !dylib_path.is_file() {
                preprocess_host_err(format!(
                    "Expected to find the app stub dynamic library file at {}",
                    dylib_path.display()
                ));
            }
            let target = matches
                .get_one::<String>(FLAG_TARGET)
                .and_then(|s| Target::from_str(s).ok())
                .unwrap_or_default();

            let verbose_and_time = matches.get_one::<bool>(FLAG_VERBOSE).unwrap();

            let preprocessed_path = platform_path.with_file_name(target.prebuilt_surgical_host());
            let metadata_path = platform_path.with_file_name(target.metadata_file_name());

            roc_linker::preprocess_host(
                target,
                host_path,
                metadata_path.as_path(),
                preprocessed_path.as_path(),
                dylib_path,
                *verbose_and_time,
                *verbose_and_time,
            );

            Ok(0)
        }
        Some((CMD_BUILD, matches)) => {
            let target = matches
                .get_one::<String>(FLAG_TARGET)
                .and_then(|s| Target::from_str(s).ok())
                .unwrap_or_default();
            let link_type = match (matches.get_flag(FLAG_LIB), matches.get_flag(FLAG_NO_LINK)) {
                (true, false) => LinkType::Dylib,
                (true, true) => user_error!("build can only be one of `--lib` or `--no-link`"),
                (false, true) => LinkType::None,
                (false, false) => LinkType::Executable,
            };
            let out_path = matches
                .get_one::<OsString>(FLAG_OUTPUT)
                .map(OsString::as_ref);
            let verbose = matches.get_flag(FLAG_VERBOSE);

            Ok(build(
                matches,
                &subcommands,
                BuildConfig::BuildOnly,
                target,
                out_path,
                RocCacheDir::Persistent(cache::roc_cache_packages_dir().as_path()),
                link_type,
                verbose,
            )?)
        }
        Some((CMD_CHECK, matches)) => {
            let arena = Bump::new();

            let emit_timings = matches.get_flag(FLAG_TIME);
            let roc_file_path = matches.get_one::<PathBuf>(ROC_FILE).unwrap();
            let threading = match matches.get_one::<usize>(roc_cli::FLAG_MAX_THREADS) {
                None => Threading::AllAvailable,
                Some(0) => user_error!("cannot build with at most 0 threads"),
                Some(1) => Threading::Single,
                Some(n) => Threading::AtMost(*n),
            };

            let opt_main_path = matches.get_one::<PathBuf>(FLAG_MAIN);

            match roc_file_path.extension().and_then(OsStr::to_str) {
                Some("md") => {
                    // Extract the blocks of roc code
                    let file = fs::File::open(roc_file_path.as_path())?;
                    let markdown_file_reader = io::BufReader::new(file);
                    let mut roc_blocks: Vec<String> = Vec::new();
                    let mut in_roc_block: bool = false;
                    let mut current_block = String::new();

                    for line in markdown_file_reader.lines() {
                        let line = line.unwrap();
                        if line == "```roc" {
                            in_roc_block = true;
                        } else if (line == "```") & in_roc_block {
                            in_roc_block = false;
                            roc_blocks.push(current_block);
                            current_block = String::new();
                        } else if in_roc_block {
                            current_block.push_str(&line);
                            current_block.push('\n');
                        }
                    }

                    // now check each block, we exit early if any single block does not check
                    let mut exit_code = 0;

                    for block in roc_blocks.iter() {
                        let mut file = Builder::new().suffix(".roc").tempfile()?;
                        write!(file, "{}", block)?;

                        match check_file(
                            &arena,
                            file.path().to_owned(),
                            opt_main_path.cloned(),
                            emit_timings,
                            RocCacheDir::Persistent(cache::roc_cache_packages_dir().as_path()),
                            threading,
                        ) {
                            Ok((problems, total_time)) => {
                                problems.print_error_warning_count(total_time);
                                println!(".\n");

                                exit_code = problems.exit_code();
                            }

                            Err(LoadingProblem::FormattedReport(report, _)) => {
                                print!("{report}");

                                exit_code = 1;
                            }
                            Err(other) => {
                                panic!("build_file failed with error:\n{other:?}");
                            }
                        }

                        if exit_code != 0 {
                            break;
                        }
                    }

                    Ok(exit_code)
                }
                _ => {
                    match check_file(
                        &arena,
                        roc_file_path.to_owned(),
                        opt_main_path.cloned(),
                        emit_timings,
                        RocCacheDir::Persistent(cache::roc_cache_packages_dir().as_path()),
                        threading,
                    ) {
                        Ok((problems, total_time)) => {
                            problems.print_error_warning_count(total_time);
                            println!(".\n");
                            Ok(problems.exit_code())
                        }

                        Err(LoadingProblem::FormattedReport(report, _)) => {
                            print!("{report}");

                            Ok(1)
                        }
                        Err(other) => {
                            panic!("build_file failed with error:\n{other:?}");
                        }
                    }
                }
            }
        }
        Some((CMD_REPL, matches)) => {
            let has_color = !matches.get_one::<bool>(FLAG_NO_COLOR).unwrap();
            let has_header = !matches.get_one::<bool>(FLAG_NO_HEADER).unwrap();

            Ok(roc_repl_cli::main(has_color, has_header))
        }
        Some((CMD_DOCS, matches)) => {
            let root_path = matches.get_one::<PathBuf>(ROC_FILE).unwrap();
            let out_dir = matches.get_one::<OsString>(FLAG_OUTPUT).unwrap();

            let maybe_root_dir: Option<String> = {
                if let Ok(root_dir) = std::env::var("ROC_DOCS_URL_ROOT") {
                    // if the env var is set, it should override the flag for now
                    // TODO -- confirm we no longer need this and remove
                    // once docs are migrated to individual repositories and not roc website
                    Some(root_dir)
                } else {
                    matches
                        .get_one::<Option<String>>(FLAG_DOCS_ROOT)
                        .unwrap_or(&None)
                        .clone()
                }
            };

            generate_docs_html(
                root_path.to_owned(),
                out_dir.as_ref(),
                maybe_root_dir.clone(),
            );

            Ok(0)
        }
        Some((CMD_FORMAT, fmatches)) if Some(CMD_FORMAT_ANNOTATE) == fmatches.subcommand_name() => {
            let matches = fmatches
                .subcommand_matches(CMD_FORMAT_ANNOTATE)
                .unwrap_or_else(|| internal_error!("No annotate subcommand present"));

            let arena = Bump::new();
            let roc_file_path = matches
                .get_one::<PathBuf>(ROC_FILE)
                .unwrap_or_else(|| internal_error!("No default for ROC_FILE"));

            let annotate_exit_code = match annotate_file(&arena, roc_file_path.to_owned()) {
                Ok(()) => 0,
                Err(LoadingProblem::FormattedReport(report, ..)) => {
                    eprintln!("{report}");
                    1
                }
                Err(other) => {
                    internal_error!("build_file failed with error:\n{other:?}");
                }
            };

            Ok(annotate_exit_code)
        }
        Some((CMD_FORMAT, matches)) => {
            let from_stdin = matches.get_flag(FLAG_STDIN);
            let to_stdout = matches.get_flag(FLAG_STDOUT);
            let migrate = matches.get_flag(FLAG_MIGRATE);
            let format_mode = if to_stdout {
                FormatMode::WriteToStdout
            } else {
                match matches.get_flag(FLAG_CHECK) {
                    true => FormatMode::CheckOnly,
                    false => FormatMode::WriteToFile,
                }
            };
            let flags = MigrationFlags {
                snakify: migrate,
                parens_and_commas: migrate,
            };

            if from_stdin && matches!(format_mode, FormatMode::WriteToFile) {
                eprintln!("When using the --stdin flag, either the --check or the --stdout flag must also be specified. (Otherwise, it's unclear what filename to write to!)");
                std::process::exit(1);
            }

            let roc_files = {
                let mut roc_files = Vec::new();

                let mut values: Vec<OsString> = Vec::new();

                match matches.get_many::<OsString>(DIRECTORY_OR_FILES) {
                    Some(os_values) => {
                        for os_string in os_values {
                            values.push(os_string.to_owned());
                        }
                    }
                    None if from_stdin || to_stdout => {}
                    None => {
                        let mut os_string_values: Vec<OsString> = Vec::new();

                        read_all_roc_files(
                            &std::env::current_dir()?.as_os_str().to_os_string(),
                            &mut os_string_values,
                        )?;

                        for os_string in os_string_values {
                            values.push(os_string);
                        }
                    }
                }

                // Populate roc_files
                for os_str in values {
                    let metadata = fs::metadata(os_str.clone())?;
                    roc_files_recursive(os_str.as_os_str(), metadata.file_type(), &mut roc_files)?;
                }

                roc_files
            };

            let format_exit_code = if from_stdin {
                let mut buf = Vec::new();
                let arena = Bump::new();

                io::stdin().read_to_end(&mut buf)?;

                let src = std::str::from_utf8(&buf).unwrap_or_else(|err| {
                    eprintln!("Stdin contained invalid UTF-8 bytes: {err:?}");
                    std::process::exit(1);
                });

                match format_src(&arena, src, flags) {
                    Ok(formatted_src) => {
                        match format_mode {
                            FormatMode::CheckOnly => {
                                if src == formatted_src {
                                    eprintln!("One or more files need to be reformatted.");
                                    1
                                } else {
                                    0
                                }
                            }
                            FormatMode::WriteToStdout => {
                                std::io::stdout()
                                    .lock()
                                    .write_all(formatted_src.as_bytes())
                                    .unwrap();

                                0
                            }
                            FormatMode::WriteToFile => {
                                // We would have errored out already if you specified --stdin
                                // without either --stdout or --check specified as well.
                                unreachable!()
                            }
                        }
                    }
                    Err(problem) => {
                        eprintln!("`roc format` failed: {problem:?}");
                        1
                    }
                }
            } else {
                match format_files(roc_files, format_mode, flags) {
                    Ok(()) => 0,
                    Err(message) => {
                        eprintln!("{message}");
                        1
                    }
                }
            };

            Ok(format_exit_code)
        }
        Some((CMD_VERSION, _)) => {
            println!("roc {}", VERSION);
            Ok(0)
        }
        _ => unreachable!(),
    }?;

    std::process::exit(exit_code);
}

fn read_all_roc_files(
    dir: &OsString,
    roc_file_paths: &mut Vec<OsString>,
) -> Result<(), std::io::Error> {
    let entries = fs::read_dir(dir)?;

    for entry in entries {
        let path = entry?.path();

        if path.is_dir() {
            read_all_roc_files(&path.into_os_string(), roc_file_paths)?;
        } else if path.extension().and_then(OsStr::to_str) == Some("roc") {
            let file_path = path.into_os_string();
            roc_file_paths.push(file_path);
        }
    }

    Ok(())
}

fn roc_files_recursive<P: AsRef<Path>>(
    path: P,
    file_type: FileType,
    roc_files: &mut Vec<PathBuf>,
) -> io::Result<()> {
    if file_type.is_dir() {
        for entry_res in fs::read_dir(path)? {
            let entry = entry_res?;

            roc_files_recursive(entry.path(), entry.file_type()?, roc_files)?;
        }
    } else {
        roc_files.push(path.as_ref().to_path_buf());
    }

    Ok(())
}<|MERGE_RESOLUTION|>--- conflicted
+++ resolved
@@ -3,21 +3,13 @@
 use roc_build::link::LinkType;
 use roc_build::program::{check_file, CodeGenBackend};
 use roc_cli::{
-<<<<<<< HEAD
-    annotate_file, build_app, format_files, format_src, test, BuildConfig, FormatMode, CMD_BUILD,
-    CMD_CHECK, CMD_DEV, CMD_DOCS, CMD_FORMAT, CMD_FORMAT_ANNOTATE, CMD_GLUE, CMD_PREPROCESS_HOST,
-    CMD_REPL, CMD_RUN, CMD_TEST, CMD_VERSION, DIRECTORY_OR_FILES, FLAG_CHECK, FLAG_DEV, FLAG_LIB,
-    FLAG_MAIN, FLAG_MIGRATE, FLAG_NO_COLOR, FLAG_NO_HEADER, FLAG_NO_LINK, FLAG_OUTPUT,
-    FLAG_PP_DYLIB, FLAG_PP_HOST, FLAG_PP_PLATFORM, FLAG_STDIN, FLAG_STDOUT, FLAG_TARGET, FLAG_TIME,
-    GLUE_DIR, GLUE_SPEC, ROC_FILE, VERSION,
-=======
-    build_app, default_linking_strategy, format_files, format_src, test, BuildConfig, FormatMode,
-    CMD_BUILD, CMD_CHECK, CMD_DEV, CMD_DOCS, CMD_FORMAT, CMD_GLUE, CMD_PREPROCESS_HOST, CMD_REPL,
-    CMD_RUN, CMD_TEST, CMD_VERSION, DIRECTORY_OR_FILES, FLAG_CHECK, FLAG_DEV, FLAG_DOCS_ROOT,
-    FLAG_LIB, FLAG_MAIN, FLAG_MIGRATE, FLAG_NO_COLOR, FLAG_NO_HEADER, FLAG_NO_LINK, FLAG_OUTPUT,
-    FLAG_PP_DYLIB, FLAG_PP_HOST, FLAG_PP_PLATFORM, FLAG_STDIN, FLAG_STDOUT, FLAG_TARGET, FLAG_TIME,
-    FLAG_VERBOSE, GLUE_DIR, GLUE_SPEC, ROC_FILE, VERSION,
->>>>>>> 9d37c906
+    annotate_file, build_app, default_linking_strategy, format_files, format_src, test,
+    BuildConfig, FormatMode, CMD_BUILD, CMD_CHECK, CMD_DEV, CMD_DOCS, CMD_FORMAT,
+    CMD_FORMAT_ANNOTATE, CMD_GLUE, CMD_PREPROCESS_HOST, CMD_REPL, CMD_RUN, CMD_TEST, CMD_VERSION,
+    DIRECTORY_OR_FILES, FLAG_CHECK, FLAG_DEV, FLAG_DOCS_ROOT, FLAG_LIB, FLAG_MAIN, FLAG_MIGRATE,
+    FLAG_NO_COLOR, FLAG_NO_HEADER, FLAG_NO_LINK, FLAG_OUTPUT, FLAG_PP_DYLIB, FLAG_PP_HOST,
+    FLAG_PP_PLATFORM, FLAG_STDIN, FLAG_STDOUT, FLAG_TARGET, FLAG_TIME, FLAG_VERBOSE, GLUE_DIR,
+    GLUE_SPEC, ROC_FILE, VERSION,
 };
 use roc_docs::generate_docs_html;
 use roc_error_macros::{internal_error, user_error};
