use std::io;
use std::path::PathBuf;

use roc_collections::all::MutSet;
use roc_module::called_via::BinOp;
use roc_module::ident::{Ident, Lowercase, ModuleName, TagName};
use roc_module::symbol::{ModuleId, Symbol};
use roc_parse::ast::Base;
use roc_parse::pattern::PatternType;
use roc_region::all::{Loc, Region};
use roc_types::types::{AliasKind, EarlyReturnKind};

use crate::Severity;

#[derive(Clone, Copy, Debug, PartialEq, Eq)]
pub struct CycleEntry {
    pub symbol: Symbol,
    pub symbol_region: Region,
    pub expr_region: Region,
}

#[derive(Clone, Debug, PartialEq, Eq)]
pub enum BadPattern {
    Unsupported(PatternType),
}

#[derive(Clone, Copy, Debug, PartialEq, Eq)]
pub enum ShadowKind {
    Variable,
    Alias(Symbol),
    Opaque(Symbol),
    Ability(Symbol),
}

/// Problems that can occur in the course of canonicalization.
#[derive(Clone, Debug, PartialEq, Eq)]
pub enum Problem {
    UnusedDef(Symbol, Region),
    UnusedImport(Symbol, Region),
    UnusedModuleImport(ModuleId, Region),
    ExposedButNotDefined(Symbol),
    DuplicateExposes {
        region: Region,
        existing_region: Region,
    },
    DuplicateExposesModule {
        region: Region,
        source: ScopeModuleSource,
    },
    DuplicateRequires {
        region: Region,
        existing_region: Region,
    },
    DuplicateProvides {
        region: Region,
        existing_region: Region,
    },
    ImportNameConflict {
        name: ModuleName,
        is_alias: bool,
        new_module_id: ModuleId,
        new_import_region: Region,
        existing_import: ScopeModuleSource,
    },
    ExplicitBuiltinImport(ModuleId, Region),
    ExplicitBuiltinTypeImport(Symbol, Region),
    ImportShadowsSymbol {
        region: Region,
        new_symbol: Symbol,
        existing_symbol_region: Region,
    },
    /// First symbol is the name of the closure with that argument
    /// Bool is whether the closure is anonymous
    /// Second symbol is the name of the argument that is unused
    UnusedArgument {
        function_symbol: Symbol,
        is_anonymous: bool,
        arg_symbol: Symbol,
        arg_region: Region,
    },
    UnusedBranchDef(Symbol, Region),
    DefsOnlyUsedInRecursion(usize, Region),
    PrecedenceProblem(PrecedenceProblem),
    // Example: (5 = 1 + 2) is an unsupported pattern in an assignment; Int patterns aren't allowed in assignments!
    UnsupportedPattern(BadPattern, Region),
    Shadowing {
        original_region: Region,
        shadow: Loc<Ident>,
        kind: ShadowKind,
    },
    CyclicAlias(Symbol, Region, Vec<Symbol>, AliasKind),
    BadRecursion(Vec<CycleEntry>),
    PhantomTypeArgument {
        typ: Symbol,
        variable_region: Region,
        variable_name: Lowercase,
        alias_kind: AliasKind,
    },
    UndeclaredTypeVar {
        typ: Symbol,
        num_unbound: usize,
        one_occurrence: Region,
        kind: AliasKind,
    },
    DuplicateRecordFieldValue {
        field_name: Lowercase,
        record_region: Region,
        field_region: Region,
        replaced_region: Region,
    },
    DuplicateRecordFieldType {
        field_name: Lowercase,
        record_region: Region,
        field_region: Region,
        replaced_region: Region,
    },
    InvalidOptionalValue {
        field_name: Lowercase,
        record_region: Region,
        field_region: Region,
    },
    DuplicateTag {
        tag_name: TagName,
        tag_union_region: Region,
        tag_region: Region,
        replaced_region: Region,
    },
    RuntimeError(RuntimeError),
    SignatureDefMismatch {
        annotation_pattern: Region,
        def_pattern: Region,
    },
    InvalidAliasRigid {
        alias_name: Symbol,
        region: Region,
    },
    InvalidInterpolation(Region),
    InvalidHexadecimal(Region),
    InvalidUnicodeCodePt(Region),
    NestedDatatype {
        alias: Symbol,
        def_region: Region,
        differing_recursion_region: Region,
    },
    InvalidExtensionType {
        region: Region,
        kind: ExtensionTypeKind,
    },
    AbilityHasTypeVariables {
        name: Symbol,
        variables_region: Region,
    },
    ImplementsClauseIsNotAbility {
        region: Region,
    },
    IllegalImplementsClause {
        region: Region,
    },
    DuplicateImplementsAbility {
        ability: Symbol,
        region: Region,
    },
    AbilityMemberMissingImplementsClause {
        member: Symbol,
        ability: Symbol,
        region: Region,
    },
    AbilityMemberMultipleBoundVars {
        member: Symbol,
        ability: Symbol,
        span_implements_clauses: Region,
        bound_var_names: Vec<Lowercase>,
    },
    AbilityNotOnToplevel {
        region: Region,
    },
    AbilityUsedAsType(Lowercase, Symbol, Region),
    NestedSpecialization(Symbol, Region),
    IllegalDerivedAbility(Region),
    ImplementationNotFound {
        member: Symbol,
        region: Region,
    },
    NotAnAbilityMember {
        ability: Symbol,
        name: String,
        region: Region,
    },
    OptionalAbilityImpl {
        ability: Symbol,
        region: Region,
    },
    QualifiedAbilityImpl {
        region: Region,
    },
    AbilityImplNotIdent {
        region: Region,
    },
    DuplicateImpl {
        original: Region,
        duplicate: Region,
    },
    NotAnAbility(Region),
    ImplementsNonRequired {
        region: Region,
        ability: Symbol,
        not_required: Vec<Symbol>,
    },
    DoesNotImplementAbility {
        region: Region,
        ability: Symbol,
        not_implemented: Vec<Symbol>,
    },
    NotBoundInAllPatterns {
        unbound_symbol: Symbol,
        region: Region,
    },
    NoIdentifiersIntroduced(Region),
    OverloadedSpecialization {
        overload: Region,
        original_opaque: Symbol,
        ability_member: Symbol,
    },
    UnnecessaryOutputWildcard {
        region: Region,
    },
    MultipleListRestPattern {
        region: Region,
    },
    BadTypeArguments {
        symbol: Symbol,
        region: Region,
        alias_needs: u8,
        type_got: u8,
        alias_kind: AliasKind,
    },
    UnappliedCrash {
        region: Region,
    },
    OverAppliedCrash {
        region: Region,
    },
    UnappliedDbg {
        region: Region,
    },
    OverAppliedDbg {
        region: Region,
    },
    UnderAppliedTry {
        region: Region,
    },
    FileProblem {
        filename: PathBuf,
        error: io::ErrorKind,
    },
    WildcardNotAllowed {
        typ: Symbol,
        num_wildcards: usize,
        one_occurrence: Region,
        kind: AliasKind,
    },
    UnderscoreNotAllowed {
        typ: Symbol,
        num_underscores: usize,
        one_occurrence: Region,
        kind: AliasKind,
    },
    ReturnOutsideOfFunction {
        region: Region,
        return_kind: EarlyReturnKind,
    },
    StatementsAfterReturn {
        region: Region,
    },
    ReturnAtEndOfFunction {
        region: Region,
    },
    UnsuffixedEffectfulRecordField(Region),
    SuffixedPureRecordField(Region),
    EmptyTupleType(Region),
    UnboundTypeVarsInAs(Region),
    InvalidIgnoredValue {
        field_name: Lowercase,
        field_region: Region,
        record_region: Region,
    },
    InterpolatedStringNotAllowed(Region),
}

#[derive(Debug, Clone, Copy, PartialEq, Eq)]
pub enum ScopeModuleSource {
    Builtin,
    Current,
    Import(Region),
}

impl Problem {
    pub fn severity(&self) -> Severity {
        use Severity::{Fatal, RuntimeError, Warning};

        match self {
            Problem::UnusedDef(_, _) => Warning,
            Problem::UnusedImport(_, _) => Warning,
            Problem::UnusedModuleImport(_, _) => Warning,
            Problem::InterpolatedStringNotAllowed(_) => RuntimeError,
            Problem::ImportNameConflict { .. } => RuntimeError,
            Problem::ExplicitBuiltinImport(_, _) => Warning,
            Problem::ExplicitBuiltinTypeImport(_, _) => Warning,
            Problem::ImportShadowsSymbol { .. } => RuntimeError,
            Problem::ExposedButNotDefined(_) => RuntimeError,
            Problem::DuplicateExposes { .. } => Warning,
            Problem::DuplicateExposesModule { .. } => Warning,
            Problem::DuplicateRequires { .. } => Warning,
            Problem::DuplicateProvides { .. } => Warning,
            Problem::UnusedArgument { .. } => Warning,
            Problem::UnusedBranchDef(_, _) => Warning,
            Problem::PrecedenceProblem(_) => RuntimeError,
            Problem::UnsupportedPattern(_, _) => RuntimeError,
            Problem::Shadowing { .. } => RuntimeError,
            Problem::CyclicAlias(..) => RuntimeError,
            Problem::BadRecursion(_) => RuntimeError,
            Problem::PhantomTypeArgument { .. } => Warning,
            Problem::UndeclaredTypeVar { .. } => RuntimeError,
            Problem::WildcardNotAllowed { .. } => RuntimeError,
            Problem::UnderscoreNotAllowed { .. } => RuntimeError,
            Problem::DuplicateRecordFieldValue { .. } => Warning,
            Problem::DuplicateRecordFieldType { .. } => RuntimeError,
            Problem::InvalidOptionalValue { .. } => RuntimeError,
            Problem::InvalidIgnoredValue { .. } => RuntimeError,
            Problem::DuplicateTag { .. } => RuntimeError,
            Problem::RuntimeError(_) => RuntimeError,
            Problem::SignatureDefMismatch { .. } => RuntimeError,
            Problem::InvalidAliasRigid { .. } => RuntimeError,
            Problem::InvalidInterpolation(_) => RuntimeError,
            Problem::InvalidHexadecimal(_) => RuntimeError,
            Problem::InvalidUnicodeCodePt(_) => RuntimeError,
            Problem::NestedDatatype { .. } => RuntimeError,
            Problem::InvalidExtensionType { .. } => RuntimeError,
            Problem::AbilityHasTypeVariables { .. } => RuntimeError,
            Problem::ImplementsClauseIsNotAbility { .. } => RuntimeError,
            Problem::IllegalImplementsClause { .. } => RuntimeError,
            Problem::DuplicateImplementsAbility { .. } => Warning,
            Problem::AbilityMemberMissingImplementsClause { .. } => RuntimeError,
            Problem::AbilityMemberMultipleBoundVars { .. } => RuntimeError,
            Problem::AbilityNotOnToplevel { .. } => RuntimeError, // Ideally, could be compiled
            Problem::AbilityUsedAsType(_, _, _) => RuntimeError,
            Problem::NestedSpecialization(_, _) => RuntimeError, // Ideally, could be compiled
            Problem::IllegalDerivedAbility(_) => RuntimeError,
            Problem::ImplementationNotFound { .. } => RuntimeError,
            Problem::NotAnAbilityMember { .. } => RuntimeError,
            Problem::OptionalAbilityImpl { .. } => RuntimeError,
            Problem::QualifiedAbilityImpl { .. } => RuntimeError,
            Problem::AbilityImplNotIdent { .. } => RuntimeError,
            Problem::DuplicateImpl { .. } => Warning, // First impl is used at runtime
            Problem::NotAnAbility(_) => Warning,
            Problem::ImplementsNonRequired { .. } => Warning,
            Problem::DoesNotImplementAbility { .. } => RuntimeError,
            Problem::NotBoundInAllPatterns { .. } => RuntimeError,
            Problem::NoIdentifiersIntroduced(_) => Warning,
            Problem::OverloadedSpecialization { .. } => Warning, // Ideally, will compile
            Problem::UnnecessaryOutputWildcard { .. } => Warning,
            // TODO: sometimes this can just be a warning, e.g. if you have [1, .., .., 2] but we
            // don't catch that yet.
            Problem::MultipleListRestPattern { .. } => RuntimeError,
            Problem::BadTypeArguments { .. } => RuntimeError,
            // TODO: this can be a warning instead if we recover the program by
            // injecting a crash message
            Problem::UnappliedCrash { .. } => RuntimeError,
            Problem::OverAppliedCrash { .. } => RuntimeError,
            Problem::UnappliedDbg { .. } => RuntimeError,
            Problem::OverAppliedDbg { .. } => RuntimeError,
            Problem::UnderAppliedTry { .. } => Warning,
            Problem::DefsOnlyUsedInRecursion(_, _) => Warning,
            Problem::FileProblem { .. } => Fatal,
            Problem::ReturnOutsideOfFunction { .. } => Warning,
            Problem::StatementsAfterReturn { .. } => Warning,
            Problem::ReturnAtEndOfFunction { .. } => Warning,
            Problem::UnsuffixedEffectfulRecordField(_) | Problem::SuffixedPureRecordField(..) => {
                Warning
            }
            Problem::EmptyTupleType(_) => Warning,
            Problem::UnboundTypeVarsInAs(_) => Warning,
        }
    }

    /// Returns a Region value from the Problem, if possible.
    /// Some problems have more than one region; in those cases,
    /// this tries to pick the one that's closest to the original
    /// definition site, since that's what the REPL uses this for:
    /// filtering out errors and warnings from wrapped defs based
    /// on their Region being outside the expression currently being evaluated.
    pub fn region(&self) -> Option<Region> {
        match self {
            Problem::UnusedDef(_, region)
            | Problem::Shadowing {
                original_region: region,
                ..
            }
            | Problem::UnusedImport(_, region)
            | Problem::UnusedModuleImport(_, region)
            | Problem::DuplicateExposes { region, .. }
            | Problem::DuplicateExposesModule { region, .. }
            | Problem::DuplicateRequires { region, .. }
            | Problem::DuplicateProvides { region, .. }
            | Problem::ImportNameConflict {
                new_import_region: region,
                ..
            }
            | Problem::ExplicitBuiltinImport(_, region)
            | Problem::InterpolatedStringNotAllowed(region)
            | Problem::ExplicitBuiltinTypeImport(_, region)
            | Problem::ImportShadowsSymbol { region, .. }
            | Problem::UnusedArgument {
                arg_region: region, ..
            }
            | Problem::UnusedBranchDef(_, region)
            | Problem::PrecedenceProblem(PrecedenceProblem::BothNonAssociative(region, _, _))
            | Problem::UnsupportedPattern(_, region)
            | Problem::CyclicAlias(_, region, _, _)
            | Problem::PhantomTypeArgument {
                variable_region: region,
                ..
            }
            | Problem::WildcardNotAllowed {
                one_occurrence: region,
                ..
            }
            | Problem::UnderscoreNotAllowed {
                one_occurrence: region,
                ..
            }
            | Problem::UndeclaredTypeVar {
                one_occurrence: region,
                ..
            }
            | Problem::DuplicateRecordFieldValue {
                record_region: region,
                ..
            }
            | Problem::DuplicateRecordFieldType {
                record_region: region,
                ..
            }
            | Problem::InvalidOptionalValue {
                record_region: region,
                ..
            }
            | Problem::InvalidIgnoredValue {
                record_region: region,
                ..
            }
            | Problem::DuplicateTag {
                tag_union_region: region,
                ..
            }
            | Problem::InvalidAliasRigid { region, .. }
            | Problem::InvalidInterpolation(region)
            | Problem::EmptyTupleType(region)
            | Problem::InvalidHexadecimal(region)
            | Problem::InvalidUnicodeCodePt(region)
            | Problem::NestedDatatype {
                def_region: region, ..
            }
            | Problem::InvalidExtensionType { region, .. }
            | Problem::AbilityHasTypeVariables {
                variables_region: region,
                ..
            }
            | Problem::ImplementsClauseIsNotAbility { region }
            | Problem::IllegalImplementsClause { region }
            | Problem::DuplicateImplementsAbility { region, .. }
            | Problem::AbilityMemberMissingImplementsClause { region, .. }
            | Problem::AbilityMemberMultipleBoundVars {
                span_implements_clauses: region,
                ..
            }
            | Problem::AbilityNotOnToplevel { region }
            | Problem::AbilityUsedAsType(_, _, region)
            | Problem::NestedSpecialization(_, region)
            | Problem::IllegalDerivedAbility(region)
            | Problem::ImplementationNotFound { region, .. }
            | Problem::NotAnAbilityMember { region, .. }
            | Problem::OptionalAbilityImpl { region, .. }
            | Problem::QualifiedAbilityImpl { region }
            | Problem::AbilityImplNotIdent { region }
            | Problem::DuplicateImpl {
                original: region, ..
            }
            | Problem::NotAnAbility(region)
            | Problem::ImplementsNonRequired { region, .. }
            | Problem::NoIdentifiersIntroduced(region)
            | Problem::DoesNotImplementAbility { region, .. }
            | Problem::OverloadedSpecialization {
                overload: region, ..
            }
            | Problem::NotBoundInAllPatterns { region, .. }
            | Problem::SignatureDefMismatch {
                def_pattern: region,
                ..
            }
            | Problem::MultipleListRestPattern { region }
            | Problem::BadTypeArguments { region, .. }
            | Problem::UnnecessaryOutputWildcard { region }
            | Problem::OverAppliedCrash { region }
            | Problem::UnappliedCrash { region }
            | Problem::OverAppliedDbg { region }
            | Problem::UnappliedDbg { region }
            | Problem::UnderAppliedTry { region }
            | Problem::DefsOnlyUsedInRecursion(_, region)
            | Problem::ReturnOutsideOfFunction { region, .. }
            | Problem::StatementsAfterReturn { region }
            | Problem::ReturnAtEndOfFunction { region }
            | Problem::UnboundTypeVarsInAs(region)
            | Problem::UnsuffixedEffectfulRecordField(region)
            | Problem::SuffixedPureRecordField(region) => Some(*region),

            Problem::BadRecursion(cycle_entries) => {
                cycle_entries.first().map(|entry| entry.expr_region)
            }

            Problem::RuntimeError(runtime_error) => {
                Some(runtime_error.region()).filter(|region| region.is_empty())
            }

            Problem::FileProblem { .. } | Problem::ExposedButNotDefined(_) => None,
        }
    }
}

#[derive(Clone, Debug, PartialEq, Eq)]
pub enum ExtensionTypeKind {
    Record,
    TagUnion,
}

#[derive(Clone, Debug, PartialEq, Eq)]
pub enum PrecedenceProblem {
    BothNonAssociative(Region, Loc<BinOp>, Loc<BinOp>),
}

impl PrecedenceProblem {
    pub fn region(&self) -> Region {
        match self {
            PrecedenceProblem::BothNonAssociative(region, _, _) => *region,
        }
    }
}

/// Enum to store the various types of errors that can cause parsing an integer to fail.
#[derive(Debug, Clone, PartialEq, Eq)]
pub enum IntErrorKind {
    /// Value being parsed is empty.
    ///
    /// Among other causes, this variant will be constructed when parsing an empty string.
    /// In roc, this can happen with non-base-10 literals, e.g. `0x` or `0b` without any digits
    Empty,
    /// Contains an invalid digit.
    ///
    /// Among other causes, this variant will be constructed when parsing a string that
    /// contains a letter.
    InvalidDigit,
    /// Integer is too large to store in target integer type.
    Overflow,
    /// Integer is too small to store in target integer type.
    Underflow,
    /// This is an integer, but it has a float numeric suffix.
    FloatSuffix,
    /// The integer literal overflows the width of the suffix associated with it.
    OverflowsSuffix {
        suffix_type: &'static str,
        max_value: u128,
    },
    /// The integer literal underflows the width of the suffix associated with it.
    UnderflowsSuffix {
        suffix_type: &'static str,
        min_value: i128,
    },
}

/// Enum to store the various types of errors that can cause parsing a float to fail.
#[derive(Debug, Clone, PartialEq, Eq)]
pub enum FloatErrorKind {
    /// Probably an invalid digit
    Error,
    /// the literal is too small for f64
    NegativeInfinity,
    /// the literal is too large for f64
    PositiveInfinity,
    /// This is a float, but it has an integer numeric suffix.
    IntSuffix,
}

#[derive(Clone, Debug, PartialEq, Eq)]
pub enum RuntimeError {
    Shadowing {
        original_region: Region,
        shadow: Loc<Ident>,
        kind: ShadowKind,
    },
    InvalidOptionalValue {
        field_name: Lowercase,
        record_region: Region,
        field_region: Region,
    },
    InvalidIgnoredValue {
        field_name: Lowercase,
        field_region: Region,
        record_region: Region,
    },
    // Example: (5 = 1 + 2) is an unsupported pattern in an assignment; Int patterns aren't allowed in assignments!
    UnsupportedPattern(Region),
    // Example: when 1 is 1.X -> 32
    MalformedPattern(MalformedPatternProblem, Region),

    UnresolvedTypeVar,
    ErroneousType,

    LookupNotInScope {
        loc_name: Loc<Ident>,
        /// All of the names in scope (for the error message)
        suggestion_options: MutSet<Box<str>>,
        /// If the unfound variable is `name` and there's an ignored variable called `_name`,
        /// this is the region where `_name` is defined (for the error message)
        underscored_suggestion_region: Option<Region>,
    },
    OpaqueNotDefined {
        usage: Loc<Ident>,
        opaques_in_scope: MutSet<Box<str>>,
        opt_defined_alias: Option<Region>,
    },
    OpaqueOutsideScope {
        opaque: Ident,
        referenced_region: Region,
        imported_region: Region,
    },
    OpaqueNotApplied(Loc<Ident>),
    OpaqueAppliedToMultipleArgs(Region),
    ValueNotExposed {
        module_name: ModuleName,
        ident: Ident,
        region: Region,
        exposed_values: Vec<Lowercase>,
    },
    /// A module was referenced, but hasn't been imported anywhere in the program
    ///
    /// An example would be:
    /// ```roc
    /// app "hello"
    ///     packages { pf: "platform/main.roc" }
    ///     imports [pf.Stdout]
    ///     provides [main] to pf
    ///
    /// main : Task.Task {} [] // Task isn't imported!
    /// main = Stdout.line "I'm a Roc application!"
    /// ```
    ModuleNotImported {
        /// The name of the module that was referenced
        module_name: ModuleName,
        /// A list of modules which *have* been imported
        imported_modules: MutSet<Box<str>>,
        /// Where the problem occurred
        region: Region,
        /// Whether or not the module exists at all
        ///
        /// This is used to suggest that the user import the module, as opposed to fix a
        /// typo in the spelling.  For example, if the user typed `Task`, and the platform
        /// exposes a `Task` module that hasn't been imported, we can sugguest that they
        /// add the import statement.
        ///
        /// On the other hand, if the user typed `Tesk`, they might want to check their
        /// spelling.
        ///
        /// If unsure, this should be set to `false`
        module_exists: bool,
    },
    ReadIngestedFileError {
        filename: PathBuf,
        error: io::ErrorKind,
        region: Region,
    },
    IngestedFilePathIsNotStr(Region),
    InvalidPrecedence(PrecedenceProblem, Region),
    MalformedIdentifier(Box<str>, roc_parse::ident::BadIdent, Region),
    MalformedTypeName(Box<str>, Region),
    InvalidRecordUpdate {
        region: Region,
    },
    InvalidFloat(FloatErrorKind, Region, Box<str>),
    InvalidInt(IntErrorKind, Base, Region, Box<str>),
    CircularDef(Vec<CycleEntry>),

    NonExhaustivePattern,

    InvalidInterpolation(Region),
    InvalidHexadecimal(Region),
    InvalidUnicodeCodePt(Region),

    /// When the author specifies a type annotation but no implementation
    NoImplementationNamed {
        def_symbol: Symbol,
    },
    NoImplementation,

    /// cases where the `[]` value (or equivalently, `forall a. a`) pops up
    VoidValue,

    ExposedButNotDefined(Symbol),

    /// where ''
    EmptySingleQuote(Region),
    /// where 'aa'
    MultipleCharsInSingleQuote(Region),

    DegenerateBranch(Region),

    EmptyRecordBuilder(Region),
    SingleFieldRecordBuilder(Region),
    OptionalFieldInRecordBuilder {
        record: Region,
        field: Region,
    },

    NonFunctionHostedAnnotation(Region),
<<<<<<< HEAD
    CompilerProblem(CompilerProblem, Region),
=======
    InvalidTupleIndex(Region),
    IngestedFilePathError(Region),
>>>>>>> ec2b8f96
}

impl RuntimeError {
    pub fn runtime_message(self) -> String {
        use RuntimeError::*;

        match self {
            DegenerateBranch(region) => {
                format!(
                    "Hit a branch pattern that does not bind all symbols its body needs, at {region:?}"
                )
            }
            err => format!("{err:?}"),
        }
    }

    pub fn region(&self) -> Region {
        match self {
            RuntimeError::Shadowing { shadow, .. } => shadow.region,
            RuntimeError::InvalidOptionalValue { field_region, .. } => *field_region,
            RuntimeError::InvalidIgnoredValue { field_region, .. } => *field_region,
            RuntimeError::UnsupportedPattern(region)
            | RuntimeError::MalformedPattern(_, region)
            | RuntimeError::OpaqueOutsideScope {
                referenced_region: region,
                ..
            }
            | RuntimeError::OpaqueAppliedToMultipleArgs(region)
            | RuntimeError::ValueNotExposed { region, .. }
            | RuntimeError::ModuleNotImported { region, .. }
            | RuntimeError::InvalidPrecedence(_, region)
            | RuntimeError::MalformedIdentifier(_, _, region)
            | RuntimeError::MalformedTypeName(_, region)
            | RuntimeError::InvalidRecordUpdate { region }
            | RuntimeError::InvalidFloat(_, region, _)
            | RuntimeError::InvalidInt(_, _, region, _)
            | RuntimeError::EmptySingleQuote(region)
            | RuntimeError::InvalidTupleIndex(region)
            | RuntimeError::IngestedFilePathError(region)
            | RuntimeError::MultipleCharsInSingleQuote(region)
            | RuntimeError::DegenerateBranch(region)
            | RuntimeError::InvalidInterpolation(region)
            | RuntimeError::InvalidHexadecimal(region)
            | RuntimeError::EmptyRecordBuilder(region)
            | RuntimeError::SingleFieldRecordBuilder(region)
            | RuntimeError::OptionalFieldInRecordBuilder {
                record: _,
                field: region,
            }
            | RuntimeError::ReadIngestedFileError { region, .. }
            | RuntimeError::IngestedFilePathIsNotStr(region)
            | RuntimeError::InvalidUnicodeCodePt(region)
            | RuntimeError::NonFunctionHostedAnnotation(region)
            | RuntimeError::CompilerProblem(_, region) => *region,

            RuntimeError::UnresolvedTypeVar
            | RuntimeError::ErroneousType
            | RuntimeError::NonExhaustivePattern
            | RuntimeError::NoImplementationNamed { .. }
            | RuntimeError::NoImplementation
            | RuntimeError::VoidValue
            | RuntimeError::ExposedButNotDefined(_) => Region::zero(),

            RuntimeError::LookupNotInScope { loc_name, .. } => loc_name.region,
            RuntimeError::OpaqueNotDefined { usage, .. } => usage.region,
            RuntimeError::OpaqueNotApplied(ident) => ident.region,
            RuntimeError::CircularDef(cycle) => cycle[0].symbol_region,
        }
    }
}

#[derive(Clone, Copy, Debug, PartialEq, Eq)]
pub enum MalformedPatternProblem {
    MalformedInt,
    MalformedFloat,
    MalformedBase(Base),
    Unknown,
    QualifiedIdentifier,
    BadIdent(roc_parse::ident::BadIdent),
    EmptySingleQuote,
    MultipleCharsInSingleQuote,
    DuplicateListRestPattern,
    CantApplyPattern,
}

/// Problems with the compiler that might arise during canonicalization.
///
/// We should always prefer generating compiler problems when a `panic!`
/// might be used instead. This gets the Roc compiler as close as possible
/// to never crashing!
#[derive(Debug, Clone, Copy, PartialEq, Eq)]
pub enum CompilerProblem {
    UndesugaredExpr(UndesugaredExprKind),
    DeprecatedSyntax(DeprecatedSyntaxKind),
    UnhandledPattern(UnhandledPatternKind),
}

/// Parse AST expr kinds that should not exist after desugaring.
#[derive(Debug, Clone, Copy, PartialEq, Eq)]
pub enum UndesugaredExprKind {
    RecordBuilder,
    RecordUpdater,
    TrySuffix,
    TryKeyword,
    DbgStmt,
    SpaceBefore,
    SpaceAfter,
    BinOps,
    UnaryOp,
    /// An ignored value, e.g. `{ _name: 123 }`
    IgnoredValueRecordField,
    /// A label with no value, e.g. `{ name }` (this is sugar for { name: name })
    LabelOnlyRecordField,
}

#[derive(Debug, Clone, Copy, PartialEq, Eq)]
pub enum UnhandledPatternKind {
    RequiredField,
    // TODO: stop handling this in this way
    OptionalField,
}

#[derive(Debug, Clone, Copy, PartialEq, Eq)]
pub enum DeprecatedSyntaxKind {
    /// A constructor for an opaque value, e.g. `@Foo`
    OpaqueRef,
    OptionalFieldValue,
    AbilityDef,
    AbilityMemberSpecialization,
    ImportParams,
}<|MERGE_RESOLUTION|>--- conflicted
+++ resolved
@@ -721,12 +721,9 @@
     },
 
     NonFunctionHostedAnnotation(Region),
-<<<<<<< HEAD
     CompilerProblem(CompilerProblem, Region),
-=======
     InvalidTupleIndex(Region),
     IngestedFilePathError(Region),
->>>>>>> ec2b8f96
 }
 
 impl RuntimeError {
