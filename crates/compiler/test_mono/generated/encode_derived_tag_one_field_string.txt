procedure #Derived.0 (#Derived.1):
    let #Derived_gen.0 : Str = CallByName Encode.23 #Derived.1;
    ret #Derived_gen.0;

procedure #Derived.3 (#Derived.4, #Derived.5, #Derived.1):
    joinpoint #Derived_gen.5 #Derived_gen.4:
        let #Derived_gen.3 : List U8 = CallByName Encode.24 #Derived.4 #Derived_gen.4 #Derived.5;
        ret #Derived_gen.3;
    in
    let #Derived_gen.7 : Str = "A";
    let #Derived_gen.9 : Str = CallByName TotallyNotJson.25 #Derived.1;
    let #Derived_gen.8 : List Str = Array [#Derived_gen.9];
    let #Derived_gen.6 : {Str, List Str} = CallByName TotallyNotJson.32 #Derived_gen.7 #Derived_gen.8;
    jump #Derived_gen.5 #Derived_gen.6;

procedure Bool.11 (#Attr.2, #Attr.3):
    let Bool.23 : Int1 = lowlevel Eq #Attr.2 #Attr.3;
    ret Bool.23;

procedure Encode.23 (Encode.98):
    ret Encode.98;

procedure Encode.23 (Encode.98):
    ret Encode.98;

procedure Encode.23 (Encode.98):
    ret Encode.98;

procedure Encode.24 (Encode.99, Encode.107, Encode.101):
    let Encode.111 : List U8 = CallByName #Derived.3 Encode.99 Encode.101 Encode.107;
    ret Encode.111;

procedure Encode.24 (Encode.99, Encode.107, Encode.101):
    let Encode.113 : List U8 = CallByName TotallyNotJson.264 Encode.99 Encode.101 Encode.107;
    ret Encode.113;

procedure Encode.24 (Encode.99, Encode.107, Encode.101):
    let Encode.116 : List U8 = CallByName TotallyNotJson.182 Encode.99 Encode.101 Encode.107;
    ret Encode.116;

procedure Encode.26 (Encode.105, Encode.106):
    let Encode.109 : List U8 = Array [];
    let Encode.110 : Str = CallByName #Derived.0 Encode.105;
    let Encode.108 : List U8 = CallByName Encode.24 Encode.109 Encode.110 Encode.106;
    ret Encode.108;

<<<<<<< HEAD
procedure List.18 (List.145, List.146, List.147):
    let List.562 : U64 = 0i64;
    let List.563 : U64 = CallByName List.6 List.145;
    let List.561 : {List U8, U64} = CallByName List.86 List.145 List.146 List.147 List.562 List.563;
    ret List.561;

procedure List.18 (List.145, List.146, List.147):
    let List.574 : U64 = 0i64;
    let List.575 : U64 = CallByName List.6 List.145;
    let List.573 : List U8 = CallByName List.86 List.145 List.146 List.147 List.574 List.575;
    ret List.573;

procedure List.26 (List.172, List.173, List.174):
    let List.615 : [C {U64, Int1}, C {U64, Int1}] = CallByName List.96 List.172 List.173 List.174;
    let List.618 : U8 = 1i64;
    let List.619 : U8 = GetTagId List.615;
    let List.620 : Int1 = lowlevel Eq List.618 List.619;
    if List.620 then
        let List.175 : {U64, Int1} = UnionAtIndex (Id 1) (Index 0) List.615;
        ret List.175;
    else
        let List.176 : {U64, Int1} = UnionAtIndex (Id 0) (Index 0) List.615;
        ret List.176;

procedure List.4 (List.116, List.117):
    let List.560 : U64 = 1i64;
    let List.559 : List U8 = CallByName List.70 List.116 List.560;
    let List.558 : List U8 = CallByName List.71 List.559 List.117;
    ret List.558;

procedure List.49 (List.389, List.390):
    let List.607 : U64 = StructAtIndex 0 List.390;
    let List.608 : U64 = 0i64;
    let List.605 : Int1 = CallByName Bool.11 List.607 List.608;
    if List.605 then
        dec List.389;
        let List.606 : List U8 = Array [];
        ret List.606;
    else
        let List.602 : U64 = StructAtIndex 1 List.390;
        let List.603 : U64 = StructAtIndex 0 List.390;
        let List.601 : List U8 = CallByName List.72 List.389 List.602 List.603;
        ret List.601;

procedure List.52 (List.404, List.405):
    let List.406 : U64 = CallByName List.6 List.404;
    joinpoint List.613 List.407:
        let List.611 : U64 = 0i64;
        let List.610 : {U64, U64} = Struct {List.407, List.611};
        inc List.404;
        let List.408 : List U8 = CallByName List.49 List.404 List.610;
        let List.609 : U64 = CallByName Num.20 List.406 List.407;
        let List.600 : {U64, U64} = Struct {List.609, List.407};
        let List.409 : List U8 = CallByName List.49 List.404 List.600;
        let List.599 : {List U8, List U8} = Struct {List.408, List.409};
        ret List.599;
    in
    let List.614 : Int1 = CallByName Num.24 List.406 List.405;
    if List.614 then
        jump List.613 List.405;
    else
        jump List.613 List.406;

procedure List.6 (#Attr.2):
    let List.585 : U64 = lowlevel ListLen #Attr.2;
    ret List.585;

procedure List.6 (#Attr.2):
    let List.587 : U64 = lowlevel ListLen #Attr.2;
    ret List.587;

procedure List.66 (#Attr.2, #Attr.3):
    let List.571 : Str = lowlevel ListGetUnsafe #Attr.2 #Attr.3;
    ret List.571;

procedure List.66 (#Attr.2, #Attr.3):
    let List.583 : U8 = lowlevel ListGetUnsafe #Attr.2 #Attr.3;
    ret List.583;

procedure List.68 (#Attr.2):
    let List.598 : List U8 = lowlevel ListWithCapacity #Attr.2;
    ret List.598;

procedure List.70 (#Attr.2, #Attr.3):
    let List.539 : List U8 = lowlevel ListReserve #Attr.2 #Attr.3;
    ret List.539;

procedure List.71 (#Attr.2, #Attr.3):
    let List.537 : List U8 = lowlevel ListAppendUnsafe #Attr.2 #Attr.3;
    ret List.537;

procedure List.72 (#Attr.2, #Attr.3, #Attr.4):
    let List.604 : List U8 = lowlevel ListSublist #Attr.2 #Attr.3 #Attr.4;
    ret List.604;

procedure List.8 (#Attr.2, #Attr.3):
    let List.596 : List U8 = lowlevel ListConcat #Attr.2 #Attr.3;
    ret List.596;

procedure List.80 (#Derived_gen.16, #Derived_gen.17, #Derived_gen.18, #Derived_gen.19, #Derived_gen.20):
    joinpoint List.624 List.452 List.453 List.454 List.455 List.456:
        let List.626 : Int1 = CallByName Num.22 List.455 List.456;
        if List.626 then
            let List.635 : U8 = CallByName List.66 List.452 List.455;
            let List.627 : [C {U64, Int1}, C {U64, Int1}] = CallByName TotallyNotJson.189 List.453 List.635;
            let List.632 : U8 = 1i64;
            let List.633 : U8 = GetTagId List.627;
            let List.634 : Int1 = lowlevel Eq List.632 List.633;
            if List.634 then
                let List.457 : {U64, Int1} = UnionAtIndex (Id 1) (Index 0) List.627;
                let List.630 : U64 = 1i64;
                let List.629 : U64 = CallByName Num.19 List.455 List.630;
                jump List.624 List.452 List.457 List.454 List.629 List.456;
            else
                dec List.452;
                let List.458 : {U64, Int1} = UnionAtIndex (Id 0) (Index 0) List.627;
                let List.631 : [C {U64, Int1}, C {U64, Int1}] = TagId(0) List.458;
                ret List.631;
        else
            dec List.452;
            let List.625 : [C {U64, Int1}, C {U64, Int1}] = TagId(1) List.453;
            ret List.625;
    in
    jump List.624 #Derived_gen.16 #Derived_gen.17 #Derived_gen.18 #Derived_gen.19 #Derived_gen.20;

procedure List.86 (#Derived_gen.21, #Derived_gen.22, #Derived_gen.23, #Derived_gen.24, #Derived_gen.25):
    joinpoint List.576 List.148 List.149 List.150 List.151 List.152:
        let List.578 : Int1 = CallByName Num.22 List.151 List.152;
        if List.578 then
            let List.582 : U8 = CallByName List.66 List.148 List.151;
            let List.153 : List U8 = CallByName TotallyNotJson.215 List.149 List.582;
            let List.581 : U64 = 1i64;
            let List.580 : U64 = CallByName Num.51 List.151 List.581;
            jump List.576 List.148 List.153 List.150 List.580 List.152;
        else
            dec List.148;
            ret List.149;
    in
    jump List.576 #Derived_gen.21 #Derived_gen.22 #Derived_gen.23 #Derived_gen.24 #Derived_gen.25;

procedure List.86 (#Derived_gen.29, #Derived_gen.30, #Derived_gen.31, #Derived_gen.32, #Derived_gen.33):
    joinpoint List.564 List.148 List.149 List.150 List.151 List.152:
        let List.566 : Int1 = CallByName Num.22 List.151 List.152;
        if List.566 then
            let List.570 : Str = CallByName List.66 List.148 List.151;
            inc List.570;
            let List.153 : {List U8, U64} = CallByName TotallyNotJson.267 List.149 List.570 List.150;
            let List.569 : U64 = 1i64;
            let List.568 : U64 = CallByName Num.51 List.151 List.569;
            jump List.564 List.148 List.153 List.150 List.568 List.152;
        else
            dec List.148;
            ret List.149;
    in
    jump List.564 #Derived_gen.29 #Derived_gen.30 #Derived_gen.31 #Derived_gen.32 #Derived_gen.33;

procedure List.96 (List.449, List.450, List.451):
    let List.622 : U64 = 0i64;
    let List.623 : U64 = CallByName List.6 List.449;
    let List.621 : [C {U64, Int1}, C {U64, Int1}] = CallByName List.80 List.449 List.450 List.451 List.622 List.623;
    ret List.621;
=======
procedure List.145 (List.146, List.147, List.144):
    let List.568 : {List U8, U64} = CallByName TotallyNotJson.267 List.146 List.147 List.144;
    ret List.568;

procedure List.145 (List.146, List.147, List.144):
    let List.588 : List U8 = CallByName TotallyNotJson.215 List.146 List.147;
    ret List.588;

procedure List.18 (List.142, List.143, List.144):
    let List.549 : {List U8, U64} = CallByName List.93 List.142 List.143 List.144;
    ret List.549;

procedure List.18 (List.142, List.143, List.144):
    let List.569 : List U8 = CallByName List.93 List.142 List.143 List.144;
    ret List.569;

procedure List.26 (List.159, List.160, List.161):
    let List.619 : [C {U64, Int1}, C {U64, Int1}] = CallByName List.93 List.159 List.160 List.161;
    let List.622 : U8 = 1i64;
    let List.623 : U8 = GetTagId List.619;
    let List.624 : Int1 = lowlevel Eq List.622 List.623;
    if List.624 then
        let List.162 : {U64, Int1} = UnionAtIndex (Id 1) (Index 0) List.619;
        ret List.162;
    else
        let List.163 : {U64, Int1} = UnionAtIndex (Id 0) (Index 0) List.619;
        ret List.163;

procedure List.4 (List.113, List.114):
    let List.548 : U64 = 1i64;
    let List.547 : List U8 = CallByName List.70 List.113 List.548;
    let List.546 : List U8 = CallByName List.71 List.547 List.114;
    ret List.546;

procedure List.49 (List.377, List.378):
    let List.611 : U64 = StructAtIndex 0 List.378;
    let List.612 : U64 = 0i64;
    let List.609 : Int1 = CallByName Bool.11 List.611 List.612;
    if List.609 then
        dec List.377;
        let List.610 : List U8 = Array [];
        ret List.610;
    else
        let List.606 : U64 = StructAtIndex 1 List.378;
        let List.607 : U64 = StructAtIndex 0 List.378;
        let List.605 : List U8 = CallByName List.72 List.377 List.606 List.607;
        ret List.605;

procedure List.52 (List.392, List.393):
    let List.394 : U64 = CallByName List.6 List.392;
    joinpoint List.617 List.395:
        let List.615 : U64 = 0i64;
        let List.614 : {U64, U64} = Struct {List.395, List.615};
        inc List.392;
        let List.396 : List U8 = CallByName List.49 List.392 List.614;
        let List.613 : U64 = CallByName Num.75 List.394 List.395;
        let List.604 : {U64, U64} = Struct {List.613, List.395};
        let List.397 : List U8 = CallByName List.49 List.392 List.604;
        let List.603 : {List U8, List U8} = Struct {List.396, List.397};
        ret List.603;
    in
    let List.618 : Int1 = CallByName Num.24 List.394 List.393;
    if List.618 then
        jump List.617 List.393;
    else
        jump List.617 List.394;

procedure List.6 (#Attr.2):
    let List.589 : U64 = lowlevel ListLen #Attr.2;
    ret List.589;

procedure List.6 (#Attr.2):
    let List.591 : U64 = lowlevel ListLen #Attr.2;
    ret List.591;

procedure List.66 (#Attr.2, #Attr.3):
    let List.565 : Str = lowlevel ListGetUnsafe #Attr.2 #Attr.3;
    ret List.565;

procedure List.66 (#Attr.2, #Attr.3):
    let List.585 : U8 = lowlevel ListGetUnsafe #Attr.2 #Attr.3;
    ret List.585;

procedure List.68 (#Attr.2):
    let List.602 : List U8 = lowlevel ListWithCapacity #Attr.2;
    ret List.602;

procedure List.70 (#Attr.2, #Attr.3):
    let List.527 : List U8 = lowlevel ListReserve #Attr.2 #Attr.3;
    ret List.527;

procedure List.71 (#Attr.2, #Attr.3):
    let List.525 : List U8 = lowlevel ListAppendUnsafe #Attr.2 #Attr.3;
    ret List.525;

procedure List.72 (#Attr.2, #Attr.3, #Attr.4):
    let List.608 : List U8 = lowlevel ListSublist #Attr.2 #Attr.3 #Attr.4;
    ret List.608;

procedure List.8 (#Attr.2, #Attr.3):
    let List.600 : List U8 = lowlevel ListConcat #Attr.2 #Attr.3;
    ret List.600;

procedure List.80 (#Derived_gen.16, #Derived_gen.17, #Derived_gen.18, #Derived_gen.19, #Derived_gen.20):
    joinpoint List.575 List.440 List.441 List.442 List.443 List.444:
        let List.577 : Int1 = CallByName Num.22 List.443 List.444;
        if List.577 then
            let List.584 : U8 = CallByName List.66 List.440 List.443;
            let List.578 : List U8 = CallByName List.145 List.441 List.584 List.442;
            let List.581 : U64 = 1i64;
            let List.580 : U64 = CallByName Num.51 List.443 List.581;
            jump List.575 List.440 List.578 List.442 List.580 List.444;
        else
            dec List.440;
            ret List.441;
    in
    jump List.575 #Derived_gen.16 #Derived_gen.17 #Derived_gen.18 #Derived_gen.19 #Derived_gen.20;

procedure List.80 (#Derived_gen.21, #Derived_gen.22, #Derived_gen.23, #Derived_gen.24, #Derived_gen.25):
    joinpoint List.628 List.440 List.441 List.442 List.443 List.444:
        let List.630 : Int1 = CallByName Num.22 List.443 List.444;
        if List.630 then
            let List.639 : U8 = CallByName List.66 List.440 List.443;
            let List.631 : [C {U64, Int1}, C {U64, Int1}] = CallByName TotallyNotJson.189 List.441 List.639;
            let List.636 : U8 = 1i64;
            let List.637 : U8 = GetTagId List.631;
            let List.638 : Int1 = lowlevel Eq List.636 List.637;
            if List.638 then
                let List.445 : {U64, Int1} = UnionAtIndex (Id 1) (Index 0) List.631;
                let List.634 : U64 = 1i64;
                let List.633 : U64 = CallByName Num.51 List.443 List.634;
                jump List.628 List.440 List.445 List.442 List.633 List.444;
            else
                dec List.440;
                let List.446 : {U64, Int1} = UnionAtIndex (Id 0) (Index 0) List.631;
                let List.635 : [C {U64, Int1}, C {U64, Int1}] = TagId(0) List.446;
                ret List.635;
        else
            dec List.440;
            let List.629 : [C {U64, Int1}, C {U64, Int1}] = TagId(1) List.441;
            ret List.629;
    in
    jump List.628 #Derived_gen.21 #Derived_gen.22 #Derived_gen.23 #Derived_gen.24 #Derived_gen.25;

procedure List.80 (#Derived_gen.29, #Derived_gen.30, #Derived_gen.31, #Derived_gen.32, #Derived_gen.33):
    joinpoint List.555 List.440 List.441 List.442 List.443 List.444:
        let List.557 : Int1 = CallByName Num.22 List.443 List.444;
        if List.557 then
            let List.564 : Str = CallByName List.66 List.440 List.443;
            inc List.564;
            let List.558 : {List U8, U64} = CallByName List.145 List.441 List.564 List.442;
            let List.561 : U64 = 1i64;
            let List.560 : U64 = CallByName Num.51 List.443 List.561;
            jump List.555 List.440 List.558 List.442 List.560 List.444;
        else
            dec List.440;
            ret List.441;
    in
    jump List.555 #Derived_gen.29 #Derived_gen.30 #Derived_gen.31 #Derived_gen.32 #Derived_gen.33;

procedure List.93 (List.437, List.438, List.439):
    let List.553 : U64 = 0i64;
    let List.554 : U64 = CallByName List.6 List.437;
    let List.552 : {List U8, U64} = CallByName List.80 List.437 List.438 List.439 List.553 List.554;
    ret List.552;

procedure List.93 (List.437, List.438, List.439):
    let List.573 : U64 = 0i64;
    let List.574 : U64 = CallByName List.6 List.437;
    let List.572 : List U8 = CallByName List.80 List.437 List.438 List.439 List.573 List.574;
    ret List.572;

procedure List.93 (List.437, List.438, List.439):
    let List.626 : U64 = 0i64;
    let List.627 : U64 = CallByName List.6 List.437;
    let List.625 : [C {U64, Int1}, C {U64, Int1}] = CallByName List.80 List.437 List.438 List.439 List.626 List.627;
    ret List.625;
>>>>>>> 2eb8326a

procedure Num.127 (#Attr.2):
    let Num.299 : U8 = lowlevel NumIntCast #Attr.2;
    ret Num.299;

procedure Num.19 (#Attr.2, #Attr.3):
<<<<<<< HEAD
    let Num.313 : U64 = lowlevel NumAdd #Attr.2 #Attr.3;
    ret Num.313;

procedure Num.20 (#Attr.2, #Attr.3):
    let Num.311 : U64 = lowlevel NumSub #Attr.2 #Attr.3;
    ret Num.311;
=======
    let Num.303 : U64 = lowlevel NumAdd #Attr.2 #Attr.3;
    ret Num.303;

procedure Num.20 (#Attr.2, #Attr.3):
    let Num.300 : U64 = lowlevel NumSub #Attr.2 #Attr.3;
    ret Num.300;
>>>>>>> 2eb8326a

procedure Num.21 (#Attr.2, #Attr.3):
    let Num.305 : U64 = lowlevel NumMul #Attr.2 #Attr.3;
    ret Num.305;

procedure Num.22 (#Attr.2, #Attr.3):
    let Num.310 : Int1 = lowlevel NumLt #Attr.2 #Attr.3;
    ret Num.310;

procedure Num.24 (#Attr.2, #Attr.3):
    let Num.312 : Int1 = lowlevel NumGt #Attr.2 #Attr.3;
    ret Num.312;

procedure Num.51 (#Attr.2, #Attr.3):
    let Num.307 : U64 = lowlevel NumAddWrap #Attr.2 #Attr.3;
    ret Num.307;

procedure Num.51 (#Attr.2, #Attr.3):
    let Num.308 : U64 = lowlevel NumAddWrap #Attr.2 #Attr.3;
    ret Num.308;

procedure Num.75 (#Attr.2, #Attr.3):
    let Num.312 : U64 = lowlevel NumSubWrap #Attr.2 #Attr.3;
    ret Num.312;

procedure Num.94 (#Attr.2, #Attr.3):
    let Num.304 : U64 = lowlevel NumDivCeilUnchecked #Attr.2 #Attr.3;
    ret Num.304;

procedure Str.12 (#Attr.2):
    let Str.300 : List U8 = lowlevel StrToUtf8 #Attr.2;
    ret Str.300;

procedure Str.48 (#Attr.2, #Attr.3, #Attr.4):
    let Str.298 : {U64, Str, Int1, U8} = lowlevel StrFromUtf8Range #Attr.2 #Attr.3 #Attr.4;
    ret Str.298;

procedure Str.9 (Str.79):
    let Str.296 : U64 = 0i64;
    let Str.297 : U64 = CallByName List.6 Str.79;
    let Str.80 : {U64, Str, Int1, U8} = CallByName Str.48 Str.79 Str.296 Str.297;
    let Str.293 : Int1 = StructAtIndex 2 Str.80;
    if Str.293 then
        let Str.295 : Str = StructAtIndex 1 Str.80;
        let Str.294 : [C {U64, U8}, C Str] = TagId(1) Str.295;
        ret Str.294;
    else
        let Str.291 : U8 = StructAtIndex 3 Str.80;
        let Str.292 : U64 = StructAtIndex 0 Str.80;
        let #Derived_gen.34 : Str = StructAtIndex 1 Str.80;
        dec #Derived_gen.34;
        let Str.290 : {U64, U8} = Struct {Str.292, Str.291};
        let Str.289 : [C {U64, U8}, C Str] = TagId(0) Str.290;
        ret Str.289;

procedure TotallyNotJson.182 (TotallyNotJson.183, TotallyNotJson.1216, TotallyNotJson.181):
    let TotallyNotJson.1219 : List U8 = CallByName TotallyNotJson.26 TotallyNotJson.181;
    let TotallyNotJson.1218 : List U8 = CallByName List.8 TotallyNotJson.183 TotallyNotJson.1219;
    ret TotallyNotJson.1218;

procedure TotallyNotJson.189 (TotallyNotJson.1267, TotallyNotJson.192):
    let TotallyNotJson.190 : U64 = StructAtIndex 0 TotallyNotJson.1267;
    let TotallyNotJson.191 : Int1 = StructAtIndex 1 TotallyNotJson.1267;
    switch TotallyNotJson.192:
        case 34:
            let TotallyNotJson.1270 : Int1 = false;
            let TotallyNotJson.1269 : {U64, Int1} = Struct {TotallyNotJson.190, TotallyNotJson.1270};
            let TotallyNotJson.1268 : [C {U64, Int1}, C {U64, Int1}] = TagId(0) TotallyNotJson.1269;
            ret TotallyNotJson.1268;
    
        case 92:
            let TotallyNotJson.1273 : Int1 = false;
            let TotallyNotJson.1272 : {U64, Int1} = Struct {TotallyNotJson.190, TotallyNotJson.1273};
            let TotallyNotJson.1271 : [C {U64, Int1}, C {U64, Int1}] = TagId(0) TotallyNotJson.1272;
            ret TotallyNotJson.1271;
    
        case 47:
            let TotallyNotJson.1276 : Int1 = false;
            let TotallyNotJson.1275 : {U64, Int1} = Struct {TotallyNotJson.190, TotallyNotJson.1276};
            let TotallyNotJson.1274 : [C {U64, Int1}, C {U64, Int1}] = TagId(0) TotallyNotJson.1275;
            ret TotallyNotJson.1274;
    
        case 8:
            let TotallyNotJson.1279 : Int1 = false;
            let TotallyNotJson.1278 : {U64, Int1} = Struct {TotallyNotJson.190, TotallyNotJson.1279};
            let TotallyNotJson.1277 : [C {U64, Int1}, C {U64, Int1}] = TagId(0) TotallyNotJson.1278;
            ret TotallyNotJson.1277;
    
        case 12:
            let TotallyNotJson.1282 : Int1 = false;
            let TotallyNotJson.1281 : {U64, Int1} = Struct {TotallyNotJson.190, TotallyNotJson.1282};
            let TotallyNotJson.1280 : [C {U64, Int1}, C {U64, Int1}] = TagId(0) TotallyNotJson.1281;
            ret TotallyNotJson.1280;
    
        case 10:
            let TotallyNotJson.1285 : Int1 = false;
            let TotallyNotJson.1284 : {U64, Int1} = Struct {TotallyNotJson.190, TotallyNotJson.1285};
            let TotallyNotJson.1283 : [C {U64, Int1}, C {U64, Int1}] = TagId(0) TotallyNotJson.1284;
            ret TotallyNotJson.1283;
    
        case 13:
            let TotallyNotJson.1288 : Int1 = false;
            let TotallyNotJson.1287 : {U64, Int1} = Struct {TotallyNotJson.190, TotallyNotJson.1288};
            let TotallyNotJson.1286 : [C {U64, Int1}, C {U64, Int1}] = TagId(0) TotallyNotJson.1287;
            ret TotallyNotJson.1286;
    
        case 9:
            let TotallyNotJson.1291 : Int1 = false;
            let TotallyNotJson.1290 : {U64, Int1} = Struct {TotallyNotJson.190, TotallyNotJson.1291};
            let TotallyNotJson.1289 : [C {U64, Int1}, C {U64, Int1}] = TagId(0) TotallyNotJson.1290;
            ret TotallyNotJson.1289;
    
        default:
            let TotallyNotJson.1295 : U64 = 1i64;
            let TotallyNotJson.1294 : U64 = CallByName Num.19 TotallyNotJson.190 TotallyNotJson.1295;
            let TotallyNotJson.1293 : {U64, Int1} = Struct {TotallyNotJson.1294, TotallyNotJson.191};
            let TotallyNotJson.1292 : [C {U64, Int1}, C {U64, Int1}] = TagId(1) TotallyNotJson.1293;
            ret TotallyNotJson.1292;
    

procedure TotallyNotJson.2 ():
    let TotallyNotJson.1172 : [C , C [], C , C , C , C ] = TagId(2) ;
    ret TotallyNotJson.1172;

procedure TotallyNotJson.215 (TotallyNotJson.216, TotallyNotJson.217):
    let TotallyNotJson.1238 : List U8 = CallByName TotallyNotJson.27 TotallyNotJson.217;
    let TotallyNotJson.1237 : List U8 = CallByName List.8 TotallyNotJson.216 TotallyNotJson.1238;
    ret TotallyNotJson.1237;

procedure TotallyNotJson.25 (TotallyNotJson.181):
    let TotallyNotJson.1214 : Str = CallByName Encode.23 TotallyNotJson.181;
    ret TotallyNotJson.1214;

procedure TotallyNotJson.26 (TotallyNotJson.184):
    let TotallyNotJson.185 : List U8 = CallByName Str.12 TotallyNotJson.184;
    let TotallyNotJson.1296 : U64 = 0i64;
    let TotallyNotJson.1297 : Int1 = true;
    let TotallyNotJson.186 : {U64, Int1} = Struct {TotallyNotJson.1296, TotallyNotJson.1297};
    let TotallyNotJson.1266 : {} = Struct {};
    inc TotallyNotJson.185;
    let TotallyNotJson.187 : {U64, Int1} = CallByName List.26 TotallyNotJson.185 TotallyNotJson.186 TotallyNotJson.1266;
    let TotallyNotJson.1220 : Int1 = StructAtIndex 1 TotallyNotJson.187;
    let TotallyNotJson.1264 : Int1 = true;
    let TotallyNotJson.1265 : Int1 = lowlevel Eq TotallyNotJson.1264 TotallyNotJson.1220;
    if TotallyNotJson.1265 then
        let TotallyNotJson.1230 : U64 = CallByName List.6 TotallyNotJson.185;
        let TotallyNotJson.1231 : U64 = 2i64;
        let TotallyNotJson.1229 : U64 = CallByName Num.19 TotallyNotJson.1230 TotallyNotJson.1231;
        let TotallyNotJson.1226 : List U8 = CallByName List.68 TotallyNotJson.1229;
        let TotallyNotJson.1228 : U8 = 34i64;
        let TotallyNotJson.1227 : List U8 = Array [TotallyNotJson.1228];
        let TotallyNotJson.1225 : List U8 = CallByName List.8 TotallyNotJson.1226 TotallyNotJson.1227;
        let TotallyNotJson.1222 : List U8 = CallByName List.8 TotallyNotJson.1225 TotallyNotJson.185;
        let TotallyNotJson.1224 : U8 = 34i64;
        let TotallyNotJson.1223 : List U8 = Array [TotallyNotJson.1224];
        let TotallyNotJson.1221 : List U8 = CallByName List.8 TotallyNotJson.1222 TotallyNotJson.1223;
        ret TotallyNotJson.1221;
    else
        inc TotallyNotJson.185;
        let TotallyNotJson.1263 : U64 = StructAtIndex 0 TotallyNotJson.187;
        let TotallyNotJson.1262 : {List U8, List U8} = CallByName List.52 TotallyNotJson.185 TotallyNotJson.1263;
        let TotallyNotJson.211 : List U8 = StructAtIndex 0 TotallyNotJson.1262;
        let TotallyNotJson.213 : List U8 = StructAtIndex 1 TotallyNotJson.1262;
        let TotallyNotJson.1260 : U64 = CallByName List.6 TotallyNotJson.185;
        dec TotallyNotJson.185;
        let TotallyNotJson.1261 : U64 = 120i64;
        let TotallyNotJson.1258 : U64 = CallByName Num.21 TotallyNotJson.1260 TotallyNotJson.1261;
        let TotallyNotJson.1259 : U64 = 100i64;
        let TotallyNotJson.1257 : U64 = CallByName Num.94 TotallyNotJson.1258 TotallyNotJson.1259;
        let TotallyNotJson.1254 : List U8 = CallByName List.68 TotallyNotJson.1257;
        let TotallyNotJson.1256 : U8 = 34i64;
        let TotallyNotJson.1255 : List U8 = Array [TotallyNotJson.1256];
        let TotallyNotJson.1253 : List U8 = CallByName List.8 TotallyNotJson.1254 TotallyNotJson.1255;
        let TotallyNotJson.214 : List U8 = CallByName List.8 TotallyNotJson.1253 TotallyNotJson.211;
        let TotallyNotJson.1236 : {} = Struct {};
        let TotallyNotJson.1233 : List U8 = CallByName List.18 TotallyNotJson.213 TotallyNotJson.214 TotallyNotJson.1236;
        let TotallyNotJson.1235 : U8 = 34i64;
        let TotallyNotJson.1234 : List U8 = Array [TotallyNotJson.1235];
        let TotallyNotJson.1232 : List U8 = CallByName List.8 TotallyNotJson.1233 TotallyNotJson.1234;
        ret TotallyNotJson.1232;

procedure TotallyNotJson.264 (TotallyNotJson.265, TotallyNotJson.1175, #Attr.12):
    let TotallyNotJson.263 : List Str = StructAtIndex 1 #Attr.12;
    let TotallyNotJson.262 : Str = StructAtIndex 0 #Attr.12;
    let TotallyNotJson.1213 : I64 = 123i64;
    let TotallyNotJson.1212 : U8 = CallByName Num.127 TotallyNotJson.1213;
    let TotallyNotJson.1209 : List U8 = CallByName List.4 TotallyNotJson.265 TotallyNotJson.1212;
    let TotallyNotJson.1211 : I64 = 34i64;
    let TotallyNotJson.1210 : U8 = CallByName Num.127 TotallyNotJson.1211;
    let TotallyNotJson.1207 : List U8 = CallByName List.4 TotallyNotJson.1209 TotallyNotJson.1210;
    let TotallyNotJson.1208 : List U8 = CallByName Str.12 TotallyNotJson.262;
    let TotallyNotJson.1204 : List U8 = CallByName List.8 TotallyNotJson.1207 TotallyNotJson.1208;
    let TotallyNotJson.1206 : I64 = 34i64;
    let TotallyNotJson.1205 : U8 = CallByName Num.127 TotallyNotJson.1206;
    let TotallyNotJson.1201 : List U8 = CallByName List.4 TotallyNotJson.1204 TotallyNotJson.1205;
    let TotallyNotJson.1203 : I64 = 58i64;
    let TotallyNotJson.1202 : U8 = CallByName Num.127 TotallyNotJson.1203;
    let TotallyNotJson.1198 : List U8 = CallByName List.4 TotallyNotJson.1201 TotallyNotJson.1202;
    let TotallyNotJson.1200 : I64 = 91i64;
    let TotallyNotJson.1199 : U8 = CallByName Num.127 TotallyNotJson.1200;
    let TotallyNotJson.268 : List U8 = CallByName List.4 TotallyNotJson.1198 TotallyNotJson.1199;
    let TotallyNotJson.1197 : U64 = CallByName List.6 TotallyNotJson.263;
    let TotallyNotJson.1185 : {List U8, U64} = Struct {TotallyNotJson.268, TotallyNotJson.1197};
    let TotallyNotJson.1184 : {List U8, U64} = CallByName List.18 TotallyNotJson.263 TotallyNotJson.1185 TotallyNotJson.1175;
    let TotallyNotJson.270 : List U8 = StructAtIndex 0 TotallyNotJson.1184;
    let TotallyNotJson.1183 : I64 = 93i64;
    let TotallyNotJson.1182 : U8 = CallByName Num.127 TotallyNotJson.1183;
    let TotallyNotJson.1179 : List U8 = CallByName List.4 TotallyNotJson.270 TotallyNotJson.1182;
    let TotallyNotJson.1181 : I64 = 125i64;
    let TotallyNotJson.1180 : U8 = CallByName Num.127 TotallyNotJson.1181;
    let TotallyNotJson.1178 : List U8 = CallByName List.4 TotallyNotJson.1179 TotallyNotJson.1180;
    ret TotallyNotJson.1178;

procedure TotallyNotJson.267 (TotallyNotJson.1177, TotallyNotJson.273, TotallyNotJson.266):
    let TotallyNotJson.271 : List U8 = StructAtIndex 0 TotallyNotJson.1177;
    let TotallyNotJson.272 : U64 = StructAtIndex 1 TotallyNotJson.1177;
    let TotallyNotJson.274 : List U8 = CallByName Encode.24 TotallyNotJson.271 TotallyNotJson.273 TotallyNotJson.266;
    joinpoint TotallyNotJson.1191 TotallyNotJson.275:
        let TotallyNotJson.1189 : U64 = 1i64;
        let TotallyNotJson.1188 : U64 = CallByName Num.20 TotallyNotJson.272 TotallyNotJson.1189;
        let TotallyNotJson.1187 : {List U8, U64} = Struct {TotallyNotJson.275, TotallyNotJson.1188};
        ret TotallyNotJson.1187;
    in
    let TotallyNotJson.1195 : U64 = 1i64;
    let TotallyNotJson.1192 : Int1 = CallByName Num.24 TotallyNotJson.272 TotallyNotJson.1195;
    if TotallyNotJson.1192 then
        let TotallyNotJson.1194 : I64 = 44i64;
        let TotallyNotJson.1193 : U8 = CallByName Num.127 TotallyNotJson.1194;
        let TotallyNotJson.1190 : List U8 = CallByName List.4 TotallyNotJson.274 TotallyNotJson.1193;
        jump TotallyNotJson.1191 TotallyNotJson.1190;
    else
        jump TotallyNotJson.1191 TotallyNotJson.274;

procedure TotallyNotJson.27 (TotallyNotJson.218):
    switch TotallyNotJson.218:
        case 34:
            let TotallyNotJson.1239 : List U8 = Array [92i64, 34i64];
            ret TotallyNotJson.1239;
    
        case 92:
            let TotallyNotJson.1240 : List U8 = Array [92i64, 92i64];
            ret TotallyNotJson.1240;
    
        case 47:
            let TotallyNotJson.1241 : List U8 = Array [92i64, 47i64];
            ret TotallyNotJson.1241;
    
        case 8:
            let TotallyNotJson.1243 : U8 = 98i64;
            let TotallyNotJson.1242 : List U8 = Array [92i64, TotallyNotJson.1243];
            ret TotallyNotJson.1242;
    
        case 12:
            let TotallyNotJson.1245 : U8 = 102i64;
            let TotallyNotJson.1244 : List U8 = Array [92i64, TotallyNotJson.1245];
            ret TotallyNotJson.1244;
    
        case 10:
            let TotallyNotJson.1247 : U8 = 110i64;
            let TotallyNotJson.1246 : List U8 = Array [92i64, TotallyNotJson.1247];
            ret TotallyNotJson.1246;
    
        case 13:
            let TotallyNotJson.1249 : U8 = 114i64;
            let TotallyNotJson.1248 : List U8 = Array [92i64, TotallyNotJson.1249];
            ret TotallyNotJson.1248;
    
        case 9:
            let TotallyNotJson.1251 : U8 = 114i64;
            let TotallyNotJson.1250 : List U8 = Array [92i64, TotallyNotJson.1251];
            ret TotallyNotJson.1250;
    
        default:
            let TotallyNotJson.1252 : List U8 = Array [TotallyNotJson.218];
            ret TotallyNotJson.1252;
    

procedure TotallyNotJson.32 (TotallyNotJson.262, TotallyNotJson.263):
    let TotallyNotJson.1174 : {Str, List Str} = Struct {TotallyNotJson.262, TotallyNotJson.263};
    let TotallyNotJson.1173 : {Str, List Str} = CallByName Encode.23 TotallyNotJson.1174;
    ret TotallyNotJson.1173;

procedure Test.0 ():
    let Test.12 : Str = "foo";
    let Test.11 : [C , C [], C , C , C , C ] = CallByName TotallyNotJson.2;
    let Test.10 : List U8 = CallByName Encode.26 Test.12 Test.11;
    let Test.2 : [C {U64, U8}, C Str] = CallByName Str.9 Test.10;
    let Test.7 : U8 = 1i64;
    let Test.8 : U8 = GetTagId Test.2;
    let Test.9 : Int1 = lowlevel Eq Test.7 Test.8;
    if Test.9 then
        let Test.4 : Str = UnionAtIndex (Id 1) (Index 0) Test.2;
        ret Test.4;
    else
        dec Test.2;
        let Test.6 : Str = "<bad>";
        ret Test.6;<|MERGE_RESOLUTION|>--- conflicted
+++ resolved
@@ -44,384 +44,191 @@
     let Encode.108 : List U8 = CallByName Encode.24 Encode.109 Encode.110 Encode.106;
     ret Encode.108;
 
-<<<<<<< HEAD
 procedure List.18 (List.145, List.146, List.147):
-    let List.562 : U64 = 0i64;
-    let List.563 : U64 = CallByName List.6 List.145;
-    let List.561 : {List U8, U64} = CallByName List.86 List.145 List.146 List.147 List.562 List.563;
-    ret List.561;
+    let List.563 : U64 = 0i64;
+    let List.564 : U64 = CallByName List.6 List.145;
+    let List.562 : {List U8, U64} = CallByName List.86 List.145 List.146 List.147 List.563 List.564;
+    ret List.562;
 
 procedure List.18 (List.145, List.146, List.147):
-    let List.574 : U64 = 0i64;
-    let List.575 : U64 = CallByName List.6 List.145;
-    let List.573 : List U8 = CallByName List.86 List.145 List.146 List.147 List.574 List.575;
-    ret List.573;
+    let List.575 : U64 = 0i64;
+    let List.576 : U64 = CallByName List.6 List.145;
+    let List.574 : List U8 = CallByName List.86 List.145 List.146 List.147 List.575 List.576;
+    ret List.574;
 
 procedure List.26 (List.172, List.173, List.174):
-    let List.615 : [C {U64, Int1}, C {U64, Int1}] = CallByName List.96 List.172 List.173 List.174;
-    let List.618 : U8 = 1i64;
-    let List.619 : U8 = GetTagId List.615;
-    let List.620 : Int1 = lowlevel Eq List.618 List.619;
-    if List.620 then
-        let List.175 : {U64, Int1} = UnionAtIndex (Id 1) (Index 0) List.615;
+    let List.616 : [C {U64, Int1}, C {U64, Int1}] = CallByName List.96 List.172 List.173 List.174;
+    let List.619 : U8 = 1i64;
+    let List.620 : U8 = GetTagId List.616;
+    let List.621 : Int1 = lowlevel Eq List.619 List.620;
+    if List.621 then
+        let List.175 : {U64, Int1} = UnionAtIndex (Id 1) (Index 0) List.616;
         ret List.175;
     else
-        let List.176 : {U64, Int1} = UnionAtIndex (Id 0) (Index 0) List.615;
+        let List.176 : {U64, Int1} = UnionAtIndex (Id 0) (Index 0) List.616;
         ret List.176;
 
 procedure List.4 (List.116, List.117):
-    let List.560 : U64 = 1i64;
-    let List.559 : List U8 = CallByName List.70 List.116 List.560;
-    let List.558 : List U8 = CallByName List.71 List.559 List.117;
-    ret List.558;
-
-procedure List.49 (List.389, List.390):
-    let List.607 : U64 = StructAtIndex 0 List.390;
-    let List.608 : U64 = 0i64;
-    let List.605 : Int1 = CallByName Bool.11 List.607 List.608;
-    if List.605 then
-        dec List.389;
-        let List.606 : List U8 = Array [];
-        ret List.606;
-    else
-        let List.602 : U64 = StructAtIndex 1 List.390;
-        let List.603 : U64 = StructAtIndex 0 List.390;
-        let List.601 : List U8 = CallByName List.72 List.389 List.602 List.603;
-        ret List.601;
-
-procedure List.52 (List.404, List.405):
-    let List.406 : U64 = CallByName List.6 List.404;
-    joinpoint List.613 List.407:
-        let List.611 : U64 = 0i64;
-        let List.610 : {U64, U64} = Struct {List.407, List.611};
-        inc List.404;
-        let List.408 : List U8 = CallByName List.49 List.404 List.610;
-        let List.609 : U64 = CallByName Num.20 List.406 List.407;
-        let List.600 : {U64, U64} = Struct {List.609, List.407};
-        let List.409 : List U8 = CallByName List.49 List.404 List.600;
-        let List.599 : {List U8, List U8} = Struct {List.408, List.409};
-        ret List.599;
+    let List.561 : U64 = 1i64;
+    let List.560 : List U8 = CallByName List.70 List.116 List.561;
+    let List.559 : List U8 = CallByName List.71 List.560 List.117;
+    ret List.559;
+
+procedure List.49 (List.390, List.391):
+    let List.608 : U64 = StructAtIndex 0 List.391;
+    let List.609 : U64 = 0i64;
+    let List.606 : Int1 = CallByName Bool.11 List.608 List.609;
+    if List.606 then
+        dec List.390;
+        let List.607 : List U8 = Array [];
+        ret List.607;
+    else
+        let List.603 : U64 = StructAtIndex 1 List.391;
+        let List.604 : U64 = StructAtIndex 0 List.391;
+        let List.602 : List U8 = CallByName List.72 List.390 List.603 List.604;
+        ret List.602;
+
+procedure List.52 (List.405, List.406):
+    let List.407 : U64 = CallByName List.6 List.405;
+    joinpoint List.614 List.408:
+        let List.612 : U64 = 0i64;
+        let List.611 : {U64, U64} = Struct {List.408, List.612};
+        inc List.405;
+        let List.409 : List U8 = CallByName List.49 List.405 List.611;
+        let List.610 : U64 = CallByName Num.75 List.407 List.408;
+        let List.601 : {U64, U64} = Struct {List.610, List.408};
+        let List.410 : List U8 = CallByName List.49 List.405 List.601;
+        let List.600 : {List U8, List U8} = Struct {List.409, List.410};
+        ret List.600;
     in
-    let List.614 : Int1 = CallByName Num.24 List.406 List.405;
-    if List.614 then
-        jump List.613 List.405;
-    else
-        jump List.613 List.406;
+    let List.615 : Int1 = CallByName Num.24 List.407 List.406;
+    if List.615 then
+        jump List.614 List.406;
+    else
+        jump List.614 List.407;
 
 procedure List.6 (#Attr.2):
-    let List.585 : U64 = lowlevel ListLen #Attr.2;
-    ret List.585;
+    let List.586 : U64 = lowlevel ListLen #Attr.2;
+    ret List.586;
 
 procedure List.6 (#Attr.2):
-    let List.587 : U64 = lowlevel ListLen #Attr.2;
-    ret List.587;
+    let List.588 : U64 = lowlevel ListLen #Attr.2;
+    ret List.588;
 
 procedure List.66 (#Attr.2, #Attr.3):
-    let List.571 : Str = lowlevel ListGetUnsafe #Attr.2 #Attr.3;
-    ret List.571;
+    let List.572 : Str = lowlevel ListGetUnsafe #Attr.2 #Attr.3;
+    ret List.572;
 
 procedure List.66 (#Attr.2, #Attr.3):
-    let List.583 : U8 = lowlevel ListGetUnsafe #Attr.2 #Attr.3;
-    ret List.583;
+    let List.584 : U8 = lowlevel ListGetUnsafe #Attr.2 #Attr.3;
+    ret List.584;
 
 procedure List.68 (#Attr.2):
-    let List.598 : List U8 = lowlevel ListWithCapacity #Attr.2;
-    ret List.598;
+    let List.599 : List U8 = lowlevel ListWithCapacity #Attr.2;
+    ret List.599;
 
 procedure List.70 (#Attr.2, #Attr.3):
-    let List.539 : List U8 = lowlevel ListReserve #Attr.2 #Attr.3;
-    ret List.539;
+    let List.540 : List U8 = lowlevel ListReserve #Attr.2 #Attr.3;
+    ret List.540;
 
 procedure List.71 (#Attr.2, #Attr.3):
-    let List.537 : List U8 = lowlevel ListAppendUnsafe #Attr.2 #Attr.3;
-    ret List.537;
+    let List.538 : List U8 = lowlevel ListAppendUnsafe #Attr.2 #Attr.3;
+    ret List.538;
 
 procedure List.72 (#Attr.2, #Attr.3, #Attr.4):
-    let List.604 : List U8 = lowlevel ListSublist #Attr.2 #Attr.3 #Attr.4;
-    ret List.604;
+    let List.605 : List U8 = lowlevel ListSublist #Attr.2 #Attr.3 #Attr.4;
+    ret List.605;
 
 procedure List.8 (#Attr.2, #Attr.3):
-    let List.596 : List U8 = lowlevel ListConcat #Attr.2 #Attr.3;
-    ret List.596;
+    let List.597 : List U8 = lowlevel ListConcat #Attr.2 #Attr.3;
+    ret List.597;
 
 procedure List.80 (#Derived_gen.16, #Derived_gen.17, #Derived_gen.18, #Derived_gen.19, #Derived_gen.20):
-    joinpoint List.624 List.452 List.453 List.454 List.455 List.456:
-        let List.626 : Int1 = CallByName Num.22 List.455 List.456;
-        if List.626 then
-            let List.635 : U8 = CallByName List.66 List.452 List.455;
-            let List.627 : [C {U64, Int1}, C {U64, Int1}] = CallByName TotallyNotJson.189 List.453 List.635;
-            let List.632 : U8 = 1i64;
-            let List.633 : U8 = GetTagId List.627;
-            let List.634 : Int1 = lowlevel Eq List.632 List.633;
-            if List.634 then
-                let List.457 : {U64, Int1} = UnionAtIndex (Id 1) (Index 0) List.627;
-                let List.630 : U64 = 1i64;
-                let List.629 : U64 = CallByName Num.19 List.455 List.630;
-                jump List.624 List.452 List.457 List.454 List.629 List.456;
+    joinpoint List.625 List.453 List.454 List.455 List.456 List.457:
+        let List.627 : Int1 = CallByName Num.22 List.456 List.457;
+        if List.627 then
+            let List.636 : U8 = CallByName List.66 List.453 List.456;
+            let List.628 : [C {U64, Int1}, C {U64, Int1}] = CallByName TotallyNotJson.189 List.454 List.636;
+            let List.633 : U8 = 1i64;
+            let List.634 : U8 = GetTagId List.628;
+            let List.635 : Int1 = lowlevel Eq List.633 List.634;
+            if List.635 then
+                let List.458 : {U64, Int1} = UnionAtIndex (Id 1) (Index 0) List.628;
+                let List.631 : U64 = 1i64;
+                let List.630 : U64 = CallByName Num.51 List.456 List.631;
+                jump List.625 List.453 List.458 List.455 List.630 List.457;
             else
-                dec List.452;
-                let List.458 : {U64, Int1} = UnionAtIndex (Id 0) (Index 0) List.627;
-                let List.631 : [C {U64, Int1}, C {U64, Int1}] = TagId(0) List.458;
-                ret List.631;
+                dec List.453;
+                let List.459 : {U64, Int1} = UnionAtIndex (Id 0) (Index 0) List.628;
+                let List.632 : [C {U64, Int1}, C {U64, Int1}] = TagId(0) List.459;
+                ret List.632;
         else
-            dec List.452;
-            let List.625 : [C {U64, Int1}, C {U64, Int1}] = TagId(1) List.453;
-            ret List.625;
+            dec List.453;
+            let List.626 : [C {U64, Int1}, C {U64, Int1}] = TagId(1) List.454;
+            ret List.626;
     in
-    jump List.624 #Derived_gen.16 #Derived_gen.17 #Derived_gen.18 #Derived_gen.19 #Derived_gen.20;
+    jump List.625 #Derived_gen.16 #Derived_gen.17 #Derived_gen.18 #Derived_gen.19 #Derived_gen.20;
 
 procedure List.86 (#Derived_gen.21, #Derived_gen.22, #Derived_gen.23, #Derived_gen.24, #Derived_gen.25):
-    joinpoint List.576 List.148 List.149 List.150 List.151 List.152:
-        let List.578 : Int1 = CallByName Num.22 List.151 List.152;
-        if List.578 then
-            let List.582 : U8 = CallByName List.66 List.148 List.151;
-            let List.153 : List U8 = CallByName TotallyNotJson.215 List.149 List.582;
-            let List.581 : U64 = 1i64;
-            let List.580 : U64 = CallByName Num.51 List.151 List.581;
-            jump List.576 List.148 List.153 List.150 List.580 List.152;
+    joinpoint List.577 List.148 List.149 List.150 List.151 List.152:
+        let List.579 : Int1 = CallByName Num.22 List.151 List.152;
+        if List.579 then
+            let List.583 : U8 = CallByName List.66 List.148 List.151;
+            let List.153 : List U8 = CallByName TotallyNotJson.215 List.149 List.583;
+            let List.582 : U64 = 1i64;
+            let List.581 : U64 = CallByName Num.51 List.151 List.582;
+            jump List.577 List.148 List.153 List.150 List.581 List.152;
         else
             dec List.148;
             ret List.149;
     in
-    jump List.576 #Derived_gen.21 #Derived_gen.22 #Derived_gen.23 #Derived_gen.24 #Derived_gen.25;
+    jump List.577 #Derived_gen.21 #Derived_gen.22 #Derived_gen.23 #Derived_gen.24 #Derived_gen.25;
 
 procedure List.86 (#Derived_gen.29, #Derived_gen.30, #Derived_gen.31, #Derived_gen.32, #Derived_gen.33):
-    joinpoint List.564 List.148 List.149 List.150 List.151 List.152:
-        let List.566 : Int1 = CallByName Num.22 List.151 List.152;
-        if List.566 then
-            let List.570 : Str = CallByName List.66 List.148 List.151;
-            inc List.570;
-            let List.153 : {List U8, U64} = CallByName TotallyNotJson.267 List.149 List.570 List.150;
-            let List.569 : U64 = 1i64;
-            let List.568 : U64 = CallByName Num.51 List.151 List.569;
-            jump List.564 List.148 List.153 List.150 List.568 List.152;
+    joinpoint List.565 List.148 List.149 List.150 List.151 List.152:
+        let List.567 : Int1 = CallByName Num.22 List.151 List.152;
+        if List.567 then
+            let List.571 : Str = CallByName List.66 List.148 List.151;
+            inc List.571;
+            let List.153 : {List U8, U64} = CallByName TotallyNotJson.267 List.149 List.571 List.150;
+            let List.570 : U64 = 1i64;
+            let List.569 : U64 = CallByName Num.51 List.151 List.570;
+            jump List.565 List.148 List.153 List.150 List.569 List.152;
         else
             dec List.148;
             ret List.149;
     in
-    jump List.564 #Derived_gen.29 #Derived_gen.30 #Derived_gen.31 #Derived_gen.32 #Derived_gen.33;
-
-procedure List.96 (List.449, List.450, List.451):
-    let List.622 : U64 = 0i64;
-    let List.623 : U64 = CallByName List.6 List.449;
-    let List.621 : [C {U64, Int1}, C {U64, Int1}] = CallByName List.80 List.449 List.450 List.451 List.622 List.623;
-    ret List.621;
-=======
-procedure List.145 (List.146, List.147, List.144):
-    let List.568 : {List U8, U64} = CallByName TotallyNotJson.267 List.146 List.147 List.144;
-    ret List.568;
-
-procedure List.145 (List.146, List.147, List.144):
-    let List.588 : List U8 = CallByName TotallyNotJson.215 List.146 List.147;
-    ret List.588;
-
-procedure List.18 (List.142, List.143, List.144):
-    let List.549 : {List U8, U64} = CallByName List.93 List.142 List.143 List.144;
-    ret List.549;
-
-procedure List.18 (List.142, List.143, List.144):
-    let List.569 : List U8 = CallByName List.93 List.142 List.143 List.144;
-    ret List.569;
-
-procedure List.26 (List.159, List.160, List.161):
-    let List.619 : [C {U64, Int1}, C {U64, Int1}] = CallByName List.93 List.159 List.160 List.161;
-    let List.622 : U8 = 1i64;
-    let List.623 : U8 = GetTagId List.619;
-    let List.624 : Int1 = lowlevel Eq List.622 List.623;
-    if List.624 then
-        let List.162 : {U64, Int1} = UnionAtIndex (Id 1) (Index 0) List.619;
-        ret List.162;
-    else
-        let List.163 : {U64, Int1} = UnionAtIndex (Id 0) (Index 0) List.619;
-        ret List.163;
-
-procedure List.4 (List.113, List.114):
-    let List.548 : U64 = 1i64;
-    let List.547 : List U8 = CallByName List.70 List.113 List.548;
-    let List.546 : List U8 = CallByName List.71 List.547 List.114;
-    ret List.546;
-
-procedure List.49 (List.377, List.378):
-    let List.611 : U64 = StructAtIndex 0 List.378;
-    let List.612 : U64 = 0i64;
-    let List.609 : Int1 = CallByName Bool.11 List.611 List.612;
-    if List.609 then
-        dec List.377;
-        let List.610 : List U8 = Array [];
-        ret List.610;
-    else
-        let List.606 : U64 = StructAtIndex 1 List.378;
-        let List.607 : U64 = StructAtIndex 0 List.378;
-        let List.605 : List U8 = CallByName List.72 List.377 List.606 List.607;
-        ret List.605;
-
-procedure List.52 (List.392, List.393):
-    let List.394 : U64 = CallByName List.6 List.392;
-    joinpoint List.617 List.395:
-        let List.615 : U64 = 0i64;
-        let List.614 : {U64, U64} = Struct {List.395, List.615};
-        inc List.392;
-        let List.396 : List U8 = CallByName List.49 List.392 List.614;
-        let List.613 : U64 = CallByName Num.75 List.394 List.395;
-        let List.604 : {U64, U64} = Struct {List.613, List.395};
-        let List.397 : List U8 = CallByName List.49 List.392 List.604;
-        let List.603 : {List U8, List U8} = Struct {List.396, List.397};
-        ret List.603;
-    in
-    let List.618 : Int1 = CallByName Num.24 List.394 List.393;
-    if List.618 then
-        jump List.617 List.393;
-    else
-        jump List.617 List.394;
-
-procedure List.6 (#Attr.2):
-    let List.589 : U64 = lowlevel ListLen #Attr.2;
-    ret List.589;
-
-procedure List.6 (#Attr.2):
-    let List.591 : U64 = lowlevel ListLen #Attr.2;
-    ret List.591;
-
-procedure List.66 (#Attr.2, #Attr.3):
-    let List.565 : Str = lowlevel ListGetUnsafe #Attr.2 #Attr.3;
-    ret List.565;
-
-procedure List.66 (#Attr.2, #Attr.3):
-    let List.585 : U8 = lowlevel ListGetUnsafe #Attr.2 #Attr.3;
-    ret List.585;
-
-procedure List.68 (#Attr.2):
-    let List.602 : List U8 = lowlevel ListWithCapacity #Attr.2;
-    ret List.602;
-
-procedure List.70 (#Attr.2, #Attr.3):
-    let List.527 : List U8 = lowlevel ListReserve #Attr.2 #Attr.3;
-    ret List.527;
-
-procedure List.71 (#Attr.2, #Attr.3):
-    let List.525 : List U8 = lowlevel ListAppendUnsafe #Attr.2 #Attr.3;
-    ret List.525;
-
-procedure List.72 (#Attr.2, #Attr.3, #Attr.4):
-    let List.608 : List U8 = lowlevel ListSublist #Attr.2 #Attr.3 #Attr.4;
-    ret List.608;
-
-procedure List.8 (#Attr.2, #Attr.3):
-    let List.600 : List U8 = lowlevel ListConcat #Attr.2 #Attr.3;
-    ret List.600;
-
-procedure List.80 (#Derived_gen.16, #Derived_gen.17, #Derived_gen.18, #Derived_gen.19, #Derived_gen.20):
-    joinpoint List.575 List.440 List.441 List.442 List.443 List.444:
-        let List.577 : Int1 = CallByName Num.22 List.443 List.444;
-        if List.577 then
-            let List.584 : U8 = CallByName List.66 List.440 List.443;
-            let List.578 : List U8 = CallByName List.145 List.441 List.584 List.442;
-            let List.581 : U64 = 1i64;
-            let List.580 : U64 = CallByName Num.51 List.443 List.581;
-            jump List.575 List.440 List.578 List.442 List.580 List.444;
-        else
-            dec List.440;
-            ret List.441;
-    in
-    jump List.575 #Derived_gen.16 #Derived_gen.17 #Derived_gen.18 #Derived_gen.19 #Derived_gen.20;
-
-procedure List.80 (#Derived_gen.21, #Derived_gen.22, #Derived_gen.23, #Derived_gen.24, #Derived_gen.25):
-    joinpoint List.628 List.440 List.441 List.442 List.443 List.444:
-        let List.630 : Int1 = CallByName Num.22 List.443 List.444;
-        if List.630 then
-            let List.639 : U8 = CallByName List.66 List.440 List.443;
-            let List.631 : [C {U64, Int1}, C {U64, Int1}] = CallByName TotallyNotJson.189 List.441 List.639;
-            let List.636 : U8 = 1i64;
-            let List.637 : U8 = GetTagId List.631;
-            let List.638 : Int1 = lowlevel Eq List.636 List.637;
-            if List.638 then
-                let List.445 : {U64, Int1} = UnionAtIndex (Id 1) (Index 0) List.631;
-                let List.634 : U64 = 1i64;
-                let List.633 : U64 = CallByName Num.51 List.443 List.634;
-                jump List.628 List.440 List.445 List.442 List.633 List.444;
-            else
-                dec List.440;
-                let List.446 : {U64, Int1} = UnionAtIndex (Id 0) (Index 0) List.631;
-                let List.635 : [C {U64, Int1}, C {U64, Int1}] = TagId(0) List.446;
-                ret List.635;
-        else
-            dec List.440;
-            let List.629 : [C {U64, Int1}, C {U64, Int1}] = TagId(1) List.441;
-            ret List.629;
-    in
-    jump List.628 #Derived_gen.21 #Derived_gen.22 #Derived_gen.23 #Derived_gen.24 #Derived_gen.25;
-
-procedure List.80 (#Derived_gen.29, #Derived_gen.30, #Derived_gen.31, #Derived_gen.32, #Derived_gen.33):
-    joinpoint List.555 List.440 List.441 List.442 List.443 List.444:
-        let List.557 : Int1 = CallByName Num.22 List.443 List.444;
-        if List.557 then
-            let List.564 : Str = CallByName List.66 List.440 List.443;
-            inc List.564;
-            let List.558 : {List U8, U64} = CallByName List.145 List.441 List.564 List.442;
-            let List.561 : U64 = 1i64;
-            let List.560 : U64 = CallByName Num.51 List.443 List.561;
-            jump List.555 List.440 List.558 List.442 List.560 List.444;
-        else
-            dec List.440;
-            ret List.441;
-    in
-    jump List.555 #Derived_gen.29 #Derived_gen.30 #Derived_gen.31 #Derived_gen.32 #Derived_gen.33;
-
-procedure List.93 (List.437, List.438, List.439):
-    let List.553 : U64 = 0i64;
-    let List.554 : U64 = CallByName List.6 List.437;
-    let List.552 : {List U8, U64} = CallByName List.80 List.437 List.438 List.439 List.553 List.554;
-    ret List.552;
-
-procedure List.93 (List.437, List.438, List.439):
-    let List.573 : U64 = 0i64;
-    let List.574 : U64 = CallByName List.6 List.437;
-    let List.572 : List U8 = CallByName List.80 List.437 List.438 List.439 List.573 List.574;
-    ret List.572;
-
-procedure List.93 (List.437, List.438, List.439):
-    let List.626 : U64 = 0i64;
-    let List.627 : U64 = CallByName List.6 List.437;
-    let List.625 : [C {U64, Int1}, C {U64, Int1}] = CallByName List.80 List.437 List.438 List.439 List.626 List.627;
-    ret List.625;
->>>>>>> 2eb8326a
+    jump List.565 #Derived_gen.29 #Derived_gen.30 #Derived_gen.31 #Derived_gen.32 #Derived_gen.33;
+
+procedure List.96 (List.450, List.451, List.452):
+    let List.623 : U64 = 0i64;
+    let List.624 : U64 = CallByName List.6 List.450;
+    let List.622 : [C {U64, Int1}, C {U64, Int1}] = CallByName List.80 List.450 List.451 List.452 List.623 List.624;
+    ret List.622;
 
 procedure Num.127 (#Attr.2):
     let Num.299 : U8 = lowlevel NumIntCast #Attr.2;
     ret Num.299;
 
 procedure Num.19 (#Attr.2, #Attr.3):
-<<<<<<< HEAD
-    let Num.313 : U64 = lowlevel NumAdd #Attr.2 #Attr.3;
-    ret Num.313;
-
-procedure Num.20 (#Attr.2, #Attr.3):
-    let Num.311 : U64 = lowlevel NumSub #Attr.2 #Attr.3;
-    ret Num.311;
-=======
     let Num.303 : U64 = lowlevel NumAdd #Attr.2 #Attr.3;
     ret Num.303;
 
 procedure Num.20 (#Attr.2, #Attr.3):
     let Num.300 : U64 = lowlevel NumSub #Attr.2 #Attr.3;
     ret Num.300;
->>>>>>> 2eb8326a
 
 procedure Num.21 (#Attr.2, #Attr.3):
     let Num.305 : U64 = lowlevel NumMul #Attr.2 #Attr.3;
     ret Num.305;
 
 procedure Num.22 (#Attr.2, #Attr.3):
-    let Num.310 : Int1 = lowlevel NumLt #Attr.2 #Attr.3;
-    ret Num.310;
+    let Num.311 : Int1 = lowlevel NumLt #Attr.2 #Attr.3;
+    ret Num.311;
 
 procedure Num.24 (#Attr.2, #Attr.3):
-    let Num.312 : Int1 = lowlevel NumGt #Attr.2 #Attr.3;
-    ret Num.312;
-
-procedure Num.51 (#Attr.2, #Attr.3):
-    let Num.307 : U64 = lowlevel NumAddWrap #Attr.2 #Attr.3;
-    ret Num.307;
+    let Num.313 : Int1 = lowlevel NumGt #Attr.2 #Attr.3;
+    ret Num.313;
 
 procedure Num.51 (#Attr.2, #Attr.3):
     let Num.308 : U64 = lowlevel NumAddWrap #Attr.2 #Attr.3;
