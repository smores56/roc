--- conflicted
+++ resolved
@@ -29,15 +29,9 @@
     let List.571 : U64 = lowlevel ListLen #Attr.2;
     ret List.571;
 
-<<<<<<< HEAD
 procedure Num.75 (#Attr.2, #Attr.3):
-    let Num.257 : U8 = lowlevel NumSubWrap #Attr.2 #Attr.3;
-    ret Num.257;
-=======
-procedure Num.20 (#Attr.2, #Attr.3):
-    let Num.303 : U8 = lowlevel NumSub #Attr.2 #Attr.3;
-    ret Num.303;
->>>>>>> 5dbc16e3
+    let Num.267 : U8 = lowlevel NumSubWrap #Attr.2 #Attr.3;
+    ret Num.267;
 
 procedure Test.0 ():
     let Test.3 : {} = Struct {};
