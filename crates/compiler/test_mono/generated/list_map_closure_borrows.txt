<<<<<<< HEAD
procedure List.2 (List.77, List.78):
    let List.289 : U64 = CallByName List.6 List.77;
    let List.285 : Int1 = CallByName Num.22 List.78 List.289;
    if List.285 then
        let List.287 : Str = CallByName List.60 List.77 List.78;
        let List.286 : [C {}, C Str] = TagId(1) List.287;
        ret List.286;
=======
procedure List.2 (List.75, List.76):
    let List.284 : U64 = CallByName List.6 List.75;
    let List.281 : Int1 = CallByName Num.22 List.76 List.284;
    if List.281 then
        let List.283 : Str = CallByName List.60 List.75 List.76;
        let List.282 : [C {}, C Str] = TagId(1) List.283;
        ret List.282;
>>>>>>> 43f9b0d0
    else
        let List.284 : {} = Struct {};
        let List.283 : [C {}, C Str] = TagId(0) List.284;
        ret List.283;

procedure List.5 (#Attr.2, #Attr.3):
<<<<<<< HEAD
    let List.291 : List Str = lowlevel ListMap { xs: `#Attr.#arg1` } #Attr.2 Test.3 #Attr.3;
    ret List.291;

procedure List.6 (#Attr.2):
    let List.293 : U64 = lowlevel ListLen #Attr.2;
    ret List.293;

procedure List.60 (#Attr.2, #Attr.3):
    let List.292 : Str = lowlevel ListGetUnsafe #Attr.2 #Attr.3;
    ret List.292;
=======
    let List.285 : List Str = lowlevel ListMap { xs: `#Attr.#arg1` } #Attr.2 Test.3 #Attr.3;
    ret List.285;

procedure List.6 (#Attr.2):
    let List.287 : U64 = lowlevel ListLen #Attr.2;
    ret List.287;

procedure List.60 (#Attr.2, #Attr.3):
    let List.286 : Str = lowlevel ListGetUnsafe #Attr.2 #Attr.3;
    ret List.286;
>>>>>>> 43f9b0d0

procedure Num.22 (#Attr.2, #Attr.3):
    let Num.188 : Int1 = lowlevel NumLt #Attr.2 #Attr.3;
    ret Num.188;

procedure Str.16 (#Attr.2, #Attr.3):
    let Str.154 : Str = lowlevel StrRepeat #Attr.2 #Attr.3;
    ret Str.154;

procedure Str.3 (#Attr.2, #Attr.3):
    let Str.155 : Str = lowlevel StrConcat #Attr.2 #Attr.3;
    ret Str.155;

procedure Test.1 ():
    let Test.21 : Str = "lllllllllllllllllllllooooooooooong";
    let Test.22 : Str = "g";
    let Test.20 : Str = CallByName Str.3 Test.21 Test.22;
    dec Test.22;
    let Test.19 : List Str = Array [Test.20];
    ret Test.19;

procedure Test.2 ():
    let Test.15 : List Str = CallByName Test.1;
    let Test.16 : {} = Struct {};
    let Test.14 : List Str = CallByName List.5 Test.15 Test.16;
    dec Test.15;
    ret Test.14;

procedure Test.3 (Test.4):
    let Test.18 : U64 = 2i64;
    let Test.17 : Str = CallByName Str.16 Test.4 Test.18;
    ret Test.17;

procedure Test.0 ():
    let Test.12 : List Str = CallByName Test.2;
    let Test.13 : U64 = 0i64;
    let Test.6 : [C {}, C Str] = CallByName List.2 Test.12 Test.13;
    dec Test.12;
    let Test.9 : U8 = 1i64;
    let Test.10 : U8 = GetTagId Test.6;
    let Test.11 : Int1 = lowlevel Eq Test.9 Test.10;
    if Test.11 then
        let Test.5 : Str = UnionAtIndex (Id 1) (Index 0) Test.6;
        inc Test.5;
        dec Test.6;
        ret Test.5;
    else
        dec Test.6;
        let Test.8 : Str = "Hello, World!\n";
        ret Test.8;<|MERGE_RESOLUTION|>--- conflicted
+++ resolved
@@ -1,49 +1,26 @@
-<<<<<<< HEAD
 procedure List.2 (List.77, List.78):
-    let List.289 : U64 = CallByName List.6 List.77;
-    let List.285 : Int1 = CallByName Num.22 List.78 List.289;
+    let List.288 : U64 = CallByName List.6 List.77;
+    let List.285 : Int1 = CallByName Num.22 List.78 List.288;
     if List.285 then
         let List.287 : Str = CallByName List.60 List.77 List.78;
         let List.286 : [C {}, C Str] = TagId(1) List.287;
         ret List.286;
-=======
-procedure List.2 (List.75, List.76):
-    let List.284 : U64 = CallByName List.6 List.75;
-    let List.281 : Int1 = CallByName Num.22 List.76 List.284;
-    if List.281 then
-        let List.283 : Str = CallByName List.60 List.75 List.76;
-        let List.282 : [C {}, C Str] = TagId(1) List.283;
-        ret List.282;
->>>>>>> 43f9b0d0
     else
         let List.284 : {} = Struct {};
         let List.283 : [C {}, C Str] = TagId(0) List.284;
         ret List.283;
 
 procedure List.5 (#Attr.2, #Attr.3):
-<<<<<<< HEAD
-    let List.291 : List Str = lowlevel ListMap { xs: `#Attr.#arg1` } #Attr.2 Test.3 #Attr.3;
+    let List.289 : List Str = lowlevel ListMap { xs: `#Attr.#arg1` } #Attr.2 Test.3 #Attr.3;
+    ret List.289;
+
+procedure List.6 (#Attr.2):
+    let List.291 : U64 = lowlevel ListLen #Attr.2;
     ret List.291;
 
-procedure List.6 (#Attr.2):
-    let List.293 : U64 = lowlevel ListLen #Attr.2;
-    ret List.293;
-
 procedure List.60 (#Attr.2, #Attr.3):
-    let List.292 : Str = lowlevel ListGetUnsafe #Attr.2 #Attr.3;
-    ret List.292;
-=======
-    let List.285 : List Str = lowlevel ListMap { xs: `#Attr.#arg1` } #Attr.2 Test.3 #Attr.3;
-    ret List.285;
-
-procedure List.6 (#Attr.2):
-    let List.287 : U64 = lowlevel ListLen #Attr.2;
-    ret List.287;
-
-procedure List.60 (#Attr.2, #Attr.3):
-    let List.286 : Str = lowlevel ListGetUnsafe #Attr.2 #Attr.3;
-    ret List.286;
->>>>>>> 43f9b0d0
+    let List.290 : Str = lowlevel ListGetUnsafe #Attr.2 #Attr.3;
+    ret List.290;
 
 procedure Num.22 (#Attr.2, #Attr.3):
     let Num.188 : Int1 = lowlevel NumLt #Attr.2 #Attr.3;
