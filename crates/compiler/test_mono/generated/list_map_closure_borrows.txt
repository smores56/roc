--- conflicted
+++ resolved
@@ -71,21 +71,12 @@
     ret Num.285;
 
 procedure Str.16 (#Attr.2, #Attr.3):
-<<<<<<< HEAD
-    let Str.378 : Str = lowlevel StrRepeat #Attr.2 #Attr.3;
-    ret Str.378;
-
-procedure Str.3 (#Attr.2, #Attr.3):
-    let Str.379 : Str = lowlevel StrConcat #Attr.2 #Attr.3;
-    ret Str.379;
-=======
     let Str.248 : Str = lowlevel StrRepeat #Attr.2 #Attr.3;
     ret Str.248;
 
 procedure Str.3 (#Attr.2, #Attr.3):
     let Str.249 : Str = lowlevel StrConcat #Attr.2 #Attr.3;
     ret Str.249;
->>>>>>> 255a388c
 
 procedure Test.1 ():
     let Test.21 : Str = "lllllllllllllllllllllooooooooooong";
