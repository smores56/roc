procedure Bool.11 (#Attr.2, #Attr.3):
    let Bool.24 : Int1 = lowlevel Eq #Attr.2 #Attr.3;
    ret Bool.24;

procedure Bool.2 ():
    let Bool.23 : Int1 = true;
    ret Bool.23;

procedure List.2 (List.111, List.112):
<<<<<<< HEAD
    let List.591 : U64 = CallByName List.6 List.111;
    let List.587 : Int1 = CallByName Num.22 List.112 List.591;
    if List.587 then
        let List.589 : I64 = CallByName List.66 List.111 List.112;
        dec List.111;
        let List.588 : [C {}, C I64] = TagId(1) List.589;
        ret List.588;
    else
        dec List.111;
        let List.586 : {} = Struct {};
        let List.585 : [C {}, C I64] = TagId(0) List.586;
        ret List.585;

procedure List.6 (#Attr.2):
    let List.592 : U64 = lowlevel ListLenU64 #Attr.2;
    ret List.592;

procedure List.66 (#Attr.2, #Attr.3):
    let List.590 : I64 = lowlevel ListGetUnsafe #Attr.2 #Attr.3;
    ret List.590;

procedure List.9 (List.338):
    let List.584 : U64 = 0i64;
    let List.577 : [C {}, C I64] = CallByName List.2 List.338 List.584;
    let List.581 : U8 = 1i64;
    let List.582 : U8 = GetTagId List.577;
    let List.583 : Int1 = lowlevel Eq List.581 List.582;
    if List.583 then
        let List.339 : I64 = UnionAtIndex (Id 1) (Index 0) List.577;
        let List.578 : [C Int1, C I64] = TagId(1) List.339;
        ret List.578;
    else
        let List.580 : Int1 = true;
        let List.579 : [C Int1, C I64] = TagId(0) List.580;
        ret List.579;
=======
    let List.636 : U64 = CallByName List.6 List.111;
    let List.632 : Int1 = CallByName Num.22 List.112 List.636;
    if List.632 then
        let List.634 : I64 = CallByName List.66 List.111 List.112;
        let List.633 : [C {}, C I64] = TagId(1) List.634;
        ret List.633;
    else
        let List.631 : {} = Struct {};
        let List.630 : [C {}, C I64] = TagId(0) List.631;
        ret List.630;

procedure List.6 (#Attr.2):
    let List.637 : U64 = lowlevel ListLenU64 #Attr.2;
    ret List.637;

procedure List.66 (#Attr.2, #Attr.3):
    let List.635 : I64 = lowlevel ListGetUnsafe #Attr.2 #Attr.3;
    ret List.635;

procedure List.9 (List.383):
    let List.629 : U64 = 0i64;
    let List.622 : [C {}, C I64] = CallByName List.2 List.383 List.629;
    let List.626 : U8 = 1i64;
    let List.627 : U8 = GetTagId List.622;
    let List.628 : Int1 = lowlevel Eq List.626 List.627;
    if List.628 then
        let List.384 : I64 = UnionAtIndex (Id 1) (Index 0) List.622;
        let List.623 : [C Int1, C I64] = TagId(1) List.384;
        ret List.623;
    else
        let List.625 : Int1 = true;
        let List.624 : [C Int1, C I64] = TagId(0) List.625;
        ret List.624;
>>>>>>> 698bbc3c

procedure Num.22 (#Attr.2, #Attr.3):
    let Num.281 : Int1 = lowlevel NumLt #Attr.2 #Attr.3;
    ret Num.281;

procedure Str.27 (Str.82):
    let Str.236 : [C Int1, C I64] = CallByName Str.64 Str.82;
    ret Str.236;

procedure Str.42 (#Attr.2):
    let Str.244 : {I64, U8} = lowlevel StrToNum #Attr.2;
    ret Str.244;

<<<<<<< HEAD
procedure Str.64 (Str.189):
    let Str.190 : {I64, U8} = CallByName Str.42 Str.189;
    dec Str.189;
    let Str.242 : U8 = StructAtIndex 1 Str.190;
    let Str.243 : U8 = 0i64;
    let Str.239 : Int1 = CallByName Bool.11 Str.242 Str.243;
    if Str.239 then
        let Str.241 : I64 = StructAtIndex 0 Str.190;
        let Str.240 : [C Int1, C I64] = TagId(1) Str.241;
        ret Str.240;
=======
procedure Str.60 (Str.185):
    let Str.186 : {I64, U8} = CallByName Str.42 Str.185;
    let Str.238 : U8 = StructAtIndex 1 Str.186;
    let Str.239 : U8 = 0i64;
    let Str.235 : Int1 = CallByName Bool.11 Str.238 Str.239;
    if Str.235 then
        let Str.237 : I64 = StructAtIndex 0 Str.186;
        let Str.236 : [C Int1, C I64] = TagId(1) Str.237;
        ret Str.236;
>>>>>>> 698bbc3c
    else
        let Str.238 : Int1 = false;
        let Str.237 : [C Int1, C I64] = TagId(0) Str.238;
        ret Str.237;

procedure Test.0 ():
    let Test.3 : Int1 = CallByName Bool.2;
    if Test.3 then
        let Test.5 : List I64 = Array [];
        let Test.4 : [C Int1, C I64] = CallByName List.9 Test.5;
        dec Test.5;
        ret Test.4;
    else
        let Test.2 : Str = "";
        let Test.1 : [C Int1, C I64] = CallByName Str.27 Test.2;
        dec Test.2;
        ret Test.1;<|MERGE_RESOLUTION|>--- conflicted
+++ resolved
@@ -6,78 +6,40 @@
     let Bool.23 : Int1 = true;
     ret Bool.23;
 
-procedure List.2 (List.111, List.112):
-<<<<<<< HEAD
-    let List.591 : U64 = CallByName List.6 List.111;
-    let List.587 : Int1 = CallByName Num.22 List.112 List.591;
-    if List.587 then
-        let List.589 : I64 = CallByName List.66 List.111 List.112;
-        dec List.111;
-        let List.588 : [C {}, C I64] = TagId(1) List.589;
-        ret List.588;
+procedure List.2 (List.114, List.115):
+    let List.639 : U64 = CallByName List.6 List.114;
+    let List.635 : Int1 = CallByName Num.22 List.115 List.639;
+    if List.635 then
+        let List.637 : I64 = CallByName List.66 List.114 List.115;
+        let List.636 : [C {}, C I64] = TagId(1) List.637;
+        ret List.636;
     else
-        dec List.111;
-        let List.586 : {} = Struct {};
-        let List.585 : [C {}, C I64] = TagId(0) List.586;
-        ret List.585;
+        let List.634 : {} = Struct {};
+        let List.633 : [C {}, C I64] = TagId(0) List.634;
+        ret List.633;
 
 procedure List.6 (#Attr.2):
-    let List.592 : U64 = lowlevel ListLenU64 #Attr.2;
-    ret List.592;
+    let List.640 : U64 = lowlevel ListLenU64 #Attr.2;
+    ret List.640;
 
 procedure List.66 (#Attr.2, #Attr.3):
-    let List.590 : I64 = lowlevel ListGetUnsafe #Attr.2 #Attr.3;
-    ret List.590;
+    let List.638 : I64 = lowlevel ListGetUnsafe #Attr.2 #Attr.3;
+    ret List.638;
 
-procedure List.9 (List.338):
-    let List.584 : U64 = 0i64;
-    let List.577 : [C {}, C I64] = CallByName List.2 List.338 List.584;
-    let List.581 : U8 = 1i64;
-    let List.582 : U8 = GetTagId List.577;
-    let List.583 : Int1 = lowlevel Eq List.581 List.582;
-    if List.583 then
-        let List.339 : I64 = UnionAtIndex (Id 1) (Index 0) List.577;
-        let List.578 : [C Int1, C I64] = TagId(1) List.339;
-        ret List.578;
+procedure List.9 (List.386):
+    let List.632 : U64 = 0i64;
+    let List.625 : [C {}, C I64] = CallByName List.2 List.386 List.632;
+    let List.629 : U8 = 1i64;
+    let List.630 : U8 = GetTagId List.625;
+    let List.631 : Int1 = lowlevel Eq List.629 List.630;
+    if List.631 then
+        let List.387 : I64 = UnionAtIndex (Id 1) (Index 0) List.625;
+        let List.626 : [C Int1, C I64] = TagId(1) List.387;
+        ret List.626;
     else
-        let List.580 : Int1 = true;
-        let List.579 : [C Int1, C I64] = TagId(0) List.580;
-        ret List.579;
-=======
-    let List.636 : U64 = CallByName List.6 List.111;
-    let List.632 : Int1 = CallByName Num.22 List.112 List.636;
-    if List.632 then
-        let List.634 : I64 = CallByName List.66 List.111 List.112;
-        let List.633 : [C {}, C I64] = TagId(1) List.634;
-        ret List.633;
-    else
-        let List.631 : {} = Struct {};
-        let List.630 : [C {}, C I64] = TagId(0) List.631;
-        ret List.630;
-
-procedure List.6 (#Attr.2):
-    let List.637 : U64 = lowlevel ListLenU64 #Attr.2;
-    ret List.637;
-
-procedure List.66 (#Attr.2, #Attr.3):
-    let List.635 : I64 = lowlevel ListGetUnsafe #Attr.2 #Attr.3;
-    ret List.635;
-
-procedure List.9 (List.383):
-    let List.629 : U64 = 0i64;
-    let List.622 : [C {}, C I64] = CallByName List.2 List.383 List.629;
-    let List.626 : U8 = 1i64;
-    let List.627 : U8 = GetTagId List.622;
-    let List.628 : Int1 = lowlevel Eq List.626 List.627;
-    if List.628 then
-        let List.384 : I64 = UnionAtIndex (Id 1) (Index 0) List.622;
-        let List.623 : [C Int1, C I64] = TagId(1) List.384;
-        ret List.623;
-    else
-        let List.625 : Int1 = true;
-        let List.624 : [C Int1, C I64] = TagId(0) List.625;
-        ret List.624;
->>>>>>> 698bbc3c
+        let List.628 : Int1 = true;
+        let List.627 : [C Int1, C I64] = TagId(0) List.628;
+        ret List.627;
 
 procedure Num.22 (#Attr.2, #Attr.3):
     let Num.281 : Int1 = lowlevel NumLt #Attr.2 #Attr.3;
@@ -91,10 +53,8 @@
     let Str.244 : {I64, U8} = lowlevel StrToNum #Attr.2;
     ret Str.244;
 
-<<<<<<< HEAD
 procedure Str.64 (Str.189):
     let Str.190 : {I64, U8} = CallByName Str.42 Str.189;
-    dec Str.189;
     let Str.242 : U8 = StructAtIndex 1 Str.190;
     let Str.243 : U8 = 0i64;
     let Str.239 : Int1 = CallByName Bool.11 Str.242 Str.243;
@@ -102,17 +62,6 @@
         let Str.241 : I64 = StructAtIndex 0 Str.190;
         let Str.240 : [C Int1, C I64] = TagId(1) Str.241;
         ret Str.240;
-=======
-procedure Str.60 (Str.185):
-    let Str.186 : {I64, U8} = CallByName Str.42 Str.185;
-    let Str.238 : U8 = StructAtIndex 1 Str.186;
-    let Str.239 : U8 = 0i64;
-    let Str.235 : Int1 = CallByName Bool.11 Str.238 Str.239;
-    if Str.235 then
-        let Str.237 : I64 = StructAtIndex 0 Str.186;
-        let Str.236 : [C Int1, C I64] = TagId(1) Str.237;
-        ret Str.236;
->>>>>>> 698bbc3c
     else
         let Str.238 : Int1 = false;
         let Str.237 : [C Int1, C I64] = TagId(0) Str.238;
