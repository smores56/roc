<<<<<<< HEAD
procedure List.3 (List.85, List.86, List.87):
    let List.287 : {List I64, I64} = CallByName List.57 List.85 List.86 List.87;
    let List.286 : List I64 = StructAtIndex 0 List.287;
    inc List.286;
    dec List.287;
    ret List.286;

procedure List.57 (List.82, List.83, List.84):
    let List.293 : U64 = CallByName List.6 List.82;
    let List.290 : Int1 = CallByName Num.22 List.83 List.293;
    if List.290 then
        let List.291 : {List I64, I64} = CallByName List.61 List.82 List.83 List.84;
        ret List.291;
    else
        let List.289 : {List I64, I64} = Struct {List.82, List.84};
        ret List.289;

procedure List.6 (#Attr.2):
    let List.294 : U64 = lowlevel ListLen #Attr.2;
    ret List.294;

procedure List.61 (#Attr.2, #Attr.3, #Attr.4):
    let List.292 : {List I64, I64} = lowlevel ListReplaceUnsafe #Attr.2 #Attr.3 #Attr.4;
    ret List.292;
=======
procedure List.3 (List.82, List.83, List.84):
    let List.267 : {List I64, I64} = CallByName List.57 List.82 List.83 List.84;
    let List.266 : List I64 = StructAtIndex 0 List.267;
    inc List.266;
    dec List.267;
    ret List.266;

procedure List.57 (List.79, List.80, List.81):
    let List.273 : U64 = CallByName List.6 List.79;
    let List.270 : Int1 = CallByName Num.22 List.80 List.273;
    if List.270 then
        let List.271 : {List I64, I64} = CallByName List.61 List.79 List.80 List.81;
        ret List.271;
    else
        let List.269 : {List I64, I64} = Struct {List.79, List.81};
        ret List.269;

procedure List.6 (#Attr.2):
    let List.274 : U64 = lowlevel ListLen #Attr.2;
    ret List.274;

procedure List.61 (#Attr.2, #Attr.3, #Attr.4):
    let List.272 : {List I64, I64} = lowlevel ListReplaceUnsafe #Attr.2 #Attr.3 #Attr.4;
    ret List.272;
>>>>>>> 4523e90b

procedure Num.22 (#Attr.2, #Attr.3):
    let Num.188 : Int1 = lowlevel NumLt #Attr.2 #Attr.3;
    ret Num.188;

procedure Test.2 (Test.3):
    let Test.6 : U64 = 0i64;
    let Test.7 : I64 = 0i64;
    let Test.5 : List I64 = CallByName List.3 Test.3 Test.6 Test.7;
    ret Test.5;

procedure Test.0 ():
    let Test.1 : List I64 = Array [1i64, 2i64, 3i64];
    let Test.4 : List I64 = CallByName Test.2 Test.1;
    ret Test.4;<|MERGE_RESOLUTION|>--- conflicted
+++ resolved
@@ -1,29 +1,3 @@
-<<<<<<< HEAD
-procedure List.3 (List.85, List.86, List.87):
-    let List.287 : {List I64, I64} = CallByName List.57 List.85 List.86 List.87;
-    let List.286 : List I64 = StructAtIndex 0 List.287;
-    inc List.286;
-    dec List.287;
-    ret List.286;
-
-procedure List.57 (List.82, List.83, List.84):
-    let List.293 : U64 = CallByName List.6 List.82;
-    let List.290 : Int1 = CallByName Num.22 List.83 List.293;
-    if List.290 then
-        let List.291 : {List I64, I64} = CallByName List.61 List.82 List.83 List.84;
-        ret List.291;
-    else
-        let List.289 : {List I64, I64} = Struct {List.82, List.84};
-        ret List.289;
-
-procedure List.6 (#Attr.2):
-    let List.294 : U64 = lowlevel ListLen #Attr.2;
-    ret List.294;
-
-procedure List.61 (#Attr.2, #Attr.3, #Attr.4):
-    let List.292 : {List I64, I64} = lowlevel ListReplaceUnsafe #Attr.2 #Attr.3 #Attr.4;
-    ret List.292;
-=======
 procedure List.3 (List.82, List.83, List.84):
     let List.267 : {List I64, I64} = CallByName List.57 List.82 List.83 List.84;
     let List.266 : List I64 = StructAtIndex 0 List.267;
@@ -48,7 +22,6 @@
 procedure List.61 (#Attr.2, #Attr.3, #Attr.4):
     let List.272 : {List I64, I64} = lowlevel ListReplaceUnsafe #Attr.2 #Attr.3 #Attr.4;
     ret List.272;
->>>>>>> 4523e90b
 
 procedure Num.22 (#Attr.2, #Attr.3):
     let Num.188 : Int1 = lowlevel NumLt #Attr.2 #Attr.3;
