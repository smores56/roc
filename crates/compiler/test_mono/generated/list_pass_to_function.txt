procedure List.3 (List.85, List.86, List.87):
    let List.284 : {List I64, I64} = CallByName List.57 List.85 List.86 List.87;
    let List.283 : List I64 = StructAtIndex 0 List.284;
    inc List.283;
    dec List.284;
    ret List.283;

<<<<<<< HEAD
procedure List.57 (List.82, List.83, List.84):
    let List.290 : U64 = CallByName List.6 List.82;
    let List.287 : Int1 = CallByName Num.22 List.83 List.290;
    if List.287 then
        let List.288 : {List I64, I64} = CallByName List.61 List.82 List.83 List.84;
        ret List.288;
    else
        let List.286 : {List I64, I64} = Struct {List.82, List.84};
        ret List.286;

procedure List.6 (#Attr.2):
    let List.291 : U64 = lowlevel ListLen #Attr.2;
    ret List.291;

procedure List.61 (#Attr.2, #Attr.3, #Attr.4):
    let List.289 : {List I64, I64} = lowlevel ListReplaceUnsafe #Attr.2 #Attr.3 #Attr.4;
    ret List.289;
=======
procedure List.57 (List.80, List.81, List.82):
    let List.285 : U64 = CallByName List.6 List.80;
    let List.282 : Int1 = CallByName Num.22 List.81 List.285;
    if List.282 then
        let List.283 : {List I64, I64} = CallByName List.61 List.80 List.81 List.82;
        ret List.283;
    else
        let List.281 : {List I64, I64} = Struct {List.80, List.82};
        ret List.281;

procedure List.6 (#Attr.2):
    let List.286 : U64 = lowlevel ListLen #Attr.2;
    ret List.286;

procedure List.61 (#Attr.2, #Attr.3, #Attr.4):
    let List.284 : {List I64, I64} = lowlevel ListReplaceUnsafe #Attr.2 #Attr.3 #Attr.4;
    ret List.284;
>>>>>>> 43f9b0d0

procedure Num.22 (#Attr.2, #Attr.3):
    let Num.188 : Int1 = lowlevel NumLt #Attr.2 #Attr.3;
    ret Num.188;

procedure Test.2 (Test.3):
    let Test.6 : U64 = 0i64;
    let Test.7 : I64 = 0i64;
    let Test.5 : List I64 = CallByName List.3 Test.3 Test.6 Test.7;
    ret Test.5;

procedure Test.0 ():
    let Test.1 : List I64 = Array [1i64, 2i64, 3i64];
    let Test.4 : List I64 = CallByName Test.2 Test.1;
    ret Test.4;<|MERGE_RESOLUTION|>--- conflicted
+++ resolved
@@ -5,43 +5,23 @@
     dec List.284;
     ret List.283;
 
-<<<<<<< HEAD
 procedure List.57 (List.82, List.83, List.84):
-    let List.290 : U64 = CallByName List.6 List.82;
-    let List.287 : Int1 = CallByName Num.22 List.83 List.290;
-    if List.287 then
-        let List.288 : {List I64, I64} = CallByName List.61 List.82 List.83 List.84;
-        ret List.288;
+    let List.289 : U64 = CallByName List.6 List.82;
+    let List.286 : Int1 = CallByName Num.22 List.83 List.289;
+    if List.286 then
+        let List.287 : {List I64, I64} = CallByName List.61 List.82 List.83 List.84;
+        ret List.287;
     else
-        let List.286 : {List I64, I64} = Struct {List.82, List.84};
-        ret List.286;
+        let List.285 : {List I64, I64} = Struct {List.82, List.84};
+        ret List.285;
 
 procedure List.6 (#Attr.2):
-    let List.291 : U64 = lowlevel ListLen #Attr.2;
-    ret List.291;
+    let List.290 : U64 = lowlevel ListLen #Attr.2;
+    ret List.290;
 
 procedure List.61 (#Attr.2, #Attr.3, #Attr.4):
-    let List.289 : {List I64, I64} = lowlevel ListReplaceUnsafe #Attr.2 #Attr.3 #Attr.4;
-    ret List.289;
-=======
-procedure List.57 (List.80, List.81, List.82):
-    let List.285 : U64 = CallByName List.6 List.80;
-    let List.282 : Int1 = CallByName Num.22 List.81 List.285;
-    if List.282 then
-        let List.283 : {List I64, I64} = CallByName List.61 List.80 List.81 List.82;
-        ret List.283;
-    else
-        let List.281 : {List I64, I64} = Struct {List.80, List.82};
-        ret List.281;
-
-procedure List.6 (#Attr.2):
-    let List.286 : U64 = lowlevel ListLen #Attr.2;
-    ret List.286;
-
-procedure List.61 (#Attr.2, #Attr.3, #Attr.4):
-    let List.284 : {List I64, I64} = lowlevel ListReplaceUnsafe #Attr.2 #Attr.3 #Attr.4;
-    ret List.284;
->>>>>>> 43f9b0d0
+    let List.288 : {List I64, I64} = lowlevel ListReplaceUnsafe #Attr.2 #Attr.3 #Attr.4;
+    ret List.288;
 
 procedure Num.22 (#Attr.2, #Attr.3):
     let Num.188 : Int1 = lowlevel NumLt #Attr.2 #Attr.3;
