procedure #Derived.0 (#Derived.1):
    let #Derived_gen.0 : {Decimal, I64} = CallByName Inspect.30 #Derived.1;
    ret #Derived_gen.0;

procedure #Derived.2 (#Derived.3, #Derived.1):
    let #Derived_gen.13 : I64 = StructAtIndex 1 #Derived.1;
    let #Derived_gen.11 : [C I64, C Decimal] = CallByName Inspect.53 #Derived_gen.13;
    let #Derived_gen.12 : Str = "a";
    let #Derived_gen.6 : {[C I64, C Decimal], Str} = Struct {#Derived_gen.11, #Derived_gen.12};
    let #Derived_gen.10 : Decimal = StructAtIndex 0 #Derived.1;
    let #Derived_gen.8 : [C I64, C Decimal] = CallByName Inspect.58 #Derived_gen.10;
    let #Derived_gen.9 : Str = "b";
    let #Derived_gen.7 : {[C I64, C Decimal], Str} = Struct {#Derived_gen.8, #Derived_gen.9};
    let #Derived_gen.5 : List {[C I64, C Decimal], Str} = Array [#Derived_gen.6, #Derived_gen.7];
    let #Derived_gen.4 : List {[C I64, C Decimal], Str} = CallByName Inspect.41 #Derived_gen.5;
    let #Derived_gen.3 : Str = CallByName Inspect.31 #Derived_gen.4 #Derived.3;
    ret #Derived_gen.3;

procedure Bool.1 ():
    let Bool.24 : Int1 = false;
    ret Bool.24;

procedure Bool.2 ():
    let Bool.23 : Int1 = true;
    ret Bool.23;

procedure Inspect.225 (Inspect.226, Inspect.224):
    let Inspect.349 : Str = "{";
    let Inspect.324 : Str = CallByName Inspect.59 Inspect.226 Inspect.349;
    let Inspect.320 : {Str, Int1} = CallByName Inspect.227 Inspect.324 Inspect.224;
    let Inspect.321 : {} = Struct {};
    let Inspect.316 : Str = CallByName Inspect.239 Inspect.320;
    let Inspect.317 : Str = "}";
    let Inspect.315 : Str = CallByName Inspect.59 Inspect.316 Inspect.317;
    ret Inspect.315;

procedure Inspect.227 (Inspect.228, Inspect.224):
    let Inspect.348 : Int1 = CallByName Bool.1;
    let Inspect.328 : {Str, Int1} = Struct {Inspect.228, Inspect.348};
    let Inspect.329 : {} = Struct {};
    let Inspect.327 : {Str, Int1} = CallByName List.18 Inspect.224 Inspect.328 Inspect.329;
    ret Inspect.327;

procedure Inspect.229 (Inspect.330, Inspect.331):
    let Inspect.233 : [C I64, C Decimal] = StructAtIndex 0 Inspect.331;
    let Inspect.232 : Str = StructAtIndex 1 Inspect.331;
    let Inspect.230 : Str = StructAtIndex 0 Inspect.330;
    let Inspect.231 : Int1 = StructAtIndex 1 Inspect.330;
    joinpoint Inspect.346 Inspect.234:
        let Inspect.343 : Str = CallByName Inspect.59 Inspect.234 Inspect.232;
        let Inspect.344 : Str = ": ";
        let Inspect.337 : Str = CallByName Inspect.59 Inspect.343 Inspect.344;
        let Inspect.333 : Str = CallByName Inspect.235 Inspect.337 Inspect.233;
        let Inspect.334 : {} = Struct {};
        let Inspect.332 : {Str, Int1} = CallByName Inspect.237 Inspect.333;
        ret Inspect.332;
    in
    if Inspect.231 then
        let Inspect.347 : Str = ", ";
        let Inspect.345 : Str = CallByName Inspect.59 Inspect.230 Inspect.347;
        jump Inspect.346 Inspect.345;
    else
        jump Inspect.346 Inspect.230;

procedure Inspect.235 (Inspect.236, Inspect.233):
    let Inspect.340 : Str = CallByName Inspect.31 Inspect.233 Inspect.236;
    ret Inspect.340;

procedure Inspect.237 (Inspect.238):
    let Inspect.336 : Int1 = CallByName Bool.2;
    let Inspect.335 : {Str, Int1} = Struct {Inspect.238, Inspect.336};
    ret Inspect.335;

procedure Inspect.239 (Inspect.322):
    let Inspect.323 : Str = StructAtIndex 0 Inspect.322;
    ret Inspect.323;

procedure Inspect.274 (Inspect.275, #Attr.12):
    let Inspect.362 : I64 = UnionAtIndex (Id 0) (Index 0) #Attr.12;
    let Inspect.361 : Str = CallByName Num.96 Inspect.362;
    let Inspect.360 : Str = CallByName Inspect.59 Inspect.275 Inspect.361;
    ret Inspect.360;

procedure Inspect.289 (Inspect.290, #Attr.12):
    let Inspect.356 : Decimal = UnionAtIndex (Id 1) (Index 0) #Attr.12;
    let Inspect.355 : Str = CallByName Num.96 Inspect.356;
    let Inspect.354 : Str = CallByName Inspect.59 Inspect.290 Inspect.355;
    ret Inspect.354;

procedure Inspect.30 (Inspect.143):
    ret Inspect.143;

procedure Inspect.30 (Inspect.143):
    ret Inspect.143;

procedure Inspect.30 (Inspect.143):
    ret Inspect.143;

procedure Inspect.31 (Inspect.299, Inspect.145):
    let Inspect.310 : Str = CallByName Inspect.225 Inspect.145 Inspect.299;
    ret Inspect.310;

procedure Inspect.31 (Inspect.299, Inspect.145):
    let Inspect.342 : U8 = GetTagId Inspect.299;
    switch Inspect.342:
        case 0:
            let Inspect.341 : Str = CallByName Inspect.274 Inspect.145 Inspect.299;
            ret Inspect.341;
    
        default:
            let Inspect.341 : Str = CallByName Inspect.289 Inspect.145 Inspect.299;
            ret Inspect.341;
    

procedure Inspect.33 (Inspect.148):
    let Inspect.301 : Str = CallByName Inspect.5 Inspect.148;
    let Inspect.300 : Str = CallByName Inspect.60 Inspect.301;
    ret Inspect.300;

procedure Inspect.35 (Inspect.297):
    let Inspect.307 : Str = "";
    ret Inspect.307;

procedure Inspect.41 (Inspect.224):
    let Inspect.311 : List {[C I64, C Decimal], Str} = CallByName Inspect.30 Inspect.224;
    ret Inspect.311;

procedure Inspect.5 (Inspect.146):
    let Inspect.308 : {Decimal, I64} = CallByName #Derived.0 Inspect.146;
    let Inspect.305 : {} = Struct {};
    let Inspect.304 : Str = CallByName Inspect.35 Inspect.305;
    let Inspect.303 : Str = CallByName #Derived.2 Inspect.304 Inspect.308;
    ret Inspect.303;

procedure Inspect.53 (Inspect.273):
    let Inspect.358 : [C I64, C Decimal] = TagId(0) Inspect.273;
    let Inspect.357 : [C I64, C Decimal] = CallByName Inspect.30 Inspect.358;
    ret Inspect.357;

procedure Inspect.58 (Inspect.288):
    let Inspect.351 : [C I64, C Decimal] = TagId(1) Inspect.288;
    let Inspect.350 : [C I64, C Decimal] = CallByName Inspect.30 Inspect.351;
    ret Inspect.350;

procedure Inspect.59 (Inspect.296, Inspect.292):
    let Inspect.319 : Str = CallByName Str.3 Inspect.296 Inspect.292;
    dec Inspect.292;
    ret Inspect.319;

procedure Inspect.60 (Inspect.298):
    ret Inspect.298;

procedure List.18 (List.158, List.159, List.160):
    let List.572 : U64 = 0i64;
    let List.573 : U64 = CallByName List.6 List.158;
    let List.571 : {Str, Int1} = CallByName List.90 List.158 List.159 List.160 List.572 List.573;
    ret List.571;

procedure List.6 (#Attr.2):
    let List.582 : U64 = lowlevel ListLen #Attr.2;
    ret List.582;

procedure List.66 (#Attr.2, #Attr.3):
    let List.581 : {[C I64, C Decimal], Str} = lowlevel ListGetUnsafe #Attr.2 #Attr.3;
    ret List.581;

procedure List.90 (#Derived_gen.24, #Derived_gen.25, #Derived_gen.26, #Derived_gen.27, #Derived_gen.28):
    joinpoint List.574 List.161 List.162 List.163 List.164 List.165:
        let List.576 : Int1 = CallByName Num.22 List.164 List.165;
        if List.576 then
            let List.580 : {[C I64, C Decimal], Str} = CallByName List.66 List.161 List.164;
            inc List.580;
            let List.166 : {Str, Int1} = CallByName Inspect.229 List.162 List.580;
            let List.579 : U64 = 1i64;
            let List.578 : U64 = CallByName Num.51 List.164 List.579;
            jump List.574 List.161 List.166 List.163 List.578 List.165;
        else
            dec List.161;
            ret List.162;
    in
    jump List.574 #Derived_gen.24 #Derived_gen.25 #Derived_gen.26 #Derived_gen.27 #Derived_gen.28;

procedure Num.22 (#Attr.2, #Attr.3):
<<<<<<< HEAD
    let Num.260 : Int1 = lowlevel NumLt #Attr.2 #Attr.3;
    ret Num.260;

procedure Num.51 (#Attr.2, #Attr.3):
    let Num.259 : U64 = lowlevel NumAddWrap #Attr.2 #Attr.3;
    ret Num.259;

procedure Num.96 (#Attr.2):
    let Num.257 : Str = lowlevel NumToStr #Attr.2;
    ret Num.257;

procedure Num.96 (#Attr.2):
    let Num.258 : Str = lowlevel NumToStr #Attr.2;
    ret Num.258;
=======
    let Num.306 : Int1 = lowlevel NumLt #Attr.2 #Attr.3;
    ret Num.306;

procedure Num.51 (#Attr.2, #Attr.3):
    let Num.305 : U64 = lowlevel NumAddWrap #Attr.2 #Attr.3;
    ret Num.305;

procedure Num.96 (#Attr.2):
    let Num.303 : Str = lowlevel NumToStr #Attr.2;
    ret Num.303;

procedure Num.96 (#Attr.2):
    let Num.304 : Str = lowlevel NumToStr #Attr.2;
    ret Num.304;
>>>>>>> 5dbc16e3

procedure Str.3 (#Attr.2, #Attr.3):
    let Str.249 : Str = lowlevel StrConcat #Attr.2 #Attr.3;
    ret Str.249;

procedure Test.0 ():
    let Test.3 : Decimal = 3dec;
    let Test.4 : I64 = 7i64;
    let Test.2 : {Decimal, I64} = Struct {Test.3, Test.4};
    let Test.1 : Str = CallByName Inspect.33 Test.2;
    ret Test.1;<|MERGE_RESOLUTION|>--- conflicted
+++ resolved
@@ -181,37 +181,20 @@
     jump List.574 #Derived_gen.24 #Derived_gen.25 #Derived_gen.26 #Derived_gen.27 #Derived_gen.28;
 
 procedure Num.22 (#Attr.2, #Attr.3):
-<<<<<<< HEAD
-    let Num.260 : Int1 = lowlevel NumLt #Attr.2 #Attr.3;
-    ret Num.260;
+    let Num.270 : Int1 = lowlevel NumLt #Attr.2 #Attr.3;
+    ret Num.270;
 
 procedure Num.51 (#Attr.2, #Attr.3):
-    let Num.259 : U64 = lowlevel NumAddWrap #Attr.2 #Attr.3;
-    ret Num.259;
+    let Num.269 : U64 = lowlevel NumAddWrap #Attr.2 #Attr.3;
+    ret Num.269;
 
 procedure Num.96 (#Attr.2):
-    let Num.257 : Str = lowlevel NumToStr #Attr.2;
-    ret Num.257;
+    let Num.267 : Str = lowlevel NumToStr #Attr.2;
+    ret Num.267;
 
 procedure Num.96 (#Attr.2):
-    let Num.258 : Str = lowlevel NumToStr #Attr.2;
-    ret Num.258;
-=======
-    let Num.306 : Int1 = lowlevel NumLt #Attr.2 #Attr.3;
-    ret Num.306;
-
-procedure Num.51 (#Attr.2, #Attr.3):
-    let Num.305 : U64 = lowlevel NumAddWrap #Attr.2 #Attr.3;
-    ret Num.305;
-
-procedure Num.96 (#Attr.2):
-    let Num.303 : Str = lowlevel NumToStr #Attr.2;
-    ret Num.303;
-
-procedure Num.96 (#Attr.2):
-    let Num.304 : Str = lowlevel NumToStr #Attr.2;
-    ret Num.304;
->>>>>>> 5dbc16e3
+    let Num.268 : Str = lowlevel NumToStr #Attr.2;
+    ret Num.268;
 
 procedure Str.3 (#Attr.2, #Attr.3):
     let Str.249 : Str = lowlevel StrConcat #Attr.2 #Attr.3;
