--- conflicted
+++ resolved
@@ -3015,34 +3015,18 @@
 }
 
 #[mono_test]
-<<<<<<< HEAD
-fn drop_specialize_after_struct() {
-=======
 fn specialize_after_match() {
->>>>>>> cf20c74e
-    indoc!(
-        r#"
-        app "test" provides [main] to "./platform"
-
-<<<<<<< HEAD
-        Tuple a b : { left : a, right : b }
-
-        main =
-            v = "value"
-            t = { left: v, right: v }
-            "result"
-=======
+    indoc!(
+        r#"
+        app "test" provides [main] to "./platform"
         main = 
             listA : LinkedList Str
             listA = Nil
             
             listB : LinkedList Str
             listB = Nil
-
             longestLinkedList listA listB
-
         LinkedList a : [Cons a (LinkedList a), Nil]
-
         longestLinkedList : LinkedList a, LinkedList a -> Nat
         longestLinkedList = \listA, listB -> when listA is
             Nil -> linkedListLength listB
@@ -3059,7 +3043,22 @@
         linkedListLength = \list -> when list is
             Nil -> 0
             Cons _ rest -> 1 + linkedListLength rest
->>>>>>> cf20c74e
+        "#
+    )
+}
+
+#[mono_test]
+fn drop_specialize_after_struct() {
+    indoc!(
+        r#"
+        app "test" provides [main] to "./platform"
+
+        Tuple a b : { left : a, right : b }
+
+        main =
+            v = "value"
+            t = { left: v, right: v }
+            "result"
         "#
     )
 }