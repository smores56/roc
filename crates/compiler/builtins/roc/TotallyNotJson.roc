## THIS MODULE IS DEPRECATED AND CURRENTLY IN THE PROCESS OF BEING REMOVED
## FROM STD LIBRARY
interface TotallyNotJson
    exposes [
        Json,
        json,
        jsonWithOptions,
    ]
<<<<<<< HEAD
    imports []

import List
import Str
import Result
import Encode exposing [EncoderFormatting, appendWith]
import Decode exposing [DecoderFormatting, DecodeResult]
import Num exposing [U8, U16, U64, F32, F64, Nat, Dec]
import Bool exposing [Bool]
=======
    imports [
        List,
        Str,
        Result.{ Result },
        Encode,
        Encode.{
            Encoder,
            EncoderFormatting,
            appendWith,
        },
        Decode,
        Decode.{
            DecoderFormatting,
            DecodeResult,
        },
        Num.{
            U8,
            U16,
            U32,
            U64,
            U128,
            I8,
            I16,
            I32,
            I64,
            I128,
            F32,
            F64,
            Dec,
        },
        Bool.{ Bool, Eq },
        Result,
    ]
>>>>>>> a6f47fb5

## An opaque type with the `EncoderFormatting` and
## `DecoderFormatting` abilities.
Json := {}
    implements [
        EncoderFormatting {
            u8: encodeU8,
            u16: encodeU16,
            u32: encodeU32,
            u64: encodeU64,
            u128: encodeU128,
            i8: encodeI8,
            i16: encodeI16,
            i32: encodeI32,
            i64: encodeI64,
            i128: encodeI128,
            f32: encodeF32,
            f64: encodeF64,
            dec: encodeDec,
            bool: encodeBool,
            string: encodeString,
            list: encodeList,
            record: encodeRecord,
            tuple: encodeTuple,
            tag: encodeTag,
        },
        DecoderFormatting {
            u8: decodeU8,
            u16: decodeU16,
            u32: decodeU32,
            u64: decodeU64,
            u128: decodeU128,
            i8: decodeI8,
            i16: decodeI16,
            i32: decodeI32,
            i64: decodeI64,
            i128: decodeI128,
            f32: decodeF32,
            f64: decodeF64,
            dec: decodeDec,
            bool: decodeBool,
            string: decodeString,
            list: decodeList,
            record: decodeRecord,
            tuple: decodeTuple,
        },
    ]

## Returns a JSON `Encoder` and `Decoder`
json = @Json {}

## Returns a JSON `Encoder` and `Decoder` with configuration options
jsonWithOptions = \{} ->
    @Json {}

# TODO encode as JSON numbers as base 10 decimal digits
# e.g. the REPL `Num.toStr 12e42f64` gives
# "12000000000000000000000000000000000000000000" : Str
# which should be encoded as "12e42" : Str
numToBytes = \n ->
    n |> Num.toStr |> Str.toUtf8

encodeU8 = \n ->
    Encode.custom \bytes, @Json {} ->
        List.concat bytes (numToBytes n)

encodeU16 = \n ->
    Encode.custom \bytes, @Json {} ->
        List.concat bytes (numToBytes n)

encodeU32 = \n ->
    Encode.custom \bytes, @Json {} ->
        List.concat bytes (numToBytes n)

encodeU64 = \n ->
    Encode.custom \bytes, @Json {} ->
        List.concat bytes (numToBytes n)

encodeU128 = \n ->
    Encode.custom \bytes, @Json {} ->
        List.concat bytes (numToBytes n)

encodeI8 = \n ->
    Encode.custom \bytes, @Json {} ->
        List.concat bytes (numToBytes n)

encodeI16 = \n ->
    Encode.custom \bytes, @Json {} ->
        List.concat bytes (numToBytes n)

encodeI32 = \n ->
    Encode.custom \bytes, @Json {} ->
        List.concat bytes (numToBytes n)

encodeI64 = \n ->
    Encode.custom \bytes, @Json {} ->
        List.concat bytes (numToBytes n)

encodeI128 = \n ->
    Encode.custom \bytes, @Json {} ->
        List.concat bytes (numToBytes n)

encodeF32 = \n ->
    Encode.custom \bytes, @Json {} ->
        List.concat bytes (numToBytes n)

encodeF64 = \n ->
    Encode.custom \bytes, @Json {} ->
        List.concat bytes (numToBytes n)

encodeDec = \n ->
    Encode.custom \bytes, @Json {} ->
        List.concat bytes (numToBytes n)

encodeBool = \b ->
    Encode.custom \bytes, @Json {} ->
        if b then
            List.concat bytes (Str.toUtf8 "true")
        else
            List.concat bytes (Str.toUtf8 "false")

encodeString = \str ->
    Encode.custom \bytes, @Json {} ->
        List.concat bytes (encodeStrBytes str)

# TODO add support for unicode escapes (including 2,3,4 byte code points)
# these should be encoded using a 12-byte sequence encoding the UTF-16 surrogate
# pair. For example a string containing only G clef character U+1D11E is
# represented as "\\uD834\\uDD1E" (note "\\" here is a single reverse solidus)
encodeStrBytes = \str ->
    bytes = Str.toUtf8 str

    initialState = { bytePos: 0, status: NoEscapesFound }

    firstPassState =
        List.walkUntil bytes initialState \{ bytePos, status }, b ->
            when b is
                0x22 -> Break { bytePos, status: FoundEscape } # U+0022 Quotation mark
                0x5c -> Break { bytePos, status: FoundEscape } # U+005c Reverse solidus
                0x2f -> Break { bytePos, status: FoundEscape } # U+002f Solidus
                0x08 -> Break { bytePos, status: FoundEscape } # U+0008 Backspace
                0x0c -> Break { bytePos, status: FoundEscape } # U+000c Form feed
                0x0a -> Break { bytePos, status: FoundEscape } # U+000a Line feed
                0x0d -> Break { bytePos, status: FoundEscape } # U+000d Carriage return
                0x09 -> Break { bytePos, status: FoundEscape } # U+0009 Tab
                _ -> Continue { bytePos: bytePos + 1, status }

    when firstPassState.status is
        NoEscapesFound ->
            (List.len bytes)
            + 2
            |> List.withCapacity
            |> List.concat ['"']
            |> List.concat bytes
            |> List.concat ['"']

        FoundEscape ->
            { before: bytesBeforeEscape, others: bytesWithEscapes } =
                List.split bytes firstPassState.bytePos

            # Reserve List with 120% capacity for escaped bytes to reduce
            # allocations, include starting quote, and bytes up to first escape
            initial =
                List.len bytes
                |> Num.mul 120
                |> Num.divCeil 100
                |> List.withCapacity
                |> List.concat ['"']
                |> List.concat bytesBeforeEscape

            # Walk the remaining bytes and include escape '\' as required
            # add closing quote
            List.walk bytesWithEscapes initial \encodedBytes, byte ->
                List.concat encodedBytes (escapedByteToJson byte)
            |> List.concat ['"']

# Prepend an "\" escape byte
escapedByteToJson : U8 -> List U8
escapedByteToJson = \b ->
    when b is
        0x22 -> [0x5c, 0x22] # U+0022 Quotation mark
        0x5c -> [0x5c, 0x5c] # U+005c Reverse solidus
        0x2f -> [0x5c, 0x2f] # U+002f Solidus
        0x08 -> [0x5c, 'b'] # U+0008 Backspace
        0x0c -> [0x5c, 'f'] # U+000c Form feed
        0x0a -> [0x5c, 'n'] # U+000a Line feed
        0x0d -> [0x5c, 'r'] # U+000d Carriage return
        0x09 -> [0x5c, 'r'] # U+0009 Tab
        _ -> [b]

encodeList = \lst, encodeElem ->
    Encode.custom \bytes, @Json {} ->
        writeList = \{ buffer, elemsLeft }, elem ->
            beforeBufferLen = buffer |> List.len

            bufferWithElem = appendWith buffer (encodeElem elem) (@Json {})
            # If our encoder returned [] we just skip the elem
            if bufferWithElem |> List.len == beforeBufferLen then
                { buffer: bufferWithElem, elemsLeft: elemsLeft - 1 }
            else
                bufferWithSuffix =
                    if elemsLeft > 1 then
                        List.append bufferWithElem (Num.toU8 ',')
                    else
                        bufferWithElem

                { buffer: bufferWithSuffix, elemsLeft: elemsLeft - 1 }

        head = List.append bytes (Num.toU8 '[')
        { buffer: withList } = List.walk lst { buffer: head, elemsLeft: List.len lst } writeList

        List.append withList (Num.toU8 ']')

encodeRecord = \fields ->
    Encode.custom \bytes, @Json {} ->
        writeRecord = \{ buffer, fieldsLeft }, { key, value } ->

            fieldValue = [] |> appendWith value (json)
            # If our encoder returned [] we just skip the field
            if fieldValue == [] then
                { buffer, fieldsLeft: fieldsLeft - 1 }
            else
                fieldName = key
                bufferWithKeyValue =
                    List.append buffer (Num.toU8 '"')
                    |> List.concat (Str.toUtf8 fieldName)
                    |> List.append (Num.toU8 '"')
                    |> List.append (Num.toU8 ':') # Note we need to encode using the json config here
                    |> List.concat fieldValue

                bufferWithSuffix =
                    if fieldsLeft > 1 then
                        List.append bufferWithKeyValue (Num.toU8 ',')
                    else
                        bufferWithKeyValue

                { buffer: bufferWithSuffix, fieldsLeft: fieldsLeft - 1 }

        bytesHead = List.append bytes (Num.toU8 '{')
        { buffer: bytesWithRecord } = List.walk fields { buffer: bytesHead, fieldsLeft: List.len fields } writeRecord

        List.append bytesWithRecord (Num.toU8 '}')

encodeTuple = \elems ->
    Encode.custom \bytes, @Json {} ->
        writeTuple = \{ buffer, elemsLeft }, elemEncoder ->
            beforeBufferLen = buffer |> List.len

            bufferWithElem = appendWith buffer (elemEncoder) (@Json {})

            # If our encoder returned [] we just skip the elem
            if bufferWithElem |> List.len == beforeBufferLen then
                { buffer: bufferWithElem, elemsLeft: elemsLeft - 1 }
            else
                bufferWithSuffix =
                    if elemsLeft > 1 then
                        List.append bufferWithElem (Num.toU8 ',')
                    else
                        bufferWithElem

                { buffer: bufferWithSuffix, elemsLeft: elemsLeft - 1 }

        bytesHead = List.append bytes (Num.toU8 '[')
        { buffer: bytesWithRecord } = List.walk elems { buffer: bytesHead, elemsLeft: List.len elems } writeTuple

        List.append bytesWithRecord (Num.toU8 ']')
encodeTag = \name, payload ->
    Encode.custom \bytes, @Json {} ->
        # Idea: encode `A v1 v2` as `{"A": [v1, v2]}`
        writePayload = \{ buffer, itemsLeft }, encoder ->
            bufferWithValue = appendWith buffer encoder (@Json {})
            bufferWithSuffix =
                if itemsLeft > 1 then
                    List.append bufferWithValue (Num.toU8 ',')
                else
                    bufferWithValue

            { buffer: bufferWithSuffix, itemsLeft: itemsLeft - 1 }

        bytesHead =
            List.append bytes (Num.toU8 '{')
            |> List.append (Num.toU8 '"')
            |> List.concat (Str.toUtf8 name)
            |> List.append (Num.toU8 '"')
            |> List.append (Num.toU8 ':')
            |> List.append (Num.toU8 '[')

        { buffer: bytesWithPayload } = List.walk payload { buffer: bytesHead, itemsLeft: List.len payload } writePayload

        List.append bytesWithPayload (Num.toU8 ']')
        |> List.append (Num.toU8 '}')

decodeU8 = Decode.custom \bytes, @Json {} ->
    { taken, rest } = takeJsonNumber bytes

    result =
        taken
        |> Str.fromUtf8
        |> Result.try Str.toU8
        |> Result.mapErr \_ -> TooShort

    { result, rest }

# Test decode of U8
expect
    actual = Str.toUtf8 "255" |> Decode.fromBytes json
    actual == Ok 255u8

decodeU16 = Decode.custom \bytes, @Json {} ->
    { taken, rest } = takeJsonNumber bytes

    result =
        taken
        |> Str.fromUtf8
        |> Result.try Str.toU16
        |> Result.mapErr \_ -> TooShort

    { result, rest }

# Test decode of U16
expect
    actual = Str.toUtf8 "65535" |> Decode.fromBytes json
    actual == Ok 65_535u16

decodeU32 = Decode.custom \bytes, @Json {} ->
    { taken, rest } = takeJsonNumber bytes

    result =
        taken
        |> Str.fromUtf8
        |> Result.try Str.toU32
        |> Result.mapErr \_ -> TooShort

    { result, rest }

# Test decode of U32
expect
    actual = Str.toUtf8 "4000000000" |> Decode.fromBytes json
    actual == Ok 4_000_000_000u32

decodeU64 = Decode.custom \bytes, @Json {} ->
    { taken, rest } = takeJsonNumber bytes

    result =
        taken
        |> Str.fromUtf8
        |> Result.try Str.toU64
        |> Result.mapErr \_ -> TooShort

    { result, rest }

# Test decode of U64
expect
    actual = Str.toUtf8 "18446744073709551614" |> Decode.fromBytes json
    actual == Ok 18_446_744_073_709_551_614u64

decodeU128 = Decode.custom \bytes, @Json {} ->
    { taken, rest } = takeJsonNumber bytes

    result =
        taken
        |> Str.fromUtf8
        |> Result.try Str.toU128
        |> Result.mapErr \_ -> TooShort

    { result, rest }

# Test decode of U128
expect
    actual = Str.toUtf8 "1234567" |> Decode.fromBytesPartial json
    actual.result == Ok 1234567u128

# TODO should we support decoding bigints, note that valid json is only a
# double precision float-64
# expect
#     actual = Str.toUtf8 "340282366920938463463374607431768211455" |> Decode.fromBytesPartial json
#     actual.result == Ok 340_282_366_920_938_463_463_374_607_431_768_211_455u128

decodeI8 = Decode.custom \bytes, @Json {} ->
    { taken, rest } = takeJsonNumber bytes

    result =
        taken
        |> Str.fromUtf8
        |> Result.try Str.toI8
        |> Result.mapErr \_ -> TooShort

    { result, rest }

# Test decode of I8
expect
    actual = Str.toUtf8 "-125" |> Decode.fromBytesPartial json
    actual.result == Ok -125i8

decodeI16 = Decode.custom \bytes, @Json {} ->
    { taken, rest } = takeJsonNumber bytes

    result =
        taken
        |> Str.fromUtf8
        |> Result.try Str.toI16
        |> Result.mapErr \_ -> TooShort

    { result, rest }

# Test decode of I16
expect
    actual = Str.toUtf8 "-32768" |> Decode.fromBytesPartial json
    actual.result == Ok -32_768i16

decodeI32 = Decode.custom \bytes, @Json {} ->
    { taken, rest } = takeJsonNumber bytes

    result =
        taken
        |> Str.fromUtf8
        |> Result.try Str.toI32
        |> Result.mapErr \_ -> TooShort

    { result, rest }

# Test decode of I32
expect
    actual = Str.toUtf8 "-2147483648" |> Decode.fromBytesPartial json
    actual.result == Ok -2_147_483_648i32

decodeI64 = Decode.custom \bytes, @Json {} ->
    { taken, rest } = takeJsonNumber bytes

    result =
        taken
        |> Str.fromUtf8
        |> Result.try Str.toI64
        |> Result.mapErr \_ -> TooShort

    { result, rest }

# Test decode of I64
expect
    actual = Str.toUtf8 "-9223372036854775808" |> Decode.fromBytesPartial json
    actual.result == Ok -9_223_372_036_854_775_808i64

decodeI128 = Decode.custom \bytes, @Json {} ->
    { taken, rest } = takeJsonNumber bytes

    result =
        taken
        |> Str.fromUtf8
        |> Result.try Str.toI128
        |> Result.mapErr \_ -> TooShort

    { result, rest }

# Test decode of I128
# expect
#     actual = Str.toUtf8 "-170141183460469231731687303715884105728" |> Decode.fromBytesPartial json
#     actual.result == Ok -170_141_183_460_469_231_731_687_303_715_884_105_728i128

decodeF32 = Decode.custom \bytes, @Json {} ->
    { taken, rest } = takeJsonNumber bytes

    result =
        taken
        |> Str.fromUtf8
        |> Result.try Str.toF32
        |> Result.mapErr \_ -> TooShort

    { result, rest }

# Test decode of F32
expect
    actual : DecodeResult F32
    actual = Str.toUtf8 "12.34e-5" |> Decode.fromBytesPartial json
    numStr = actual.result |> Result.map Num.toStr

    Result.withDefault numStr "" == "0.00012339999375399202"

decodeF64 = Decode.custom \bytes, @Json {} ->
    { taken, rest } = takeJsonNumber bytes

    result =
        taken
        |> Str.fromUtf8
        |> Result.try Str.toF64
        |> Result.mapErr \_ -> TooShort

    { result, rest }

# Test decode of F64
expect
    actual : DecodeResult F64
    actual = Str.toUtf8 "12.34e-5" |> Decode.fromBytesPartial json
    numStr = actual.result |> Result.map Num.toStr

    Result.withDefault numStr "" == "0.0001234"

decodeDec = Decode.custom \bytes, @Json {} ->
    { taken, rest } = takeJsonNumber bytes

    result =
        taken
        |> Str.fromUtf8
        |> Result.try Str.toDec
        |> Result.mapErr \_ -> TooShort

    { result, rest }

# Test decode of Dec
expect
    actual : DecodeResult Dec
    actual = Str.toUtf8 "12.0034" |> Decode.fromBytesPartial json

    actual.result == Ok 12.0034dec

decodeBool = Decode.custom \bytes, @Json {} ->
    when bytes is
        ['f', 'a', 'l', 's', 'e', ..] -> { result: Ok Bool.false, rest: List.dropFirst bytes 5 }
        ['t', 'r', 'u', 'e', ..] -> { result: Ok Bool.true, rest: List.dropFirst bytes 4 }
        _ -> { result: Err TooShort, rest: bytes }

# Test decode of Bool
expect
    actual = "true\n" |> Str.toUtf8 |> Decode.fromBytesPartial json
    expected = Ok Bool.true
    actual.result == expected

# Test decode of Bool
expect
    actual = "false ]\n" |> Str.toUtf8 |> Decode.fromBytesPartial json
    expected = Ok Bool.false
    actual.result == expected

decodeTuple = \initialState, stepElem, finalizer -> Decode.custom \initialBytes, @Json {} ->
        # NB: the stepper function must be passed explicitly until #2894 is resolved.
        decodeElems = \stepper, state, index, bytes ->
            { val: newState, rest: beforeCommaOrBreak } <- tryDecode
                    (
                        when stepper state index is
                            TooLong ->
                                { rest: beforeCommaOrBreak } <- bytes |> anything |> tryDecode
                                { result: Ok state, rest: beforeCommaOrBreak }

                            Next decoder ->
                                Decode.decodeWith bytes decoder json
                    )

            { result: commaResult, rest: nextBytes } = comma beforeCommaOrBreak

            when commaResult is
                Ok {} -> decodeElems stepElem newState (index + 1) nextBytes
                Err _ -> { result: Ok newState, rest: nextBytes }

        { rest: afterBracketBytes } <- initialBytes |> openBracket |> tryDecode

        { val: endStateResult, rest: beforeClosingBracketBytes } <- decodeElems stepElem initialState 0 afterBracketBytes |> tryDecode

        { rest: afterTupleBytes } <- beforeClosingBracketBytes |> closingBracket |> tryDecode

        when finalizer endStateResult is
            Ok val -> { result: Ok val, rest: afterTupleBytes }
            Err e -> { result: Err e, rest: afterTupleBytes }

# Test decode of tuple
expect
    input = Str.toUtf8 "[\"The Answer is\",42]"
    actual = Decode.fromBytesPartial input json

    actual.result == Ok ("The Answer is", 42)

parseExactChar : List U8, U8 -> DecodeResult {}
parseExactChar = \bytes, char ->
    when List.get bytes 0 is
        Ok c ->
            if
                c == char
            then
                { result: Ok {}, rest: (List.split bytes 1).others }
            else
                { result: Err TooShort, rest: bytes }

        Err _ -> { result: Err TooShort, rest: bytes }

openBracket : List U8 -> DecodeResult {}
openBracket = \bytes -> parseExactChar bytes '['

closingBracket : List U8 -> DecodeResult {}
closingBracket = \bytes -> parseExactChar bytes ']'

anything : List U8 -> DecodeResult {}
anything = \bytes -> { result: Err TooShort, rest: bytes }

comma : List U8 -> DecodeResult {}
comma = \bytes -> parseExactChar bytes ','

tryDecode : DecodeResult a, ({ val : a, rest : List U8 } -> DecodeResult b) -> DecodeResult b
tryDecode = \{ result, rest }, mapper ->
    when result is
        Ok val -> mapper { val, rest }
        Err e -> { result: Err e, rest }

# JSON NUMBER PRIMITIVE --------------------------------------------------------

# Takes the bytes for a valid Json number primitive into a RocStr
#
# Note that this does not handle leading whitespace, any whitespace must be
# handled in json list or record decoding.
#
# |> List.dropIf \b -> b == '+'
# TODO ^^ not needed if roc supports "1e+2", this supports
# "+" which is permitted in Json numbers
#
# |> List.map \b -> if b == 'E' then 'e' else b
# TODO ^^ not needed if roc supports "1E2", this supports
# "E" which is permitted in Json numbers
takeJsonNumber : List U8 -> { taken : List U8, rest : List U8 }
takeJsonNumber = \bytes ->
    when List.walkUntil bytes Start numberHelp is
        Finish n | Zero n | Integer n | FractionB n | ExponentC n ->
            taken =
                bytes
                |> List.sublist { start: 0, len: n }
                |> List.dropIf \b -> b == '+'
                |> List.map \b -> if b == 'E' then 'e' else b

            { taken, rest: List.dropFirst bytes n }

        _ ->
            { taken: [], rest: bytes }

numberHelp : NumberState, U8 -> [Continue NumberState, Break NumberState]
numberHelp = \state, byte ->
    when (state, byte) is
        (Start, b) if b == '0' -> Continue (Zero 1)
        (Start, b) if b == '-' -> Continue (Minus 1)
        (Start, b) if isDigit1to9 b -> Continue (Integer 1)
        (Minus n, b) if b == '0' -> Continue (Zero (n + 1))
        (Minus n, b) if isDigit1to9 b -> Continue (Integer (n + 1))
        (Zero n, b) if b == '.' -> Continue (FractionA (n + 1))
        (Zero n, b) if isValidEnd b -> Break (Finish n)
        (Integer n, b) if isDigit0to9 b && n <= maxBytes -> Continue (Integer (n + 1))
        (Integer n, b) if b == '.' && n < maxBytes -> Continue (FractionA (n + 1))
        (Integer n, b) if isValidEnd b && n <= maxBytes -> Break (Finish n)
        (FractionA n, b) if isDigit0to9 b && n <= maxBytes -> Continue (FractionB (n + 1))
        (FractionB n, b) if isDigit0to9 b && n <= maxBytes -> Continue (FractionB (n + 1))
        (FractionB n, b) if b == 'e' || b == 'E' && n <= maxBytes -> Continue (ExponentA (n + 1))
        (FractionB n, b) if isValidEnd b && n <= maxBytes -> Break (Finish n)
        (ExponentA n, b) if b == '-' || b == '+' && n <= maxBytes -> Continue (ExponentB (n + 1))
        (ExponentA n, b) if isDigit0to9 b && n <= maxBytes -> Continue (ExponentC (n + 1))
        (ExponentB n, b) if isDigit0to9 b && n <= maxBytes -> Continue (ExponentC (n + 1))
        (ExponentC n, b) if isDigit0to9 b && n <= maxBytes -> Continue (ExponentC (n + 1))
        (ExponentC n, b) if isValidEnd b && n <= maxBytes -> Break (Finish n)
        _ -> Break Invalid

NumberState : [
    Start,
    Minus U64,
    Zero U64,
    Integer U64,
    FractionA U64,
    FractionB U64,
    ExponentA U64,
    ExponentB U64,
    ExponentC U64,
    Invalid,
    Finish U64,
]

# TODO confirm if we would like to be able to decode
# "340282366920938463463374607431768211455" which is MAX U128 and 39 bytes
maxBytes : U64
maxBytes = 21 # Max bytes in a double precision float

isDigit0to9 : U8 -> Bool
isDigit0to9 = \b -> b >= '0' && b <= '9'

isDigit1to9 : U8 -> Bool
isDigit1to9 = \b -> b >= '1' && b <= '9'

isValidEnd : U8 -> Bool
isValidEnd = \b ->
    when b is
        ']' | ',' | ' ' | '\n' | '\r' | '\t' | '}' -> Bool.true
        _ -> Bool.false

expect
    actual = "0.0" |> Str.toUtf8 |> Decode.fromBytes json
    expected = Ok 0.0dec
    actual == expected

expect
    actual = "0" |> Str.toUtf8 |> Decode.fromBytes json
    expected = Ok 0u8
    actual == expected

expect
    actual = "1 " |> Str.toUtf8 |> Decode.fromBytesPartial json
    expected = { result: Ok 1dec, rest: [' '] }
    actual == expected

expect
    actual = "2]" |> Str.toUtf8 |> Decode.fromBytesPartial json
    expected = { result: Ok 2u64, rest: [']'] }
    actual == expected

expect
    actual = "30,\n" |> Str.toUtf8 |> Decode.fromBytesPartial json
    expected = { result: Ok 30i64, rest: [',', '\n'] }
    actual == expected

expect
    actual : DecodeResult U16
    actual = "+1" |> Str.toUtf8 |> Decode.fromBytesPartial json
    expected = { result: Err TooShort, rest: ['+', '1'] }
    actual == expected

expect
    actual : DecodeResult U16
    actual = ".0" |> Str.toUtf8 |> Decode.fromBytesPartial json
    expected = { result: Err TooShort, rest: ['.', '0'] }
    actual == expected

expect
    actual : DecodeResult U64
    actual = "-.1" |> Str.toUtf8 |> Decode.fromBytesPartial json
    actual.result == Err TooShort

expect
    actual : DecodeResult Dec
    actual = "72" |> Str.toUtf8 |> Decode.fromBytesPartial json
    expected = Ok 72dec
    actual.result == expected

expect
    actual : DecodeResult Dec
    actual = "-0" |> Str.toUtf8 |> Decode.fromBytesPartial json
    expected = Ok 0dec
    actual.result == expected

expect
    actual : DecodeResult Dec
    actual = "-7" |> Str.toUtf8 |> Decode.fromBytesPartial json
    expected = Ok -7dec
    actual.result == expected

expect
    actual : DecodeResult Dec
    actual = "-0\n" |> Str.toUtf8 |> Decode.fromBytesPartial json
    expected = { result: Ok 0dec, rest: ['\n'] }
    actual == expected

expect
    actual : DecodeResult Dec
    actual = "123456789000 \n" |> Str.toUtf8 |> Decode.fromBytesPartial json
    expected = { result: Ok 123456789000dec, rest: [' ', '\n'] }
    actual == expected

expect
    actual : DecodeResult Dec
    actual = "-12.03" |> Str.toUtf8 |> Decode.fromBytesPartial json
    expected = Ok -12.03
    actual.result == expected

expect
    actual : DecodeResult U64
    actual = "-12." |> Str.toUtf8 |> Decode.fromBytesPartial json
    expected = Err TooShort
    actual.result == expected

expect
    actual : DecodeResult U64
    actual = "01.1" |> Str.toUtf8 |> Decode.fromBytesPartial json
    expected = Err TooShort
    actual.result == expected

expect
    actual : DecodeResult U64
    actual = ".0" |> Str.toUtf8 |> Decode.fromBytesPartial json
    expected = Err TooShort
    actual.result == expected

expect
    actual : DecodeResult U64
    actual = "1.e1" |> Str.toUtf8 |> Decode.fromBytesPartial json
    expected = Err TooShort
    actual.result == expected

expect
    actual : DecodeResult U64
    actual = "-1.2E" |> Str.toUtf8 |> Decode.fromBytesPartial json
    expected = Err TooShort
    actual.result == expected

expect
    actual : DecodeResult U64
    actual = "0.1e+" |> Str.toUtf8 |> Decode.fromBytesPartial json
    expected = Err TooShort
    actual.result == expected

expect
    actual : DecodeResult U64
    actual = "-03" |> Str.toUtf8 |> Decode.fromBytesPartial json
    expected = Err TooShort
    actual.result == expected

# JSON STRING PRIMITIVE --------------------------------------------------------

# Decode a Json string primitive into a RocStr
#
# Note that decodeStr does not handle leading whitespace, any whitespace must be
# handled in json list or record decodin.
decodeString = Decode.custom \bytes, @Json {} ->
    when bytes is
        ['n', 'u', 'l', 'l', ..] ->
            { result: Ok "null", rest: List.dropFirst bytes 4 }

        _ ->
            { taken: strBytes, rest } = takeJsonString bytes

            if List.isEmpty strBytes then
                { result: Err TooShort, rest: bytes }
            else
                # Remove starting and ending quotation marks, replace unicode
                # escpapes with Roc equivalent, and try to parse RocStr from
                # bytes
                result =
                    strBytes
                    |> List.sublist {
                        start: 1,
                        len: Num.subSaturated (List.len strBytes) 2,
                    }
                    |> \bytesWithoutQuotationMarks ->
                        replaceEscapedChars { inBytes: bytesWithoutQuotationMarks, outBytes: [] }
                    |> .outBytes
                    |> Str.fromUtf8

                when result is
                    Ok str ->
                        { result: Ok str, rest }

                    Err _ ->
                        { result: Err TooShort, rest: bytes }

takeJsonString : List U8 -> { taken : List U8, rest : List U8 }
takeJsonString = \bytes ->
    when List.walkUntil bytes Start stringHelp is
        Finish n ->
            {
                taken: List.sublist bytes { start: 0, len: n },
                rest: List.dropFirst bytes n,
            }

        _ ->
            { taken: [], rest: bytes }

stringHelp : StringState, U8 -> [Continue StringState, Break StringState]
stringHelp = \state, byte ->
    when (state, byte) is
        (Start, b) if b == '"' -> Continue (Chars 1)
        (Chars n, b) if b == '"' -> Break (Finish (n + 1))
        (Chars n, b) if b == '\\' -> Continue (Escaped (n + 1))
        (Chars n, _) -> Continue (Chars (n + 1))
        (Escaped n, b) if isEscapedChar b -> Continue (Chars (n + 1))
        (Escaped n, b) if b == 'u' -> Continue (UnicodeA (n + 1))
        (UnicodeA n, b) if isHex b -> Continue (UnicodeB (n + 1))
        (UnicodeB n, b) if isHex b -> Continue (UnicodeC (n + 1))
        (UnicodeC n, b) if isHex b -> Continue (UnicodeD (n + 1))
        (UnicodeD n, b) if isHex b -> Continue (Chars (n + 1))
        _ -> Break (InvalidNumber)

StringState : [
    Start,
    Chars U64,
    Escaped U64,
    UnicodeA U64,
    UnicodeB U64,
    UnicodeC U64,
    UnicodeD U64,
    Finish U64,
    InvalidNumber,
]

isEscapedChar : U8 -> Bool
isEscapedChar = \b ->
    when b is
        '"' | '\\' | '/' | 'b' | 'f' | 'n' | 'r' | 't' -> Bool.true
        _ -> Bool.false

escapedCharFromJson : U8 -> U8
escapedCharFromJson = \b ->
    when b is
        '"' -> 0x22 # U+0022 Quotation mark
        '\\' -> 0x5c # U+005c Reverse solidus
        '/' -> 0x2f # U+002f Solidus
        'b' -> 0x08 # U+0008 Backspace
        'f' -> 0x0c # U+000c Form feed
        'n' -> 0x0a # U+000a Line feed
        'r' -> 0x0d # U+000d Carriage return
        't' -> 0x09 # U+0009 Tab
        _ -> b

expect escapedCharFromJson 'n' == '\n'

isHex : U8 -> Bool
isHex = \b ->
    (b >= '0' && b <= '9')
    || (b >= 'a' && b <= 'f')
    || (b >= 'A' && b <= 'F')

expect isHex '0' && isHex 'f' && isHex 'F' && isHex 'A' && isHex '9'
expect !(isHex 'g' && isHex 'x' && isHex 'u' && isHex '\\' && isHex '-')

jsonHexToDecimal : U8 -> U8
jsonHexToDecimal = \b ->
    if b >= '0' && b <= '9' then
        b - '0'
    else if b >= 'a' && b <= 'f' then
        b - 'a' + 10
    else if b >= 'A' && b <= 'F' then
        b - 'A' + 10
    else
        crash "got an invalid hex char"

expect jsonHexToDecimal '0' == 0
expect jsonHexToDecimal '9' == 9
expect jsonHexToDecimal 'a' == 10
expect jsonHexToDecimal 'A' == 10
expect jsonHexToDecimal 'f' == 15
expect jsonHexToDecimal 'F' == 15

decimalHexToByte : U8, U8 -> U8
decimalHexToByte = \upper, lower ->
    Num.bitwiseOr (Num.shiftLeftBy upper 4) lower

expect
    actual = decimalHexToByte 3 7
    expected = '7'
    actual == expected

expect
    actual = decimalHexToByte 7 4
    expected = 't'
    actual == expected

hexToUtf8 : U8, U8, U8, U8 -> List U8
hexToUtf8 = \a, b, c, d ->
    i = jsonHexToDecimal a
    j = jsonHexToDecimal b
    k = jsonHexToDecimal c
    l = jsonHexToDecimal d

    if i == 0 && j == 0 then
        [decimalHexToByte k l]
    else
        [decimalHexToByte i j, decimalHexToByte k l]

# Test for \u0074 == U+74 == 't' in Basic Multilingual Plane
expect
    actual = hexToUtf8 '0' '0' '7' '4'
    expected = ['t']
    actual == expected

# Test for \u0068 == U+68 == 'h' in Basic Multilingual Plane
expect
    actual = hexToUtf8 '0' '0' '6' '8'
    expected = ['h']
    actual == expected

# Test for \u2c64 == U+2C64 == 'Ɽ' in Latin Extended-C
expect
    actual = hexToUtf8 '2' 'C' '6' '4'
    expected = [44, 100]
    actual == expected

unicodeReplacement = hexToUtf8 'f' 'f' 'd' 'd'

replaceEscapedChars : { inBytes : List U8, outBytes : List U8 } -> { inBytes : List U8, outBytes : List U8 }
replaceEscapedChars = \{ inBytes, outBytes } ->

    firstByte = List.get inBytes 0
    secondByte = List.get inBytes 1
    inBytesWithoutFirstTwo = List.dropFirst inBytes 2
    inBytesWithoutFirstSix = List.dropFirst inBytes 6

    when Pair firstByte secondByte is
        Pair (Ok a) (Ok b) if a == '\\' && b == 'u' ->
            # Extended json unicode escape
            when inBytesWithoutFirstTwo is
                [c, d, e, f, ..] ->
                    utf8Bytes = hexToUtf8 c d e f

                    replaceEscapedChars {
                        inBytes: inBytesWithoutFirstSix,
                        outBytes: List.concat outBytes utf8Bytes,
                    }

                _ ->
                    # Invalid Unicode Escape
                    replaceEscapedChars {
                        inBytes: inBytesWithoutFirstTwo,
                        outBytes: List.concat outBytes unicodeReplacement,
                    }

        Pair (Ok a) (Ok b) if a == '\\' && isEscapedChar b ->
            # Shorthand json unicode escape
            replaceEscapedChars {
                inBytes: inBytesWithoutFirstTwo,
                outBytes: List.append outBytes (escapedCharFromJson b),
            }

        Pair (Ok a) _ ->
            # Process next character
            replaceEscapedChars {
                inBytes: List.dropFirst inBytes 1,
                outBytes: List.append outBytes a,
            }

        _ ->
            { inBytes, outBytes }

# Test replacement of both extended and shorthand unicode escapes
expect
    inBytes = Str.toUtf8 "\\\\\\u0074\\u0068\\u0065\\t\\u0071\\u0075\\u0069\\u0063\\u006b\\n"
    actual = replaceEscapedChars { inBytes, outBytes: [] }
    expected = { inBytes: [], outBytes: ['\\', 't', 'h', 'e', '\t', 'q', 'u', 'i', 'c', 'k', '\n'] }

    actual == expected

# Test decode simple string
expect
    input = "\"hello\", " |> Str.toUtf8
    actual = Decode.fromBytesPartial input json
    expected = Ok "hello"

    actual.result == expected

# Test decode string with extended and shorthand json escapes
expect
    input = "\"h\\\"\\u0065llo\\n\"]\n" |> Str.toUtf8
    actual = Decode.fromBytesPartial input json
    expected = Ok "h\"ello\n"

    actual.result == expected

# Test json string decoding with escapes
expect
    input = Str.toUtf8 "\"a\r\nbc\\txz\"\t\n,  "
    actual = Decode.fromBytesPartial input json
    expected = Ok "a\r\nbc\txz"

    actual.result == expected

# Test decode of a null
expect
    input = Str.toUtf8 "null"
    actual = Decode.fromBytesPartial input json
    expected = Ok "null"

    actual.result == expected

# JSON ARRAYS ------------------------------------------------------------------

decodeList = \elemDecoder -> Decode.custom \bytes, @Json {} ->

        decodeElems = arrayElemDecoder elemDecoder

        result =
            when List.walkUntil bytes (BeforeOpeningBracket 0) arrayOpeningHelp is
                AfterOpeningBracket n -> Ok (List.dropFirst bytes n)
                _ -> Err ExpectedOpeningBracket

        when result is
            Ok elemBytes -> decodeElems elemBytes []
            Err ExpectedOpeningBracket ->
                crash "expected opening bracket"

arrayElemDecoder = \elemDecoder ->

    decodeElems = \bytes, accum ->

        # Done't need a comma before the first element
        state =
            if List.isEmpty accum then
                BeforeNextElement 0
            else
                BeforeNextElemOrClosingBracket 0

        when List.walkUntil bytes state arrayClosingHelp is
            AfterClosingBracket n ->
                # Eat remaining whitespace
                rest = List.dropFirst bytes n

                # Return List of decoded elements
                { result: Ok accum, rest }

            BeforeNextElement n ->
                # Eat any whitespace before element
                elemBytes = List.dropFirst bytes n

                # Decode current element
                { result, rest } = Decode.decodeWith elemBytes elemDecoder json

                when result is
                    Ok elem ->
                        # Accumulate decoded value and walk to next element
                        # or the end of the list
                        decodeElems rest (List.append accum elem)

                    Err _ ->
                        # Unable to decode next element
                        { result: Err TooShort, rest }

            BeforeNextElemOrClosingBracket _ ->
                if List.isEmpty accum then
                    # Handle empty lists
                    { result: Ok [], rest: bytes }
                else
                    # Expected comma or closing bracket after last element
                    { result: Err TooShort, rest: bytes }

    decodeElems

arrayOpeningHelp : ArrayOpeningState, U8 -> [Continue ArrayOpeningState, Break ArrayOpeningState]
arrayOpeningHelp = \state, byte ->
    when (state, byte) is
        (BeforeOpeningBracket n, b) if isWhitespace b -> Continue (BeforeOpeningBracket (n + 1))
        (BeforeOpeningBracket n, b) if b == '[' -> Continue (AfterOpeningBracket (n + 1))
        (AfterOpeningBracket n, b) if isWhitespace b -> Continue (AfterOpeningBracket (n + 1))
        _ -> Break state

arrayClosingHelp : ArrayClosingState, U8 -> [Continue ArrayClosingState, Break ArrayClosingState]
arrayClosingHelp = \state, byte ->
    when (state, byte) is
        (BeforeNextElemOrClosingBracket n, b) if isWhitespace b -> Continue (BeforeNextElemOrClosingBracket (n + 1))
        (BeforeNextElemOrClosingBracket n, b) if b == ',' -> Continue (BeforeNextElement (n + 1))
        (BeforeNextElemOrClosingBracket n, b) if b == ']' -> Continue (AfterClosingBracket (n + 1))
        (BeforeNextElement n, b) if isWhitespace b -> Continue (BeforeNextElement (n + 1))
        (BeforeNextElement n, b) if b == ']' -> Continue (AfterClosingBracket (n + 1))
        (AfterClosingBracket n, b) if isWhitespace b -> Continue (AfterClosingBracket (n + 1))
        _ -> Break state

isWhitespace = \b ->
    when b is
        ' ' | '\n' | '\r' | '\t' -> Bool.true
        _ -> Bool.false

expect
    input = ['1', 'a', ' ', '\n', 0x0d, 0x09]
    actual = List.map input isWhitespace
    expected = [Bool.false, Bool.false, Bool.true, Bool.true, Bool.true, Bool.true]

    actual == expected

ArrayOpeningState : [
    BeforeOpeningBracket U64,
    AfterOpeningBracket U64,
]

ArrayClosingState : [
    BeforeNextElemOrClosingBracket U64,
    BeforeNextElement U64,
    AfterClosingBracket U64,
]

# Test decoding an empty array
expect
    input = Str.toUtf8 "[ ]"

    actual : DecodeResult (List U8)
    actual = Decode.fromBytesPartial input json

    actual.result == Ok []

# Test decode array of json numbers with whitespace
expect
    input = Str.toUtf8 "\n[\t 1 , 2  , 3]"

    actual : DecodeResult (List U64)
    actual = Decode.fromBytesPartial input json

    expected = Ok [1, 2, 3]

    actual.result == expected

# Test decode array of json strings ignoring whitespace
expect
    input = Str.toUtf8 "\n\t [\n \"one\"\r , \"two\" , \n\"3\"\t]"

    actual : DecodeResult (List Str)
    actual = Decode.fromBytesPartial input json
    expected = Ok ["one", "two", "3"]

    actual.result == expected

# JSON OBJECTS -----------------------------------------------------------------

decodeRecord = \initialState, stepField, finalizer -> Decode.custom \bytes, @Json {} ->

        # Recursively build up record from object field:value pairs
        decodeFields = \recordState, bytesBeforeField ->

            # Decode the json string field name
            { result: objectNameResult, rest: bytesAfterField } =
                Decode.decodeWith bytesBeforeField decodeString json

            # Count the bytes until the field value
            countBytesBeforeValue =
                when List.walkUntil bytesAfterField (BeforeColon 0) objectHelp is
                    AfterColon n -> n
                    _ -> 0

            valueBytes = List.dropFirst bytesAfterField countBytesBeforeValue

            when objectNameResult is
                Err TooShort ->
                    # Invalid object, unable to decode field name or find colon ':'
                    # after field and before the value
                    { result: Err TooShort, rest: bytes }

                Ok objectName ->
                    # Decode the json value
                    { val: updatedRecord, rest: bytesAfterValue } <-
                        (
                            fieldName = objectName

                            # Retrieve value decoder for the current field
                            when stepField recordState fieldName is
                                Skip ->
                                    # TODO This doesn't seem right, shouldn't we eat
                                    # the remaining json object value bytes if we are skipping this
                                    # field?
                                    { result: Ok recordState, rest: valueBytes }

                                Keep valueDecoder ->
                                    # Decode the value using the decoder from the recordState
                                    # Note we need to pass json config options recursively here
                                    Decode.decodeWith valueBytes valueDecoder (@Json {})
                        )
                        |> tryDecode

                    # Check if another field or '}' for end of object
                    when List.walkUntil bytesAfterValue (AfterObjectValue 0) objectHelp is
                        ObjectFieldNameStart n ->
                            rest = List.dropFirst bytesAfterValue n

                            # Decode the next field and value
                            decodeFields updatedRecord rest

                        AfterClosingBrace n ->
                            rest = List.dropFirst bytesAfterValue n

                            # Build final record from decoded fields and values
                            when finalizer updatedRecord json is
                                Ok val -> { result: Ok val, rest }
                                Err e -> { result: Err e, rest }

                        _ ->
                            # Invalid object
                            { result: Err TooShort, rest: bytesAfterValue }

        countBytesBeforeFirstField =
            when List.walkUntil bytes (BeforeOpeningBrace 0) objectHelp is
                ObjectFieldNameStart n -> n
                _ -> 0

        if countBytesBeforeFirstField == 0 then
            # Invalid object, expected opening brace '{' followed by a field
            { result: Err TooShort, rest: bytes }
        else
            bytesBeforeFirstField = List.dropFirst bytes countBytesBeforeFirstField

            # Begin decoding field:value pairs
            decodeFields initialState bytesBeforeFirstField

objectHelp : ObjectState, U8 -> [Break ObjectState, Continue ObjectState]
objectHelp = \state, byte ->
    when (state, byte) is
        (BeforeOpeningBrace n, b) if isWhitespace b -> Continue (BeforeOpeningBrace (n + 1))
        (BeforeOpeningBrace n, b) if b == '{' -> Continue (AfterOpeningBrace (n + 1))
        (AfterOpeningBrace n, b) if isWhitespace b -> Continue (AfterOpeningBrace (n + 1))
        (AfterOpeningBrace n, b) if b == '"' -> Break (ObjectFieldNameStart n)
        (BeforeColon n, b) if isWhitespace b -> Continue (BeforeColon (n + 1))
        (BeforeColon n, b) if b == ':' -> Continue (AfterColon (n + 1))
        (AfterColon n, b) if isWhitespace b -> Continue (AfterColon (n + 1))
        (AfterColon n, _) -> Break (AfterColon n)
        (AfterObjectValue n, b) if isWhitespace b -> Continue (AfterObjectValue (n + 1))
        (AfterObjectValue n, b) if b == ',' -> Continue (AfterComma (n + 1))
        (AfterObjectValue n, b) if b == '}' -> Continue (AfterClosingBrace (n + 1))
        (AfterComma n, b) if isWhitespace b -> Continue (AfterComma (n + 1))
        (AfterComma n, b) if b == '"' -> Break (ObjectFieldNameStart n)
        (AfterClosingBrace n, b) if isWhitespace b -> Continue (AfterClosingBrace (n + 1))
        (AfterClosingBrace n, _) -> Break (AfterClosingBrace n)
        _ -> Break InvalidObject

ObjectState : [
    BeforeOpeningBrace U64,
    AfterOpeningBrace U64,
    ObjectFieldNameStart U64,
    BeforeColon U64,
    AfterColon U64,
    AfterObjectValue U64,
    AfterComma U64,
    AfterClosingBrace U64,
    InvalidObject,
]<|MERGE_RESOLUTION|>--- conflicted
+++ resolved
@@ -6,7 +6,6 @@
         json,
         jsonWithOptions,
     ]
-<<<<<<< HEAD
     imports []
 
 import List
@@ -14,43 +13,8 @@
 import Result
 import Encode exposing [EncoderFormatting, appendWith]
 import Decode exposing [DecoderFormatting, DecodeResult]
-import Num exposing [U8, U16, U64, F32, F64, Nat, Dec]
+import Num exposing [U8, U16, U64, F32, F64, Dec]
 import Bool exposing [Bool]
-=======
-    imports [
-        List,
-        Str,
-        Result.{ Result },
-        Encode,
-        Encode.{
-            Encoder,
-            EncoderFormatting,
-            appendWith,
-        },
-        Decode,
-        Decode.{
-            DecoderFormatting,
-            DecodeResult,
-        },
-        Num.{
-            U8,
-            U16,
-            U32,
-            U64,
-            U128,
-            I8,
-            I16,
-            I32,
-            I64,
-            I128,
-            F32,
-            F64,
-            Dec,
-        },
-        Bool.{ Bool, Eq },
-        Result,
-    ]
->>>>>>> a6f47fb5
 
 ## An opaque type with the `EncoderFormatting` and
 ## `DecoderFormatting` abilities.
