use crate::docs::ModuleDocumentation;
use crate::module::{
    CheckedModule, ConstrainedModule, FoundSpecializationsModule, LateSpecializationsModule,
    ModuleHeader, ParsedModule, TypeCheckedModule,
};
use roc_can::abilities::PendingAbilitiesStore;
use roc_collections::{MutMap, MutSet, VecMap};
use roc_module::ident::ModuleName;
use roc_module::symbol::{ModuleId, PQModuleName, Symbol};
use roc_mono::ir::ExternalSpecializations;
use roc_problem::Severity;
use roc_region::all::Region;
use roc_solve_problem::TypeError;
use roc_types::subs::Variable;
use roc_types::types::Alias;
use std::path::PathBuf;

/// Struct storing various intermediate stages by their ModuleId
#[derive(Debug)]
pub(crate) struct ModuleCache<'a> {
    pub(crate) module_names: MutMap<ModuleId, PQModuleName<'a>>,

    /// Phases
    pub(crate) headers: MutMap<ModuleId, ModuleHeader<'a>>,
    pub(crate) parsed: MutMap<ModuleId, ParsedModule<'a>>,
    pub(crate) aliases: MutMap<ModuleId, MutMap<Symbol, (bool, Alias)>>,
    pub(crate) pending_abilities: MutMap<ModuleId, PendingAbilitiesStore>,
    pub(crate) constrained: MutMap<ModuleId, ConstrainedModule>,
    pub(crate) typechecked: MutMap<ModuleId, TypeCheckedModule<'a>>,
    pub(crate) checked: MutMap<ModuleId, CheckedModule>,
    pub(crate) found_specializations: MutMap<ModuleId, FoundSpecializationsModule<'a>>,
    pub(crate) late_specializations: MutMap<ModuleId, LateSpecializationsModule<'a>>,
    pub(crate) external_specializations_requested:
        MutMap<ModuleId, Vec<ExternalSpecializations<'a>>>,

    /// Various information
    pub(crate) imports: MutMap<ModuleId, MutSet<ModuleId>>,
    pub(crate) exposes: MutMap<ModuleId, Vec<(Symbol, Variable)>>,
    pub(crate) exposed_imports: MutMap<ModuleId, MutMap<Symbol, Region>>,
    pub(crate) top_level_thunks: MutMap<ModuleId, MutSet<Symbol>>,
    pub(crate) documentation: VecMap<ModuleId, ModuleDocumentation>,
    pub(crate) can_problems: MutMap<ModuleId, Vec<roc_problem::can::Problem>>,
    pub(crate) type_problems: MutMap<ModuleId, Vec<TypeError>>,

    pub(crate) sources: MutMap<ModuleId, (PathBuf, &'a str)>,
}

impl<'a> ModuleCache<'a> {
    pub(crate) fn has_can_errors(&self) -> bool {
        self.can_problems
            .values()
            .flatten()
            .any(|problem| problem.severity() == Severity::RuntimeError)
    }

    pub(crate) fn has_type_errors(&self) -> bool {
        self.type_problems
            .values()
            .flatten()
            .any(|problem| problem.severity() == Severity::RuntimeError)
    }

    pub fn has_errors(&self) -> bool {
        self.has_can_errors() || self.has_type_errors()
    }
}

impl Default for ModuleCache<'_> {
    fn default() -> Self {
        let mut module_names = MutMap::default();

        macro_rules! insert_builtins {
                ($($name:ident,)*) => {$(
                    module_names.insert(
                        ModuleId::$name,
                        PQModuleName::Unqualified(ModuleName::from(ModuleName::$name)),
                    );
                )*}
            }

        insert_builtins! {
            RESULT,
            LIST,
            STR,
            DICT,
            SET,
            BOOL,
            NUM,
            BOX,
            ENCODE,
            DECODE,
            HASH,
            INSPECT,
<<<<<<< HEAD
            JSON,
            TASK,
=======
>>>>>>> f69d39df
        }

        Self {
            module_names,
            headers: Default::default(),
            parsed: Default::default(),
            aliases: Default::default(),
            pending_abilities: Default::default(),
            constrained: Default::default(),
            typechecked: Default::default(),
            checked: Default::default(),
            found_specializations: Default::default(),
            late_specializations: Default::default(),
            external_specializations_requested: Default::default(),
            imports: Default::default(),
            exposed_imports: Default::default(),
            exposes: Default::default(),
            top_level_thunks: Default::default(),
            documentation: Default::default(),
            can_problems: Default::default(),
            type_problems: Default::default(),
            sources: Default::default(),
        }
    }
}<|MERGE_RESOLUTION|>--- conflicted
+++ resolved
@@ -91,11 +91,7 @@
             DECODE,
             HASH,
             INSPECT,
-<<<<<<< HEAD
-            JSON,
             TASK,
-=======
->>>>>>> f69d39df
         }
 
         Self {
