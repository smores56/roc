use analysis::HIGHLIGHT_TOKENS_LEGEND;

use log::{debug, trace};
use registry::{Registry, RegistryConfig};
use std::future::Future;
use std::panic::{catch_unwind, AssertUnwindSafe};
use std::time::Duration;

use tower_lsp::jsonrpc::{self, Result};
use tower_lsp::lsp_types::*;
use tower_lsp::{Client, LanguageServer, LspService, Server};

use crate::analysis::{global_analysis, DocInfo};

mod analysis;
mod convert;
mod registry;

struct RocServer {
    pub state: RocServerState,
    client: Client,
}

struct RocServerConfig {
    pub debounce_ms: Duration,
}

impl Default for RocServerConfig {
    fn default() -> Self {
        Self {
            debounce_ms: Duration::from_millis(100),
        }
    }
}

///This exists so we can test most of RocLs without anything LSP related
struct RocServerState {
    registry: Registry,
    config: RocServerConfig,
}

impl std::panic::RefUnwindSafe for RocServer {}

fn read_env_num(name: &str) -> Option<u64> {
    std::env::var(name)
        .ok()
        .and_then(|a| str::parse::<u64>(&a).ok())
}

impl RocServer {
    pub fn new(client: Client) -> Self {
        let registry_config = RegistryConfig {
            latest_document_timeout: Duration::from_millis(
                read_env_num("ROCLS_LATEST_DOC_TIMEOUT_MS").unwrap_or(5000),
            ),
        };
        let config = RocServerConfig {
            debounce_ms: Duration::from_millis(read_env_num("ROCLS_DEBOUNCE_MS").unwrap_or(100)),
        };
        Self {
            state: RocServerState::new(config, Registry::new(registry_config)),
            client,
        }
    }

    pub fn capabilities() -> ServerCapabilities {
        let text_document_sync = TextDocumentSyncCapability::Options(
            // TODO: later on make this incremental
            TextDocumentSyncOptions {
                open_close: Some(true),
                change: Some(TextDocumentSyncKind::FULL),
                ..TextDocumentSyncOptions::default()
            },
        );
        let hover_provider = HoverProviderCapability::Simple(true);
        let definition_provider = DefinitionOptions {
            work_done_progress_options: WorkDoneProgressOptions {
                work_done_progress: None,
            },
        };
        let document_formatting_provider = DocumentFormattingOptions {
            work_done_progress_options: WorkDoneProgressOptions {
                work_done_progress: None,
            },
        };
        let semantic_tokens_provider =
            SemanticTokensServerCapabilities::SemanticTokensOptions(SemanticTokensOptions {
                work_done_progress_options: WorkDoneProgressOptions {
                    work_done_progress: None,
                },
                legend: SemanticTokensLegend {
                    token_types: HIGHLIGHT_TOKENS_LEGEND.into(),
                    token_modifiers: vec![],
                },
                range: None,
                full: Some(SemanticTokensFullOptions::Bool(true)),
            });
        let completion_provider = CompletionOptions {
            resolve_provider: Some(false),
            trigger_characters: Some(vec![".".to_string()]),
            all_commit_characters: None,
            work_done_progress_options: WorkDoneProgressOptions {
                work_done_progress: None,
            },
        };
        let code_action_provider = CodeActionProviderCapability::Simple(true);
        ServerCapabilities {
            text_document_sync: Some(text_document_sync),
            hover_provider: Some(hover_provider),
            definition_provider: Some(OneOf::Right(definition_provider)),
            document_formatting_provider: Some(OneOf::Right(document_formatting_provider)),
            semantic_tokens_provider: Some(semantic_tokens_provider),
            completion_provider: Some(completion_provider),
            code_action_provider: Some(code_action_provider),
            ..ServerCapabilities::default()
        }
    }

    /// Records a document content change.
    async fn change(&self, fi: Url, text: String, version: i32) {
        let updating_result = self.state.change(&fi, text, version).await;

        //The analysis task can be cancelled by another change coming in which will update the watched variable
        if let Err(e) = updating_result {
            debug!("Cancelled change. Reason:{:?}", e);
            return;
        }

        debug!("Applied_changes getting and returning diagnostics");

        let diagnostics = self.state.registry.diagnostics(&fi).await;

        self.client
            .publish_diagnostics(fi, diagnostics, Some(version))
            .await;
    }
}

impl RocServerState {
    pub fn new(config: RocServerConfig, registry: Registry) -> RocServerState {
        Self { config, registry }
    }

    async fn close(&self, _fi: Url) {}

    pub async fn change(
        &self,
        fi: &Url,
        text: String,
        version: i32,
    ) -> std::result::Result<(), String> {
        debug!("V{:?}:starting change", version);
        let doc_info = DocInfo::new(fi.clone(), text, version);

        self.registry
            .apply_doc_info_changes(fi.clone(), doc_info.clone())
            .await;

        debug!(
            "V{:?}:finished updating docinfo, starting analysis ",
            version
        );

        let inner_ref = self;
        let updating_result = async {
            //This reduces wasted computation by waiting to allow a new change to come in and update the version before we check, but does delay the final analysis. Ideally this would be replaced with cancelling the analysis when a new one comes in.
            tokio::time::sleep(self.config.debounce_ms).await;
            let is_latest = inner_ref
                .registry
                .get_latest_version(fi)
                .await
                .map(|latest| latest == version)
                .unwrap_or(true);
            if !is_latest {
                return Err("Not latest version skipping analysis".to_string());
            }

            let results = match tokio::time::timeout(
                Duration::from_secs(60),
                tokio::task::spawn_blocking(|| catch_unwind(|| global_analysis(doc_info))),
            )
            .await
            {
                Err(e) => {
                    return Err(format!(
                        "Document analysis thread timeout out after: {:?}",
                        e
                    ))
                }
                Ok(Err(e)) => {
                    return Err(format!("Document analysis thread failed. reason:{:?}", e))
                }
                Ok(Ok(res)) => {
                    res.map_err(|err| format!("Document analysis panicked with: {:?}", err))?
                }
            };
            let latest_version = inner_ref.registry.get_latest_version(fi).await;

            //if this version is not the latest another change must have come in and this analysis is useless
            //if there is no older version we can just proceed with the update
            if let Some(latest_version) = latest_version {
                if latest_version != version {
                    return Err(format!(
                        "Version {0} doesn't match latest: {1} discarding analysis",
                        version, latest_version
                    ));
                }
            }
            debug!(
                "V{:?}:finished document analysis applying changes ",
                version
            );

            inner_ref.registry.apply_changes(results, fi.clone()).await;
            Ok(())
        }
        .await;
        debug!("V{:?}:finished document change process", version);
        updating_result
    }
}

#[tower_lsp::async_trait]
impl LanguageServer for RocServer {
    async fn initialize(&self, _: InitializeParams) -> Result<InitializeResult> {
        Ok(InitializeResult {
            capabilities: Self::capabilities(),
            ..InitializeResult::default()
        })
    }

    async fn initialized(&self, _: InitializedParams) {
        self.client
            .log_message(MessageType::INFO, "Roc language server initialized.")
            .await;
    }

    async fn did_open(&self, params: DidOpenTextDocumentParams) {
        let TextDocumentItem {
            uri, text, version, ..
        } = params.text_document;
        let _res = unwind_async(self.change(uri, text, version)).await;
        if let Err(e) = _res {
            self.client.log_message(MessageType::ERROR, e.message).await
        }
    }

    async fn did_change(&self, params: DidChangeTextDocumentParams) {
        let VersionedTextDocumentIdentifier { uri, version, .. } = params.text_document;

        // NOTE: We specify that we expect full-content syncs in the server capabilities,
        // so here we assume the only change passed is a change of the entire document's content.
        let TextDocumentContentChangeEvent { text, .. } = params
            .content_changes
            .into_iter()
            .last()
            .expect("textDocument change event had no changes ");

        let _res = unwind_async(self.change(uri, text, version)).await;
        if let Err(e) = _res {
            self.client.log_message(MessageType::ERROR, e.message).await
        }
    }

    async fn did_close(&self, params: DidCloseTextDocumentParams) {
        let TextDocumentIdentifier { uri } = params.text_document;
        self.state.close(uri).await;
    }

    async fn shutdown(&self) -> Result<()> {
        Ok(())
    }

    async fn hover(&self, params: HoverParams) -> Result<Option<Hover>> {
        let HoverParams {
            text_document_position_params:
                TextDocumentPositionParams {
                    text_document,
                    position,
                },
            work_done_progress_params: _,
        } = params;

        unwind_async(self.state.registry.hover(&text_document.uri, position)).await
    }

    async fn goto_definition(
        &self,
        params: GotoDefinitionParams,
    ) -> Result<Option<GotoDefinitionResponse>> {
        let GotoDefinitionParams {
            text_document_position_params:
                TextDocumentPositionParams {
                    text_document,
                    position,
                },
            work_done_progress_params: _,
            partial_result_params: _,
        } = params;

        unwind_async(
            self.state
                .registry
                .goto_definition(&text_document.uri, position),
        )
        .await
    }

    async fn formatting(&self, params: DocumentFormattingParams) -> Result<Option<Vec<TextEdit>>> {
        let DocumentFormattingParams {
            text_document,
            options: _,
            work_done_progress_params: _,
        } = params;

        unwind_async(self.state.registry.formatting(&text_document.uri)).await
    }

    async fn semantic_tokens_full(
        &self,
        params: SemanticTokensParams,
    ) -> Result<Option<SemanticTokensResult>> {
        let SemanticTokensParams {
            text_document,
            work_done_progress_params: _,
            partial_result_params: _,
        } = params;

        unwind_async(self.state.registry.semantic_tokens(&text_document.uri)).await
    }

    async fn completion(&self, params: CompletionParams) -> Result<Option<CompletionResponse>> {
        let doc = params.text_document_position;
        trace!("Got completion request.");

        unwind_async(
            self.state
                .registry
                .completion_items(&doc.text_document.uri, doc.position),
        )
        .await
    }

    async fn code_action(&self, params: CodeActionParams) -> Result<Option<CodeActionResponse>> {
        let CodeActionParams {
            text_document,
            range,
            context: _,
            partial_result_params: _,
            work_done_progress_params: _,
        } = params;

        unwind_async(self.state.registry.code_actions(&text_document.uri, range)).await
    }
}

async fn unwind_async<Fut, T>(future: Fut) -> tower_lsp::jsonrpc::Result<T>
where
    Fut: Future<Output = T>,
{
    let result = { futures::FutureExt::catch_unwind(AssertUnwindSafe(future)).await };

    match result {
        Ok(a) => tower_lsp::jsonrpc::Result::Ok(a),

        Err(err) => tower_lsp::jsonrpc::Result::Err(jsonrpc::Error {
            code: jsonrpc::ErrorCode::InternalError,
            message: format!("{:?}", err),
            data: None,
        }),
    }
}

#[tokio::main]
async fn main() {
    env_logger::Builder::from_env("ROCLS_LOG").init();

    let stdin = tokio::io::stdin();
    let stdout = tokio::io::stdout();

    let (service, socket) = LspService::new(RocServer::new);
    use roc_error_macros::set_panic_not_exit;
    set_panic_not_exit(true);
    Server::new(stdin, stdout, socket).serve(service).await;
}

#[cfg(test)]
mod tests {
    use std::sync::Once;

    use expect_test::expect;
    use indoc::indoc;
    use log::info;

    use super::*;

    fn completion_resp_to_strings(
        resp: CompletionResponse,
    ) -> Vec<(String, Option<Documentation>)> {
        match resp {
            CompletionResponse::Array(list) => list.into_iter(),
            CompletionResponse::List(list) => list.items.into_iter(),
        }
        .map(|item| (item.label, item.documentation))
        .collect::<Vec<_>>()
    }

    /// gets completion and returns only the label and docs for each completion
    async fn get_basic_completion_info(
        reg: &Registry,
        url: &Url,
        position: Position,
    ) -> Option<Vec<(String, Option<Documentation>)>> {
        reg.completion_items(url, position)
            .await
            .map(completion_resp_to_strings)
    }

    /// gets completion and returns only the label for each completion
    fn comp_labels(
        completions: Option<Vec<(String, Option<Documentation>)>>,
    ) -> Option<Vec<String>> {
        completions.map(|list| list.into_iter().map(|(labels, _)| labels).collect())
    }

    const DOC_LIT: &str = indoc! {r#"
        interface Test
          exposes []
          imports []
        "#};

    static INIT: Once = Once::new();

    async fn test_setup(doc: String) -> (RocServerState, Url) {
        INIT.call_once(|| {
            env_logger::builder()
                .is_test(true)
                .filter_level(log::LevelFilter::Debug)
                .init();
        });
        info!("Doc is:\n{0}", doc);
        let url = Url::parse("file:/Test.roc").unwrap();

        let inner = RocServerState::new(RocServerConfig::default(), Registry::default());
        // setup the file
        inner.change(&url, doc, 0).await.unwrap();
        (inner, url)
    }

    /// Runs a basic completion and returns the response
    async fn completion_test(
        initial: &str,
        addition: &str,
        position: Position,
    ) -> Option<Vec<(String, Option<Documentation>)>> {
        let doc = DOC_LIT.to_string() + initial;
        let (inner, url) = test_setup(doc.clone()).await;
        let registry = &inner.registry;

        let change = doc.clone() + addition;
        info!("doc is:\n{0}", change);

        inner.change(&url, change, 1).await.unwrap();

        get_basic_completion_info(registry, &url, position).await
    }

    async fn completion_test_labels(
        initial: &str,
        addition: &str,
        position: Position,
    ) -> Option<Vec<String>> {
        comp_labels(completion_test(initial, addition, position).await)
    }

    /// Test that completion works properly when we apply an "as" pattern to an identifier
    #[tokio::test]
    async fn test_completion_as_identifier() {
        let suffix = DOC_LIT.to_string()
            + indoc! {r#"
            main =
              when a is
                inn as outer -> 
                  "#};

        let (inner, url) = test_setup(suffix.clone()).await;
        let position = Position::new(6, 7);
        let registry = &inner.registry;

        let change = suffix.clone() + "o";
        inner.change(&url, change, 1).await.unwrap();
        let comp1 = comp_labels(get_basic_completion_info(registry, &url, position).await);

        let c = suffix.clone() + "i";
        inner.change(&url, c, 2).await.unwrap();
        let comp2 = comp_labels(get_basic_completion_info(registry, &url, position).await);

        let actual = [comp1, comp2];

        expect![[r#"
            [
                Some(
                    [
                        "outer",
                    ],
                ),
                Some(
                    [
                        "inn",
                        "outer",
                    ],
                ),
            ]
        "#]]
        .assert_debug_eq(&actual)
    }

    /// Tests that completion works properly when we apply an "as" pattern to a record.
    #[tokio::test]
    async fn test_completion_as_record() {
        let doc = DOC_LIT.to_string()
            + indoc! {r#"
            main =
              when a is
                {one,two} as outer -> 
                  "#};

        let (inner, url) = test_setup(doc.clone()).await;
        let position = Position::new(6, 7);
        let reg = &inner.registry;

        let change = doc.clone() + "o";
        inner.change(&url, change, 1).await.unwrap();
        let comp1 = comp_labels(get_basic_completion_info(reg, &url, position).await);

        let c = doc.clone() + "t";
        inner.change(&url, c, 2).await.unwrap();
        let comp2 = comp_labels(get_basic_completion_info(reg, &url, position).await);
        let actual = [comp1, comp2];

        expect![[r#"
            [
                Some(
                    [
                        "one",
                        "two",
                        "outer",
                    ],
                ),
                Some(
                    [
                        "one",
                        "two",
                        "outer",
                    ],
                ),
            ]
        "#]]
        .assert_debug_eq(&actual);
    }

    /// Test that completion works properly when we apply an "as" pattern to a record
    #[tokio::test]
    async fn test_completion_fun_params() {
        let actual = completion_test_labels(
            indoc! {r"
            main = \param1, param2 ->
              "},
            "par",
            Position::new(4, 3),
        )
        .await;

        expect![[r#"
            Some(
                [
                    "param1",
                    "param2",
                ],
            )
        "#]]
        .assert_debug_eq(&actual);
    }

    #[tokio::test]
    async fn test_completion_closure() {
        let actual = completion_test_labels(
            indoc! {r"
            main = [] |> List.map \ param1 , param2-> 
              "},
            "par",
            Position::new(4, 3),
        )
        .await;
        expect![[r#"
            Some(
                [
                    "param1",
                    "param2",
                ],
            )
        "#]]
        .assert_debug_eq(&actual);
    }

    #[tokio::test]
    async fn test_completion_with_docs() {
        let actual = completion_test(
            indoc! {r"
            ## This is the main function
            main = mai
              "},
            "par",
            Position::new(4, 10),
        )
        .await;

        expect![[r#"
            Some(
                [
                    (
                        "main",
                        Some(
                            MarkupContent(
                                MarkupContent {
                                    kind: Markdown,
                                    value: "This is the main function",
                                },
                            ),
                        ),
                    ),
                ],
            )
        "#]]
        .assert_debug_eq(&actual);
    }

<<<<<<< HEAD
    async fn code_action_edits(doc: String, position: Position, name: &str) -> Vec<TextEdit> {
        let (inner, url) = test_setup(doc.clone()).await;
        let registry = &inner.registry;

        let actions = registry
            .code_actions(&url, Range::new(position, position))
            .await
            .unwrap();

        actions
            .into_iter()
            .find_map(|either| match either {
                CodeActionOrCommand::CodeAction(action) if name == action.title => Some(action),
                _ => None,
            })
            .expect("Code action not present")
            .edit
            .expect("Code action does not have an associated edit")
            .changes
            .expect("Edit does not have any changes")
            .get(&url)
            .expect("Edit does not have changes for this file")
            .clone()
    }

    #[tokio::test]
    async fn test_annotate_single() {
        let edit = code_action_edits(
            DOC_LIT.to_string() + "main = Task.ok {}",
            Position::new(3, 2),
            "Add signature",
        )
        .await;

        expect![[r#"
            [
                TextEdit {
                    range: Range {
                        start: Position {
                            line: 3,
                            character: 0,
                        },
                        end: Position {
                            line: 3,
                            character: 0,
                        },
                    },
                    new_text: "main : Task {} *\n",
                },
            ]
        "#]]
        .assert_debug_eq(&edit);
    }

    #[tokio::test]
    async fn test_annotate_top_level() {
        let edit = code_action_edits(
            DOC_LIT.to_string()
                + indoc! {r#"
                other = \_ ->
                    Task.ok {}

                main =
                    other {}
            "#},
            Position::new(5, 0),
            "Add top-level signatures",
        )
        .await;

        expect![[r#"
            [
                TextEdit {
                    range: Range {
                        start: Position {
                            line: 3,
                            character: 0,
                        },
                        end: Position {
                            line: 3,
                            character: 0,
                        },
                    },
                    new_text: "other : * -> Task {} *\n",
                },
                TextEdit {
                    range: Range {
                        start: Position {
                            line: 6,
                            character: 0,
                        },
                        end: Position {
                            line: 6,
                            character: 0,
                        },
                    },
                    new_text: "main : Task {} *\n",
                },
            ]
        "#]]
        .assert_debug_eq(&edit);
    }

    #[tokio::test]
    async fn test_annotate_inner() {
        let edit = code_action_edits(
            DOC_LIT.to_string()
                + indoc! {r#"
                main =
                    start = 10
                    fib start 0 1

                fib = \n, a, b ->
                    if n == 0 then
                        a
                    else
                        fib (n - 1) b (a + b)
            "#},
            Position::new(4, 8),
            "Add signature",
=======
    #[tokio::test]
    async fn test_completion_on_utf8() {
        let actual = completion_test(
            indoc! {r"
            main =
              "},
            "ç",
            Position::new(4, 3),
>>>>>>> 9d37c906
        )
        .await;

        expect![[r#"
<<<<<<< HEAD
            [
                TextEdit {
                    range: Range {
                        start: Position {
                            line: 4,
                            character: 0,
                        },
                        end: Position {
                            line: 4,
                            character: 0,
                        },
                    },
                    new_text: "    start : Num *\n",
                },
            ]
        "#]]
        .assert_debug_eq(&edit);
=======
            Some(
                [
                    (
                        "main",
                        None,
                    ),
                ],
            )
        "#]]
        .assert_debug_eq(&actual);
>>>>>>> 9d37c906
    }
}<|MERGE_RESOLUTION|>--- conflicted
+++ resolved
@@ -480,7 +480,7 @@
             + indoc! {r#"
             main =
               when a is
-                inn as outer -> 
+                inn as outer ->
                   "#};
 
         let (inner, url) = test_setup(suffix.clone()).await;
@@ -522,7 +522,7 @@
             + indoc! {r#"
             main =
               when a is
-                {one,two} as outer -> 
+                {one,two} as outer ->
                   "#};
 
         let (inner, url) = test_setup(doc.clone()).await;
@@ -586,7 +586,7 @@
     async fn test_completion_closure() {
         let actual = completion_test_labels(
             indoc! {r"
-            main = [] |> List.map \ param1 , param2-> 
+            main = [] |> List.map \ param1 , param2->
               "},
             "par",
             Position::new(4, 3),
@@ -635,7 +635,30 @@
         .assert_debug_eq(&actual);
     }
 
-<<<<<<< HEAD
+    #[tokio::test]
+    async fn test_completion_on_utf8() {
+        let actual = completion_test(
+            indoc! {r"
+            main =
+              "},
+            "ç",
+            Position::new(4, 3),
+        )
+        .await;
+
+        expect![[r#"
+            Some(
+                [
+                    (
+                        "main",
+                        None,
+                    ),
+                ],
+            )
+        "#]]
+        .assert_debug_eq(&actual);
+    }
+
     async fn code_action_edits(doc: String, position: Position, name: &str) -> Vec<TextEdit> {
         let (inner, url) = test_setup(doc.clone()).await;
         let registry = &inner.registry;
@@ -756,21 +779,10 @@
             "#},
             Position::new(4, 8),
             "Add signature",
-=======
-    #[tokio::test]
-    async fn test_completion_on_utf8() {
-        let actual = completion_test(
-            indoc! {r"
-            main =
-              "},
-            "ç",
-            Position::new(4, 3),
->>>>>>> 9d37c906
         )
         .await;
 
         expect![[r#"
-<<<<<<< HEAD
             [
                 TextEdit {
                     range: Range {
@@ -788,17 +800,5 @@
             ]
         "#]]
         .assert_debug_eq(&edit);
-=======
-            Some(
-                [
-                    (
-                        "main",
-                        None,
-                    ),
-                ],
-            )
-        "#]]
-        .assert_debug_eq(&actual);
->>>>>>> 9d37c906
     }
 }