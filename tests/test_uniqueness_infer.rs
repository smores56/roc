--- conflicted
+++ resolved
@@ -1024,11 +1024,7 @@
                     \{ left, right } -> { left, right }
                 "#
             ),
-<<<<<<< HEAD
-            "Attr * (Attr (* | a | b) { left : (Attr b c), right : (Attr a d) }* -> Attr * { left : (Attr b c), right : (Attr a d) })"
-=======
-            "Attr * (Attr (* | a | b) { left : (Attr b c), right : (Attr a d) }* -> Attr * { left : (Attr b c), right : (Attr a d) })",
->>>>>>> aa8f151d
+            "Attr * (Attr (* | a | b) { left : (Attr a c), right : (Attr b d) }* -> Attr * { left : (Attr a c), right : (Attr b d) })"
         );
     }
 
@@ -1070,11 +1066,7 @@
             // TODO: is it safe to ignore uniqueness constraints from patterns that bind no identifiers?
             // i.e. the `b` could be ignored in this example, is that true in general?
             // seems like it because we don't really extract anything.
-<<<<<<< HEAD
             "Attr * (Attr (* | a | b) [ Foo (Attr a c) (Attr b *) ]* -> Attr * [ Foo (Attr a c) (Attr * Str) ]*)"
-=======
-            "Attr * (Attr (* | a | b) [ Foo (Attr a c) (Attr b *) ]* -> Attr * [ Foo (Attr a c) (Attr * Str) ]*)",
->>>>>>> aa8f151d
         );
     }
 
@@ -1350,17 +1342,8 @@
                             r.tic.tac.toe
                 "#
             ),
-<<<<<<< HEAD
-
-            "Attr * (Attr (* | a | b | c | d | e) { foo : (Attr (a | b | c) { bar : (Attr (a | c) { baz : (Attr c f) }*) }*), tic : (Attr (c | d | e) { tac : (Attr (c | d) { toe : (Attr c f) }*) }*) }* -> Attr c f)"
-=======
-            "Attr * (Attr (* | a | b | c | d | e) { foo : (Attr (b | c | e) { bar : (Attr (b | e) { baz : (Attr b f) }*) }*), tic : (Attr (a | b | d) { tac : (Attr (a | b) { toe : (Attr b f) }*) }*) }* -> Attr b f)"
-            // "Attr * (Attr (* | a | b | c | d | e) { foo : (Attr (c | d | e) { bar : (Attr (c | d) { baz : (Attr c f) }*) }*), tic : (Attr (a | b | c) { tac : (Attr (a | c) { toe : (Attr c f) }*) }*) }* -> Attr c f)"
-            // "Attr * (Attr (* | a | b | c | d | e) { foo : (Attr (b | d | e) { bar : (Attr (b | d) { baz : (Attr b f) }*) }*), tic : (Attr (a | b | c) { tac : (Attr (b | c) { toe : (Attr b f) }*) }*) }* -> Attr b f)"
-            // "Attr * (Attr (* | a | b | c | d | e) { foo : (Attr (b | c | e) { bar : (Attr (b | e) { baz : (Attr b f) }*) }*), tic : (Attr (a | b | d) { tac : (Attr (b | d) { toe : (Attr b f) }*) }*) }* -> Attr b f)"
-            // "Attr * (Attr (* | a | b | c | d | e) { foo : (Attr (a | c | d) { bar : (Attr (a | c) { baz : (Attr c f) }*) }*), tic : (Attr (b | c | e) { tac : (Attr (c | e) { toe : (Attr c f) }*) }*) }* -> Attr c f)"
-            // "Attr * (Attr (* | a | b | c | d | e) { foo : (Attr (a | c | d) { bar : (Attr (c | d) { baz : (Attr d f) }*) }*), tic : (Attr (b | d | e) { tac : (Attr (b | d) { toe : (Attr d f) }*) }*) }* -> Attr d f)"
->>>>>>> aa8f151d
+            "Attr * (Attr (* | a | b | c | d | e) { foo : (Attr (a | b | e) { bar : (Attr (a | e) { baz : (Attr e f) }*) }*), tic : (Attr (c | d | e) { tac : (Attr (d | e) { toe : (Attr e f) }*) }*) }* -> Attr e f)"
+            // "Attr * (Attr (* | a | b | c | d | e) { foo : (Attr (a | b | c) { bar : (Attr (a | c) { baz : (Attr c f) }*) }*), tic : (Attr (c | d | e) { tac : (Attr (c | d) { toe : (Attr c f) }*) }*) }* -> Attr c f)"
         );
     }
 
@@ -2022,13 +2005,12 @@
                "#
             ),
             "Attr * (Attr (a | b) (List (Attr b Int)) -> Attr (a | b) (List (Attr b Int)))",
-<<<<<<< HEAD
         );
     }
 
     #[test]
     fn list_set() {
-        infer_eq(indoc!(r#"List.set"#), "Attr * (Attr (* | a | b) (List (Attr b c)), Attr * Int, Attr (a | b) c -> Attr * (List (Attr b c)))");
+        infer_eq(indoc!(r#"List.set"#), "Attr * (Attr (* | a | b) (List (Attr a c)), Attr * Int, Attr (a | b) c -> Attr * (List (Attr a c)))");
     }
 
     #[test]
@@ -2073,7 +2055,7 @@
     fn list_push() {
         infer_eq(
             indoc!(r#"List.push"#),
-            "Attr * (Attr (* | a | b) (List (Attr b c)), Attr (a | b) c -> Attr * (List (Attr b c)))"
+            "Attr * (Attr (* | a | b) (List (Attr a c)), Attr (a | b) c -> Attr * (List (Attr a c)))"
         );
     }
 
@@ -2102,8 +2084,6 @@
             "#
             ),
             "Attr * (Attr * (List (Attr (a | b) c)) -> Attr (* | a | b) (List (Attr a c)))",
-=======
->>>>>>> aa8f151d
         );
     }
 }