const std = @import("std");
const base = @import("../base.zig");
const parse = @import("parse.zig");
const problem = @import("../problem.zig");
const collections = @import("../collections.zig");

const Scope = @import("./canonicalize/Scope.zig");
const Alias = @import("./canonicalize/Alias.zig");

const Ident = base.Ident;
const TagName = base.TagName;
const Problem = problem.Problem;
const exitOnOom = collections.utils.exitOnOom;

const Self = @This();
pub const IR = @import("./canonicalize/IR.zig");

/// After parsing a Roc program, the [ParseIR](src/check/parse/ir.zig) is transformed into a [canonical
/// form](src/check/canonicalize/ir.zig) called CanIR.
///
/// Canonicalization performs analysis to catch user errors, and sets up the state necessary to solve the types in a
/// program. Among other things, canonicalization;
/// - Uniquely identifies names (think variable and function names). Along the way,
///     canonicalization builds a graph of all variables' references, and catches
///     unused definitions, undefined definitions, and shadowed definitions.
/// - Resolves type signatures, including aliases, into a form suitable for type
///     solving.
/// - Determines the order definitions are used in, if they are defined
///     out-of-order.
/// - Eliminates syntax sugar (for example, renaming `+` to the function call `add`).
///
/// The canonicalization occurs on a single module (file) in isolation. This allows for this work to be easily parallelized and also cached. So where the source code for a module has not changed, the CanIR can simply be loaded from disk and used immediately.
pub fn canonicalize(
<<<<<<< HEAD
    can_ir: *IR,
    parse_ir: parse.IR,
=======
    can_ir: IR,
    parse_ir: *parse.IR,
>>>>>>> a661ddf3
    allocator: std.mem.Allocator,
) void {
    var env = can_ir.env;
    const builtin_aliases = &.{};
    const imported_idents = &.{};
    var scope = Scope.init(&env, builtin_aliases, imported_idents, allocator);

    const file = parse_ir.store.getFile(parse.IR.NodeStore.FileIdx{ .id = 0 });

    for (file.statements) |stmt_id| {
        const stmt = parse_ir.store.getStatement(stmt_id);
        switch (stmt) {
<<<<<<< HEAD
            .Import => |import| {
                bringImportIntoScope(&import, can_ir, &scope);
=======
            .import => |import| {
                const name = parse_ir.resolve(import.module_name_tok);
                const name_region = parse_ir.tokens.resolve(import.module_name_tok);
                const res = env.modules.getOrInsert(name, "todo_shorthand");

                if (res.was_present) {
                    _ = env.problems.append(Problem.Canonicalize.make(.{ .DuplicateImport = .{
                        .duplicate_import_region = name_region,
                    } }));
                }

                // TODO: need to intern the strings; not sure how that works currently?
                // for (import.exposes) |exposed| {
                //     const value_name = parse_ir.resolve(exposed);
                //     env.addExposedIdentForModule(value_name, res.module_idx);
                // }
>>>>>>> a661ddf3
            },
            else => std.debug.panic("Unhandled statement type: {}", .{stmt}),
        }
    }

    @panic("not implemented");
}

fn bringImportIntoScope(
    import: *const parse.IR.Stmt.Import,
    ir: *IR,
    scope: *Scope,
) void {
    const res = ir.env.modules.getOrInsert(
        import.name,
        import.package_shorthand,
    );

    if (res.was_present) {
        ir.env.problems.append(Problem.Canonicalize.make(.{ .DuplicateImport = .{
            .duplicate_import_region = import.name_region,
        } })) catch exitOnOom();
    }

    for (import.exposing.items.items) |exposed| {
        switch (exposed) {
            .Value => |ident| {
                ir.env.addExposedIdentForModule(ident, res.module_idx);
                _ = scope.levels.introduce(.ident, .{ .scope_name = ident, .ident = ident });
            },
            .Type => |imported_type| {
                const alias = Alias{
                    .name = imported_type.name,
                    .region = ir.env.tag_names.getRegion(imported_type.name),
                    .is_builtin = false,
                    .kind = .ImportedUnknown,
                };
                const alias_idx = ir.aliases.append(alias);

                _ = scope.levels.introduce(.alias, .{
                    .scope_name = imported_type.name,
                    .alias = alias_idx,
                });
            },
            .CustomTagUnion => |custom| {
                const alias = Alias{
                    .name = custom.name,
                    .region = ir.env.tag_names.getRegion(custom.name),
                    .is_builtin = false,
                    .kind = .ImportedCustomUnion,
                };
                const alias_idx = ir.aliases.append(alias);

                _ = scope.levels.introduce(.alias, .{
                    .scope_name = custom.name,
                    .alias = alias_idx,
                });
                // TODO: add to scope.custom_tags
            },
        }
    }
}

fn bringIngestedFileIntoScope(
    import: *const parse.IR.Stmt.Import,
    env: *base.ModuleEnv,
    scope: *Scope,
) void {
    const res = env.modules.getOrInsert(
        import.name,
        import.package_shorthand,
    );

    if (res.was_present) {
        _ = env.problems.append(Problem.Canonicalize.make(.DuplicateImport{
            .duplicate_import_region = import.name_region,
        }));
    }

    // scope.introduce(self: *Scope, comptime item_kind: Level.ItemKind, ident: Ident.Idx)

    for (import.exposing.items.items) |exposed| {
        const exposed_ident = switch (exposed) {
            .Value => |ident| ident,
            .Type => |ident| ident,
            .CustomTagUnion => |custom| custom.name,
        };
        env.addExposedIdentForModule(exposed_ident, res.module_idx);
        scope.introduce(exposed);
    }
}

const PendingValueDef = union(enum) {
    /// A standalone annotation with no body
    AnnotationOnly: struct {
        pattern: IR.PatternAtRegion.Idx,
        type: IR.Annotation.Idx,
    },
    /// A body with no type annotation
    Body: struct {
        pattern: IR.PatternAtRegion.Idx,
        expr: IR.ExprAtRegion.Idx,
    },
    /// A body with a type annotation
    TypedBody: struct {
        // &'a Loc<ast::Pattern<'a>>,
        // Loc<Pattern>,
        // &'a Loc<ast::TypeAnnotation<'a>>,
        // &'a Loc<ast::Expr<'a>>,
    },
    /// A standalone statement
    Stmt: IR.ExprAtRegion.Idx,

    pub const List = collections.SafeList(@This());
};

// pub(crate) fn canonicalize_defs<'a>(
//     env: &mut Env<'a>,
//     mut output: Output,
//     var_store: &mut VarStore,
//     scope: &mut Scope,
//     loc_defs: &'a mut roc_parse::ast::Defs<'a>,
//     pattern_type: PatternType,
// ) -> (
//     CanDefs,
//     Output,
//     MutMap<Symbol, Region>,
//     Vec<IntroducedImport>,
// ) {
//     // Canonicalizing defs while detecting shadowing involves a multi-step process:
//     //
//     // 1. Go through each of the patterns.
//     // 2. For each identifier pattern, get the scope.symbol() for the ident. (That symbol will use the home module for its module.)
//     // 3. If that symbol is already in scope, then we're about to shadow it. Error!
//     // 4. Otherwise, add it to the scope immediately, so we can detect shadowing within the same
//     //    pattern (e.g. (Foo a a) = ...)
//     // 5. Add this canonicalized pattern and its corresponding ast::Expr to pending_exprs.
//     // 5. Once every pattern has been processed and added to scope, go back and canonicalize the exprs from
//     //    pending_exprs, this time building up a canonical def for each one.
//     //
//     // This way, whenever any expr is doing lookups, it knows everything that's in scope -
//     // even defs that appear after it in the source.
//     //
//     // This naturally handles recursion too, because a given expr which refers
//     // to itself won't be processed until after its def has been added to scope.

//     let mut pending_type_defs = Vec::with_capacity(loc_defs.type_defs.len());
//     let mut pending_value_defs = Vec::with_capacity(loc_defs.value_defs.len());
//     let mut pending_abilities_in_scope = PendingAbilitiesInScope::default();

//     // Convert the type defs into pending defs first, then all the value defs.
//     // Follow this order because we need all value symbols to fully canonicalize type defs (in case
//     // there are opaques that implement an ability using a value symbol). But, value symbols might
//     // shadow symbols defined in a local ability def.

//     for either_index in loc_defs.tags.iter() {
//         if let Ok(type_index) = either_index.split() {
//             let type_def = &loc_defs.type_defs[type_index.index()];
//             let pending_type_def = to_pending_type_def(env, type_def, scope, pattern_type);
//             if let PendingTypeDef::Ability { name, members } = &pending_type_def {
//                 pending_abilities_in_scope.insert(
//                     name.value,
//                     members.iter().map(|mem| mem.name.value).collect(),
//                 );
//             }
//             pending_type_defs.push(pending_type_def);
//         }
//     }

//     for (index, either_index) in loc_defs.tags.iter().enumerate() {
//         if let Err(value_index) = either_index.split() {
//             let value_def = &loc_defs.value_defs[value_index.index()];
//             let region = loc_defs.regions[index];

//             let pending = to_pending_value_def(
//                 env,
//                 var_store,
//                 value_def,
//                 region,
//                 scope,
//                 &pending_abilities_in_scope,
//                 &mut output,
//                 pattern_type,
//             );

//             pending_value_defs.push(Loc::at(region, pending));
//         }
//     }

//     let CanonicalizedTypeDefs {
//         aliases,
//         symbols_introduced,
//         derived_defs,
//     } = canonicalize_type_defs(
//         env,
//         &mut output,
//         var_store,
//         scope,
//         &pending_abilities_in_scope,
//         pending_type_defs,
//     );

//     // Add the derived ASTs, so that we create proper canonicalized defs for them.
//     // They can go at the end, and derived defs should never reference anything other than builtin
//     // ability members.
//     pending_value_defs.extend(derived_defs);

//     // Now that we have the scope completely assembled, and shadowing resolved,
//     // we're ready to canonicalize any body exprs.
//     canonicalize_value_defs(
//         env,
//         output,
//         var_store,
//         scope,
//         pending_value_defs,
//         pattern_type,
//         aliases,
//         symbols_introduced,
//     )
// }

// #[allow(clippy::too_many_arguments)]
// fn canonicalize_value_defs<'a>(
//     env: &mut Env<'a>,
//     mut output: Output,
//     var_store: &mut VarStore,
//     scope: &mut Scope,
//     value_defs: Vec<Loc<PendingValue<'a>>>,
//     pattern_type: PatternType,
//     mut aliases: VecMap<Symbol, Alias>,
//     mut symbols_introduced: MutMap<Symbol, Region>,
// ) -> (
//     CanDefs,
//     Output,
//     MutMap<Symbol, Region>,
//     Vec<IntroducedImport>,
// ) {
//     // Canonicalize all the patterns, record shadowing problems, and store
//     // the ast::Expr values in pending_exprs for further canonicalization
//     // once we've finished assembling the entire scope.
//     let mut pending_value_defs = Vec::with_capacity(value_defs.len());
//     let mut pending_dbgs = Vec::with_capacity(value_defs.len());
//     let mut pending_expects = Vec::with_capacity(value_defs.len());

//     let mut imports_introduced = Vec::with_capacity(value_defs.len());

//     for loc_pending_def in value_defs {
//         match loc_pending_def.value {
//             PendingValue::Def(pending_def) => {
//                 // Record the ast::Expr for later. We'll do another pass through these
//                 // once we have the entire scope assembled. If we were to canonicalize
//                 // the exprs right now, they wouldn't have symbols in scope from defs
//                 // that get would have gotten added later in the defs list!
//                 pending_value_defs.push(pending_def);
//             }
//             PendingValue::SignatureDefMismatch => { /* skip */ }
//             PendingValue::Dbg(pending_dbg) => {
//                 pending_dbgs.push(pending_dbg);
//             }
//             PendingValue::Expect(pending_expect) => {
//                 pending_expects.push(pending_expect);
//             }
//             PendingValue::ModuleImport(PendingModuleImport {
//                 module_id,
//                 region,
//                 exposed_symbols,
//                 params,
//             }) => {
//                 imports_introduced.push(IntroducedImport {
//                     module_id,
//                     region,
//                     exposed_symbols,
//                 });

//                 pending_value_defs.push(PendingValueDef::ImportParams {
//                     symbol: params.symbol,
//                     variable: params.variable,
//                     loc_pattern: params.loc_pattern,
//                     opt_provided: params.opt_provided,
//                     module_id,
//                 });
//             }
//             PendingValue::InvalidIngestedFile => { /* skip */ }
//             PendingValue::ImportNameConflict => { /* skip */ }
//             PendingValue::StmtAfterExpr => { /* skip */ }
//         }
//     }

//     let mut symbol_to_index: Vec<(IdentId, u32)> = Vec::with_capacity(pending_value_defs.len());

//     for (def_index, pending_def) in pending_value_defs.iter().enumerate() {
//         let Some(loc_pattern) = pending_def.loc_pattern() else {
//             continue;
//         };

//         let new_bindings = BindingsFromPattern::new(loc_pattern).peekable();

//         for (s, r) in new_bindings {
//             // store the top-level defs, used to ensure that closures won't capture them
//             if let PatternType::TopLevelDef = pattern_type {
//                 env.top_level_symbols.insert(s);
//             }

//             symbols_introduced.insert(s, r);

//             debug_assert_eq!(env.home, s.module_id());
//             debug_assert!(
//                 !symbol_to_index.iter().any(|(id, _)| *id == s.ident_id()),
//                 "{s:?}"
//             );

//             symbol_to_index.push((s.ident_id(), def_index as u32));
//         }
//     }

//     let capacity = pending_value_defs.len();
//     let mut defs = Vec::with_capacity(capacity);
//     let mut def_ordering = DefOrdering::from_symbol_to_id(env.home, symbol_to_index, capacity);

//     for (def_id, pending_def) in pending_value_defs.into_iter().enumerate() {
//         let temp_output = canonicalize_pending_value_def(
//             env,
//             pending_def,
//             output,
//             scope,
//             var_store,
//             pattern_type,
//             &mut aliases,
//         );

//         output = temp_output.output;

//         if let (PatternType::TopLevelDef, DefKind::Ignored(_)) =
//             (pattern_type, temp_output.def.kind)
//         {
//             env.problems.push(Problem::NoIdentifiersIntroduced(
//                 temp_output.def.loc_pattern.region,
//             ))
//         }

//         defs.push(Some(temp_output.def));

//         def_ordering.insert_symbol_references(def_id as u32, &temp_output.references)
//     }

//     let mut dbgs = ExpectsOrDbgs::with_capacity(pending_dbgs.len());
//     let mut expects = ExpectsOrDbgs::with_capacity(pending_expects.len());

//     for pending in pending_dbgs {
//         let (loc_can_condition, can_output) = canonicalize_expr(
//             env,
//             var_store,
//             scope,
//             pending.condition.region,
//             &pending.condition.value,
//         );

//         dbgs.push(loc_can_condition, pending.preceding_comment);

//         output.union(can_output);
//     }

//     for pending in pending_expects {
//         let (loc_can_condition, can_output) = canonicalize_expr(
//             env,
//             var_store,
//             scope,
//             pending.condition.region,
//             &pending.condition.value,
//         );

//         expects.push(loc_can_condition, pending.preceding_comment);

//         output.union(can_output);
//     }

//     let can_defs = CanDefs {
//         defs,
//         dbgs,
//         expects,
//         def_ordering,
//         aliases,
//     };

//     (can_defs, output, symbols_introduced, imports_introduced)
// }<|MERGE_RESOLUTION|>--- conflicted
+++ resolved
@@ -8,6 +8,7 @@
 const Alias = @import("./canonicalize/Alias.zig");
 
 const Ident = base.Ident;
+const Region = base.Region;
 const TagName = base.TagName;
 const Problem = problem.Problem;
 const exitOnOom = collections.utils.exitOnOom;
@@ -31,13 +32,8 @@
 ///
 /// The canonicalization occurs on a single module (file) in isolation. This allows for this work to be easily parallelized and also cached. So where the source code for a module has not changed, the CanIR can simply be loaded from disk and used immediately.
 pub fn canonicalize(
-<<<<<<< HEAD
     can_ir: *IR,
-    parse_ir: parse.IR,
-=======
-    can_ir: IR,
     parse_ir: *parse.IR,
->>>>>>> a661ddf3
     allocator: std.mem.Allocator,
 ) void {
     var env = can_ir.env;
@@ -50,27 +46,8 @@
     for (file.statements) |stmt_id| {
         const stmt = parse_ir.store.getStatement(stmt_id);
         switch (stmt) {
-<<<<<<< HEAD
-            .Import => |import| {
-                bringImportIntoScope(&import, can_ir, &scope);
-=======
             .import => |import| {
-                const name = parse_ir.resolve(import.module_name_tok);
-                const name_region = parse_ir.tokens.resolve(import.module_name_tok);
-                const res = env.modules.getOrInsert(name, "todo_shorthand");
-
-                if (res.was_present) {
-                    _ = env.problems.append(Problem.Canonicalize.make(.{ .DuplicateImport = .{
-                        .duplicate_import_region = name_region,
-                    } }));
-                }
-
-                // TODO: need to intern the strings; not sure how that works currently?
-                // for (import.exposes) |exposed| {
-                //     const value_name = parse_ir.resolve(exposed);
-                //     env.addExposedIdentForModule(value_name, res.module_idx);
-                // }
->>>>>>> a661ddf3
+                bringImportIntoScope(&import, parse_ir, can_ir, &scope);
             },
             else => std.debug.panic("Unhandled statement type: {}", .{stmt}),
         }
@@ -80,58 +57,67 @@
 }
 
 fn bringImportIntoScope(
-    import: *const parse.IR.Stmt.Import,
+    import: *const parse.IR.NodeStore.Statement.Import,
+    parse_ir: *parse.IR,
     ir: *IR,
     scope: *Scope,
 ) void {
-    const res = ir.env.modules.getOrInsert(
-        import.name,
-        import.package_shorthand,
-    );
+    _ = import;
+    _ = parse_ir;
+    _ = scope;
+
+    const import_name: []u8 = &.{}; // import.module_name_tok;
+    const shorthand: []u8 = &.{}; // import.qualifier_tok;
+    const region = Region{
+        .start = Region.Position.zero(),
+        .end = Region.Position.zero(),
+    };
+
+    const res = ir.env.modules.getOrInsert(import_name, shorthand);
 
     if (res.was_present) {
         ir.env.problems.append(Problem.Canonicalize.make(.{ .DuplicateImport = .{
-            .duplicate_import_region = import.name_region,
+            .duplicate_import_region = region,
         } })) catch exitOnOom();
     }
 
-    for (import.exposing.items.items) |exposed| {
-        switch (exposed) {
-            .Value => |ident| {
-                ir.env.addExposedIdentForModule(ident, res.module_idx);
-                _ = scope.levels.introduce(.ident, .{ .scope_name = ident, .ident = ident });
-            },
-            .Type => |imported_type| {
-                const alias = Alias{
-                    .name = imported_type.name,
-                    .region = ir.env.tag_names.getRegion(imported_type.name),
-                    .is_builtin = false,
-                    .kind = .ImportedUnknown,
-                };
-                const alias_idx = ir.aliases.append(alias);
-
-                _ = scope.levels.introduce(.alias, .{
-                    .scope_name = imported_type.name,
-                    .alias = alias_idx,
-                });
-            },
-            .CustomTagUnion => |custom| {
-                const alias = Alias{
-                    .name = custom.name,
-                    .region = ir.env.tag_names.getRegion(custom.name),
-                    .is_builtin = false,
-                    .kind = .ImportedCustomUnion,
-                };
-                const alias_idx = ir.aliases.append(alias);
-
-                _ = scope.levels.introduce(.alias, .{
-                    .scope_name = custom.name,
-                    .alias = alias_idx,
-                });
-                // TODO: add to scope.custom_tags
-            },
-        }
-    }
+    // for (import.exposing.items.items) |exposed| {
+    //     switch (exposed) {
+    //         .Value => |ident| {
+    //             ir.env.addExposedIdentForModule(ident, res.module_idx);
+    //             _ = scope.levels.introduce(.ident, .{ .scope_name = ident, .ident = ident });
+    //         },
+    //         .Type => |imported_type| {
+    //             const alias = Alias{
+    //                 .name = imported_type.name,
+    //                 .region = ir.env.tag_names.getRegion(imported_type.name),
+    //                 .is_builtin = false,
+    //                 .kind = .ImportedUnknown,
+    //             };
+    //             const alias_idx = ir.aliases.append(alias);
+
+    //             _ = scope.levels.introduce(.alias, .{
+    //                 .scope_name = imported_type.name,
+    //                 .alias = alias_idx,
+    //             });
+    //         },
+    //         .CustomTagUnion => |custom| {
+    //             const alias = Alias{
+    //                 .name = custom.name,
+    //                 .region = ir.env.tag_names.getRegion(custom.name),
+    //                 .is_builtin = false,
+    //                 .kind = .ImportedCustomUnion,
+    //             };
+    //             const alias_idx = ir.aliases.append(alias);
+
+    //             _ = scope.levels.introduce(.alias, .{
+    //                 .scope_name = custom.name,
+    //                 .alias = alias_idx,
+    //             });
+    //             // TODO: add to scope.custom_tags
+    //         },
+    //     }
+    // }
 }
 
 fn bringIngestedFileIntoScope(
