--- conflicted
+++ resolved
@@ -11,7 +11,6 @@
 }
 
 #source-input-wrapper::before {
-<<<<<<< HEAD
   content: "» ";
   position: absolute;
   left: 15px;
@@ -23,19 +22,6 @@
   color: var(--light-cyan);
   /* Let clicks pass through to the textarea */
   pointer-events: none;
-=======
-    content: "» ";
-    position: absolute;
-    left: 15px;
-    top: 18px;
-    line-height: 16px;
-    height: 16px;
-    z-index: 2;
-    font-family: var(--font-mono);
-    color: var(--cyan);
-    /* Let clicks pass through to the textarea */
-    pointer-events: none;
->>>>>>> 6ea34a7b
 }
 
 #source-input {
@@ -66,20 +52,12 @@
 
 #help-text,
 #history-text {
-<<<<<<< HEAD
   white-space: pre-wrap;
 }
 
 #history-text {
   margin-top: 16px;
   min-height: 26px;
-=======
-    white-space: pre-wrap;
-}
-
-#history-text {
-    margin-top: 16px;
->>>>>>> 6ea34a7b
 }
 
 #loading-message {
