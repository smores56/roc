--- conflicted
+++ resolved
@@ -1,18 +1,17 @@
 :root {
-    /* WCAG AA Compliant colors */
+    /* WCAG AAA Compliant colors */
     --gray-bg: #f4f8f9;
     --gray: #717171;
     --orange: #bf5000;
     --green: #0b8400;
     --cyan: #067c94;
-    --blue: #086AD2;
+    --blue: #05006d;
     --violet: #7c38f5;
     --violet-bg: #ece2fd;
-    --magenta: #B000FF;
+    --magenta: #a20031;
 
     --primary-1: #9b6bf2;
     --primary-2: #7c38f5;
-    --secondary: #6b91f2;
     --link-color: var(--primary-2);
     --code-link-color: var(--primary-2);
     --text-color: #000;
@@ -27,14 +26,14 @@
     --top-header-height: 67px;
     --sidebar-width: 280px;
 
-    --font-size-normal: 20px;
+    --font-size-normal: 1rem;
 }
 
 html {
     line-height: 1.5rem;
     background: var(--body-bg-color);
     color: var(--text-color);
-    font-family: "Source Sans 3", sans-serif;
+    font-family: "Lato", sans-serif;
 }
 
 html,
@@ -77,36 +76,29 @@
     margin-bottom: 0.5rem;
 }
 
-.nowrap {
-    white-space: nowrap;
-}
-
 h1,
 h2,
 h3,
 h4 {
-    padding: 0;
+    font-family: "Permanent Marker";
+    padding-left: 12px;
 }
 
 h1 {
     color: var(--primary-1);
     font-size: 5rem;
     text-shadow: 1px 1px 1px #010101;
-    font-family: "PT Serif";
-    margin-bottom: 30px;
 }
 
 h2 {
     color: var(--primary-1);
     font-size: 3rem;
     text-shadow: 1px 1px 1px #010101;
-    font-family: "PT Serif";
 }
 
 h3 {
-    color: var(--primary-1);
+    color: var(--cyan);
     font-size: 1.5rem;
-    font-family: "Source Sans 3";
 }
 
 #top-bar {
@@ -247,71 +239,8 @@
     line-height: 1.85rem;
 }
 
-#tagline-and-code-sample {
-    position: relative;
-    display: inline-block;
-}
-
-#first-code-sample {
-    display: inline-block;
-    border: 1px solid #ddd;
-    margin-top: 42px;
-    margin-bottom: 24px;
-    padding-bottom: 0;
-}
-
-#first-code-sample samp {
-    background: inherit;
-    display: inline-block;
-}
-
-#tagline {
-    margin: 18px 0;
-}
-
-.roc-logo {
-    width: 40px;
-    height: 40px;
-    margin: 0 auto;
-    fill: var(--primary-1);
-    text-shadow: 1px 1px 1px #010101;
-}
-
-.home-goals-container {
-    display: flex;
-    justify-content: space-between;
-    margin-top: 12px;
-}
-
-.home-goals-column {
-    flex-basis: 27%;
-    margin-bottom: 42px;
-}
-
-.home-goals-title {
-    padding: 0;
-    font-weight: bold;
-    margin-top: 8px;
-    margin-bottom: 24px;
-    font-size: 2.5rem;
-    font-style: italic;
-}
-
-.home-goals-description {
-    margin: 12px 0;
-}
-
-#homepage-h1 {
-    text-align: center;
-    margin-top: 80px;
-}
-
 /* Mobile-friendly screen width */
 @media only screen and (max-device-width: 480px) and (orientation: portrait) {
-    #tagline {
-        margin: 30px 0;
-        font-size: 20px;
-    }
 
     p,
     aside,
@@ -333,29 +262,6 @@
 
     code {
         white-space: normal;
-    }
-
-    .home-goals-container {
-        display: block;
-    }
-
-    .home-goals-title {
-        margin-bottom: 0;
-    }
-
-    #first-code-sample {
-        padding: 0;
-        margin: 0;
-        margin-bottom: 18px;
-    }
-
-    #first-code-sample samp {
-        padding: 0 4px;
-        /* For some reason, there's padding at the bottom otherwise. */
-        height: 60px;
-        overflow-y: clip;
-        /* Needed to avoid horizontal scroll bar  */
-        font-size: 14px;
     }
 
     #tutorial-toc-toggle-label,
@@ -391,6 +297,7 @@
         word-break: break-word !important;
     }
 
+    h1,
     h2,
     h3,
     h4,
@@ -399,12 +306,6 @@
         font-size: 2rem !important;
     }
 
-    h1 {
-        margin: 0;
-        line-height: 1.2em !important;
-        font-size: 3rem !important;
-    }
-
     #top-bar-links a,
     #top-bar-links label {
         padding: 12px 8px;
@@ -416,135 +317,45 @@
     font-family: "Permanent Marker";
     font-style: normal;
     font-weight: 400;
-<<<<<<< HEAD
-    src: url("/fonts/permanent-marker-v16-latin/permanent-marker-v16-latin-regular.woff2") format("woff2"),
-        url("/fonts/permanent-marker-v16-latin/permanent-marker-v16-latin-regular.woff") format("woff");
-    unicode-range: U+0000-00FF, U+0131, U+0152-0153, U+02BB-02BC, U+02C6, U+02DA,
-        U+02DC, U+2000-206F, U+2074, U+20AC, U+2122, U+2191, U+2193, U+2212,
-        U+2215, U+FEFF, U+FFFD;
-=======
     src:
         url("/fonts/PermanentMarker.woff2") format("woff2"),
         url("/fonts/PermanentMarker.ttf") format("truetype");
->>>>>>> a0bd9436
 }
 
 @font-face {
     font-family: "Merriweather";
     font-style: normal;
     font-weight: 400;
-<<<<<<< HEAD
-    src: url("/fonts/merriweather-v30-latin-ext_latin/merriweather-v30-latin-ext_latin-regular.woff2") format("woff2"),
-        url("/fonts/merriweather-v30-latin-ext_latin/merriweather-v30-latin-ext_latin-regular.woff") format("woff");
-    unicode-range: U+0100-024F, U+0259, U+1E00-1EFF, U+2020, U+20A0-20AB,
-        U+20AD-20CF, U+2113, U+2C60-2C7F, U+A720-A7FF;
-}
-
-/* latin */
-@font-face {
-    font-family: "Merriweather";
-    font-style: normal;
-    font-weight: 400;
-    src: url("/fonts/merriweather-v30-latin/merriweather-v30-latin-regular.woff2") format("woff2"),
-        url("/fonts/merriweather-v30-latin/merriweather-v30-latin-regular.woff") format("woff");
-    unicode-range: U+0000-00FF, U+0131, U+0152-0153, U+02BB-02BC, U+02C6, U+02DA,
-        U+02DC, U+2000-206F, U+2074, U+20AC, U+2122, U+2191, U+2193, U+2212,
-        U+2215, U+FEFF, U+FFFD;
-}
-
-/* latin-ext */
+    src:
+        url("/fonts/Merriweather.woff2") format("woff2"),
+        url("/fonts/Merriweather.ttf") format("truetype");
+}
+
 @font-face {
     font-family: "Merriweather Sans";
     font-style: normal;
     font-weight: 400;
-    src: url("/fonts/merriweather-sans-v22-latin-ext_latin/merriweather-sans-v22-latin-ext_latin-regular.woff2") format("woff2"),
-        url("/fonts/merriweather-sans-v22-latin-ext_latin/merriweather-sans-v22-latin-ext_latin-regular.woff") format("woff");
-    unicode-range: U+0100-024F, U+0259, U+1E00-1EFF, U+2020, U+20A0-20AB,
-        U+20AD-20CF, U+2113, U+2C60-2C7F, U+A720-A7FF;
-}
-
-/* latin */
-=======
-    src:
-        url("/fonts/Merriweather.woff2") format("woff2"),
-        url("/fonts/Merriweather.ttf") format("truetype");
-}
-
->>>>>>> a0bd9436
-@font-face {
-    font-family: "Merriweather Sans";
-    font-style: normal;
-    font-weight: 400;
-<<<<<<< HEAD
-    src: url("/fonts/merriweather-sans-v22-latin/merriweather-sans-v22-latin-regular.woff2") format("woff2"),
-        url("/fonts/merriweather-sans-v22-latin/merriweather-sans-v22-latin-regular.woff") format("woff");
-    unicode-range: U+0000-00FF, U+0131, U+0152-0153, U+02BB-02BC, U+02C6, U+02DA,
-        U+02DC, U+2000-206F, U+2074, U+20AC, U+2122, U+2191, U+2193, U+2212,
-        U+2215, U+FEFF, U+FFFD;
-=======
     src:
         url("/fonts/MerriweatherSans.woff2") format("woff2"),
         url("/fonts/MerriweatherSans.ttf") format("truetype");
->>>>>>> a0bd9436
 }
 
 @font-face {
-    font-family: "Merriweather";
+    font-family: "Lato";
     font-style: normal;
     font-weight: 400;
-<<<<<<< HEAD
-    src: url("/fonts/lato-v23-latin-ext_latin/lato-v23-latin-ext_latin-regular.woff2") format("woff2"),
-        url("/fonts/lato-v23-latin-ext_latin/lato-v23-latin-ext_latin-regular.woff") format("woff");
-    unicode-range: U+0100-024F, U+0259, U+1E00-1EFF, U+2020, U+20A0-20AB,
-        U+20AD-20CF, U+2113, U+2C60-2C7F, U+A720-A7FF;
-}
-
-/* latin */
-@font-face {
-    font-family: "Merriweather";
-    font-style: normal;
-    font-weight: 400;
-    src: url("/fonts/lato-v23-latin/lato-v23-latin-regular.woff2") format("woff2"),
-        url("/fonts/lato-v23-latin/lato-v23-latin-regular.woff") format("woff");
-    unicode-range: U+0000-00FF, U+0131, U+0152-0153, U+02BB-02BC, U+02C6, U+02DA,
-        U+02DC, U+2000-206F, U+2074, U+20AC, U+2122, U+2191, U+2193, U+2212,
-        U+2215, U+FEFF, U+FFFD;
-}
-
-/* latin-ext */
-=======
     src:
         url("/fonts/Lato.woff2") format("woff2"),
         url("/fonts/Lato.ttf") format("truetype");
 }
 
->>>>>>> a0bd9436
 @font-face {
     font-family: "Source Code Pro";
     font-style: normal;
     font-weight: 400;
-<<<<<<< HEAD
-    src: url("/fonts/source-code-pro-v22-latin-ext_latin/source-code-pro-v22-latin-ext_latin-regular.woff2") format("woff2"),
-        url("/fonts/source-code-pro-v22-latin-ext_latin/source-code-pro-v22-latin-ext_latin-regular.woff") format("woff");
-    unicode-range: U+0100-024F, U+0259, U+1E00-1EFF, U+2020, U+20A0-20AB,
-        U+20AD-20CF, U+2113, U+2C60-2C7F, U+A720-A7FF;
-}
-
-/* latin */
-@font-face {
-    font-family: "Source Code Pro";
-    font-style: normal;
-    font-weight: 400;
-    src: url("/fonts/source-code-pro-v22-latin/source-code-pro-v22-latin-regular.woff2") format("woff2"),
-        url("/fonts/source-code-pro-v22-latin/source-code-pro-v22-latin-regular.woff") format("woff");
-    unicode-range: U+0000-00FF, U+0131, U+0152-0153, U+02BB-02BC, U+02C6, U+02DA,
-        U+02DC, U+2000-206F, U+2074, U+20AC, U+2122, U+2191, U+2193, U+2212,
-        U+2215, U+FEFF, U+FFFD;
-=======
     src:
         url("/fonts/SourceCodePro.woff2") format("woff2"),
         url("/fonts/SourceCodePro.ttf") format("truetype");
->>>>>>> a0bd9436
 }
 
 @media (prefers-color-scheme: dark) {
@@ -555,7 +366,7 @@
         --gray: #b6b6b6;
         --orange: #fd6e08;
         --green: #8ecc88;
-        --cyan: #33b0a8;
+        --cyan: #12c9be;
         --blue: #b1afdf;
         --violet-bg: #332944;
         --magenta: #f39bac;
@@ -628,7 +439,7 @@
 code .punctuation.terminator,
 samp .kw,
 code .kw {
-    color: var(--primary-2);
+    color: var(--magenta);
 }
 
 /* Operators */
@@ -654,7 +465,7 @@
 code .meta.block,
 samp .lowerident,
 code .lowerident {
-    color: var(--green);
+    color: var(--blue);
 }
 
 /* Types, Tags, and Modules */
@@ -664,7 +475,7 @@
 code .meta.path,
 samp .upperident,
 code .upperident {
-    color: var(--blue);
+    color: var(--green);
 }
 
 samp .dim,
@@ -690,8 +501,6 @@
 .copy-button:hover {
     border-color: var(--green);
     color: var(--green);
-<<<<<<< HEAD
-=======
 }
 
 .roc-logo {
@@ -723,8 +532,8 @@
 .home-goals-column {
     display: flex;
     flex-direction: column;
-    flex: 1;  
-    width: 100%; 
+    flex: 1;
+    width: 100%;
 }
 
 .home-goals-content {
@@ -735,7 +544,7 @@
     background-color: var(--gray-bg);
 }
 
-.home-goals-content > h3 {
+.home-goals-content>h3 {
     margin: 0;
 }
 
@@ -744,6 +553,7 @@
     .home-goals-column {
         margin-bottom: 0;
     }
+
     .home-goals-column:last-child {
         margin-right: 0;
     }
@@ -763,5 +573,4 @@
     font-size: 14px;
     line-height: 1.5;
     margin-bottom: 10px;
->>>>>>> a0bd9436
 }