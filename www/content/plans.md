# Plans

This is not a roadmap, but it is a set of current plans for the language. Plans can change, of course, but the goal here is to lay out some of the current plans. It won't be an exhaustive list, but it should give you the highlights.

## [Planned Breaking Changes](#planned-breaking-changes) {#planned-breaking-changes}

These are changes that are both planned and planned to be breaking (so, not backwards-compatible), meaning you may need to make changes to your Roc code if they end up getting released.

The best time to make breaking changes (that will benefit more and more people as the community grows) is when the number of affected code bases is small. That said, the frequency of breaking changes should naturally decrease over time, and of course past a certain level of maturity, the number of justifiable breaking changes approaches zero. (That level of maturity is quite a ways away!)

### [Builtins](#builtins) {#builtins}

Currently, [builtins](https://www.roc-lang.org/builtins) get breaking changes from time to time. There aren't any specific plans to make particular breaking changes to them, because typically when we decide a change is warranted, we discuss and implement the change pretty quickly.

As an example, we had [a discussion](https://roc.zulipchat.com/#narrow/stream/304641-ideas/topic/Drop.20n.20elements.20from.20the.20end.20of.20a.20list) about changing the API for how elements get dropped from a list, and then a week later [announced](https://roc.zulipchat.com/#narrow/stream/397893-announcements/topic/List.2Edrop.2C.20dropFirst.2C.20dropLast) that the change had shipped.

This has been consistently happening a few times per year. It's hard to predict exactly what the next one will be, but it's a safe bet that it will happen again.

<<<<<<< HEAD
### Import syntax
=======
### [Glue](#glue) {#glue}

This one only applies to platform authors.

Much like with builtins, we periodically make changes to code generation or to the `roc glue` API that aren't backwards compatible. When this happens, relevant glue scripts need to be updated and then `roc glue` needs to be re-run on platforms to regenerate their host glue.

As with builtins, it's hard to predict when these will happen and what they'll be, but right now it's a safe bet that they will happen from time to time.

### [Import syntax](#import-syntax) {#import-syntax}
>>>>>>> ec64da34

Implementing the very important [module params](https://docs.google.com/document/d/110MwQi7Dpo1Y69ECFXyyvDWzF4OYv1BLojIm08qDTvg/edit?usp=sharing) feature requires a breaking syntax change to how imports work. This plan is not at all tentative; there is a high degree of confidence that it will happen!

Work has not started on this yet, but we'd like to have the project completed sometime in 2024.

<<<<<<< HEAD
### Removal of `Nat`

We are removing the `Nat` number type in favour of using `U64` as the default. This will further improve the portability of Roc programs, by removing a potential source of different behaviour across architectures.

You can track progress in [this PR](https://github.com/roc-lang/roc/pull/5923).

### Platform Author Specific Breaking Changes

All of the following changes only affect platform authors.
They will not be noticeable from the Roc application developer perspective.

#### Glue

Much like with builtins, we periodically make changes to code generation or to the `roc glue` API that aren't backwards compatible. When this happens, relevant glue scripts need to be updated and then `roc glue` needs to be re-run on platforms to regenerate their host glue.

As with builtins, it's hard to predict when these will happen and what they'll be, but right now it's a safe bet that they will happen from time to time.

#### Effect Interpreters

Currently, roc effects directly call functions in the platform.
For example, [Stdout.line](https://github.com/roc-lang/basic-cli/blob/e022fba2b01216678d62f07c2f3ba702e80fa00c/platform/Stdout.roc#L9-L13) in basic-cli calls the [roc_fx_stdoutLine](https://github.com/roc-lang/basic-cli/blob/e022fba2b01216678d62f07c2f3ba702e80fa00c/platform/src/lib.rs#L380-L384) function.
Roc directly calling these functions synchronously greatly limits the possibilities of how a platform can implement the effect.
With the effect interpreter model, on each effect, roc will return a tag union to the platform
That tag union will contain all of the function arguments along with a continuation closure.
The platform can execute the effect however it likes (including running it asynchronously).
After the effect completes the platform simply has to call the continuation closure with the results.

In terms of actual implementation, this is quite similar to an async state machine in other languages like Rust.

#### Platform Side Explicit Allocators

Related to the effect interpreter changes, for memory allocation functions (plus a few others), currently roc always directly calls `roc_alloc/roc_etc`.
This makes it hard to implement more interesting allocation strategies (like arena allocation).
With this change, all calls to Roc will require the platform to pass in a Allocator struct.
Roc will directly use that struct to call each of the allocation related functions.
This struct will also hold a few other functions like `roc_dbg` and `roc_panic`.

## Planned Non-Breaking Changes
=======
## [Planned Non-Breaking Changes](#planned-non-breaking-changes) {#planned-non-breaking-changes}
>>>>>>> ec64da34

These are planned changes to how things work, which should be backwards-compatible and require no code changes. These won't include bugfixes, just changing something that currently works as designed to have a different design.

### [Tag Union Refinement](#tag-union-refinement) {#tag-union-refinement}

This doesn't come up a lot, but [the feature](https://github.com/roc-lang/roc/issues/5504) basically means you can match on some tags in a `when`, and then have an `other ->` branch which has the tags you already matched on removed from the union. That means if you later do another `when` on the `other` value, you won't have to match on (or use `_ ->` to ignore) the tags you already matched in the first `when`, like you do today.

<<<<<<< HEAD
This is planned but nobody is currently working on it. It's a quality of life improvement but doesn't unblock anything; today you can just add a `_ ->` branch to the inner `when`, which is undesirable but not a blocker.
=======
This is planned but nobody is currently working on it. It's a quality of life improvement but doesn't unblock anything; today you can just add a `_ ->` branch to the inner `when`, which is undesirable but not a blocker.

### [`Inspect` Inference](#inspect-inference) {#inspect-inference}

When this lands, all Roc types will have a default `implements Inspect`, which you can override if desired. `dbg` will use it to display things, which in turn means you'll be able to customize `dbg` output. Also it will mean you can do things like turning any Roc type into a string and writing it to a log file.

Note that in this design, functions will have an `Inspect` implementation which essentially renders them as `"<function>"` with no other information, and opaque types will be `"<opaque>"` by default unless you customize them. This is important because neither functions nor opaque types should expose their internal details, so that you can safely refactor them without causing regressions in distant parts of the code base because something depended on an internal implementation detail.
>>>>>>> ec64da34
<|MERGE_RESOLUTION|>--- conflicted
+++ resolved
@@ -16,9 +16,6 @@
 
 This has been consistently happening a few times per year. It's hard to predict exactly what the next one will be, but it's a safe bet that it will happen again.
 
-<<<<<<< HEAD
-### Import syntax
-=======
 ### [Glue](#glue) {#glue}
 
 This one only applies to platform authors.
@@ -28,13 +25,11 @@
 As with builtins, it's hard to predict when these will happen and what they'll be, but right now it's a safe bet that they will happen from time to time.
 
 ### [Import syntax](#import-syntax) {#import-syntax}
->>>>>>> ec64da34
 
 Implementing the very important [module params](https://docs.google.com/document/d/110MwQi7Dpo1Y69ECFXyyvDWzF4OYv1BLojIm08qDTvg/edit?usp=sharing) feature requires a breaking syntax change to how imports work. This plan is not at all tentative; there is a high degree of confidence that it will happen!
 
 Work has not started on this yet, but we'd like to have the project completed sometime in 2024.
 
-<<<<<<< HEAD
 ### Removal of `Nat`
 
 We are removing the `Nat` number type in favour of using `U64` as the default. This will further improve the portability of Roc programs, by removing a potential source of different behaviour across architectures.
@@ -72,10 +67,7 @@
 Roc will directly use that struct to call each of the allocation related functions.
 This struct will also hold a few other functions like `roc_dbg` and `roc_panic`.
 
-## Planned Non-Breaking Changes
-=======
 ## [Planned Non-Breaking Changes](#planned-non-breaking-changes) {#planned-non-breaking-changes}
->>>>>>> ec64da34
 
 These are planned changes to how things work, which should be backwards-compatible and require no code changes. These won't include bugfixes, just changing something that currently works as designed to have a different design.
 
@@ -83,14 +75,10 @@
 
 This doesn't come up a lot, but [the feature](https://github.com/roc-lang/roc/issues/5504) basically means you can match on some tags in a `when`, and then have an `other ->` branch which has the tags you already matched on removed from the union. That means if you later do another `when` on the `other` value, you won't have to match on (or use `_ ->` to ignore) the tags you already matched in the first `when`, like you do today.
 
-<<<<<<< HEAD
-This is planned but nobody is currently working on it. It's a quality of life improvement but doesn't unblock anything; today you can just add a `_ ->` branch to the inner `when`, which is undesirable but not a blocker.
-=======
 This is planned but nobody is currently working on it. It's a quality of life improvement but doesn't unblock anything; today you can just add a `_ ->` branch to the inner `when`, which is undesirable but not a blocker.
 
 ### [`Inspect` Inference](#inspect-inference) {#inspect-inference}
 
 When this lands, all Roc types will have a default `implements Inspect`, which you can override if desired. `dbg` will use it to display things, which in turn means you'll be able to customize `dbg` output. Also it will mean you can do things like turning any Roc type into a string and writing it to a log file.
 
-Note that in this design, functions will have an `Inspect` implementation which essentially renders them as `"<function>"` with no other information, and opaque types will be `"<opaque>"` by default unless you customize them. This is important because neither functions nor opaque types should expose their internal details, so that you can safely refactor them without causing regressions in distant parts of the code base because something depended on an internal implementation detail.
->>>>>>> ec64da34
+Note that in this design, functions will have an `Inspect` implementation which essentially renders them as `"<function>"` with no other information, and opaque types will be `"<opaque>"` by default unless you customize them. This is important because neither functions nor opaque types should expose their internal details, so that you can safely refactor them without causing regressions in distant parts of the code base because something depended on an internal implementation detail.