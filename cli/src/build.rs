--- conflicted
+++ resolved
@@ -88,7 +88,11 @@
     let app_extension = if emit_wasm { "bc" } else { "o" };
 
     let cwd = roc_file_path.parent().unwrap();
-    let binary_path = cwd.join(&*loaded.output_path); // TODO should join ".exe" on Windows
+    let mut binary_path = cwd.join(&*loaded.output_path); // TODO should join ".exe" on Windows
+
+    if emit_wasm {
+        binary_path.set_extension("wasm");
+    }
 
     let mut host_input_path = PathBuf::from(cwd);
     let path_to_platform = loaded.platform_path.clone();
@@ -172,16 +176,6 @@
     program::report_problems(&mut loaded);
     let loaded = loaded;
 
-<<<<<<< HEAD
-=======
-    let cwd = roc_file_path.parent().unwrap();
-    let mut binary_path = cwd.join(&*loaded.output_path); // TODO should join ".exe" on Windows
-
-    if emit_wasm {
-        binary_path.set_extension("wasm");
-    }
-
->>>>>>> 52b1a1eb
     let code_gen_timing = match opt_level {
         OptLevel::Normal | OptLevel::Optimize => program::gen_from_mono_module_llvm(
             arena,
