--- conflicted
+++ resolved
@@ -17,418 +17,5 @@
 use std::path::Path;
 
 pub fn launch(filepaths: &[&Path]) -> io::Result<()> {
-<<<<<<< HEAD
-    //TODO support using multiple filepaths
-    let first_path_opt = if !filepaths.is_empty() {
-        match get_res(0, filepaths) {
-            Ok(path_ref_ref) => Some(*path_ref_ref),
-            Err(e) => {
-                eprintln!("{}", e);
-                None
-            }
-        }
-    } else {
-        None
-    };
-
-    run_event_loop(first_path_opt).expect("Error running event loop");
-
-    Ok(())
-}
-
-fn run_event_loop(file_path_opt: Option<&Path>) -> Result<(), Box<dyn Error>> {
-    env_logger::init();
-
-    // Open window and create a surface
-    let event_loop = winit::event_loop::EventLoop::new();
-
-    let window = winit::window::WindowBuilder::new()
-        .with_inner_size(PhysicalSize::new(1200.0, 1000.0))
-        .build(&event_loop)
-        .unwrap();
-
-    let instance = wgpu::Instance::new(wgpu::BackendBit::all());
-
-    let surface = unsafe { instance.create_surface(&window) };
-
-    // Initialize GPU
-    let (gpu_device, cmd_queue) = futures::executor::block_on(async {
-        let adapter = instance
-            .request_adapter(&wgpu::RequestAdapterOptions {
-                power_preference: wgpu::PowerPreference::HighPerformance,
-                compatible_surface: Some(&surface),
-            })
-            .await
-            .expect("Request adapter");
-
-        adapter
-            .request_device(
-                &wgpu::DeviceDescriptor {
-                    features: wgpu::Features::empty(),
-                    limits: wgpu::Limits::default(),
-                    shader_validation: false,
-                },
-                None,
-            )
-            .await
-            .expect("Request device")
-    });
-
-    // Create staging belt and a local pool
-    let mut staging_belt = wgpu::util::StagingBelt::new(1024);
-    let mut local_pool = futures::executor::LocalPool::new();
-    let local_spawner = local_pool.spawner();
-
-    // Prepare swap chain
-    let render_format = wgpu::TextureFormat::Bgra8Unorm;
-    let mut size = window.inner_size();
-
-    let swap_chain_descr = wgpu::SwapChainDescriptor {
-        usage: wgpu::TextureUsage::OUTPUT_ATTACHMENT,
-        format: render_format,
-        width: size.width,
-        height: size.height,
-        //Immediate may cause tearing, change present_mode if this becomes a problem
-        present_mode: wgpu::PresentMode::Immediate,
-    };
-
-    let mut swap_chain = gpu_device.create_swap_chain(&surface, &swap_chain_descr);
-
-    let rect_resources = pipelines::make_rect_pipeline(&gpu_device, &swap_chain_descr);
-
-    let mut glyph_brush = build_glyph_brush(&gpu_device, render_format)?;
-
-    let is_animating = true;
-    let ed_model_opt = if let Some(file_path) = file_path_opt {
-        let ed_model_res = ed_model::init_model(file_path);
-
-        match ed_model_res {
-            Ok(mut ed_model) => {
-                ed_model.glyph_dim_rect_opt = Some(example_code_glyph_rect(&mut glyph_brush));
-
-                Some(ed_model)
-            }
-            Err(e) => {
-                print_err(&e);
-                None
-            }
-        }
-    } else {
-        None
-    };
-
-    let mut app_model = AppModel::init(ed_model_opt);
-
-    let mut keyboard_modifiers = ModifiersState::empty();
-
-    // This arena is never cleared and should only be used for allocations that occur rarely
-    let arena = Bump::new();
-
-    let mut rects_arena = Bump::new();
-    let mut ast_arena = Bump::new();
-
-    // Render loop
-    window.request_redraw();
-
-    event_loop.run(move |event, _, control_flow| {
-        // TODO dynamically switch this on/off depending on whether any
-        // animations are running. Should conserve CPU usage and battery life!
-        if is_animating {
-            *control_flow = ControlFlow::Poll;
-        } else {
-            *control_flow = ControlFlow::Wait;
-        }
-
-        match event {
-            //Close
-            Event::WindowEvent {
-                event: event::WindowEvent::CloseRequested,
-                ..
-            } => *control_flow = ControlFlow::Exit,
-            //Resize
-            Event::WindowEvent {
-                event: event::WindowEvent::Resized(new_size),
-                ..
-            } => {
-                size = new_size;
-
-                swap_chain = gpu_device.create_swap_chain(
-                    &surface,
-                    &wgpu::SwapChainDescriptor {
-                        usage: wgpu::TextureUsage::OUTPUT_ATTACHMENT,
-                        format: render_format,
-                        width: size.width,
-                        height: size.height,
-                        //Immediate may cause tearing, change present_mode if this becomes a problem
-                        present_mode: wgpu::PresentMode::Immediate,
-                    },
-                );
-
-                update_ortho_buffer(
-                    size.width,
-                    size.height,
-                    &gpu_device,
-                    &rect_resources.ortho.buffer,
-                    &cmd_queue,
-                );
-            }
-            //Received Character
-            Event::WindowEvent {
-                event: event::WindowEvent::ReceivedCharacter(ch),
-                ..
-            } => {
-                if let Err(e) = app_update::handle_new_char(&ch, &mut app_model) {
-                    print_err(&e)
-                }
-            }
-            //Keyboard Input
-            Event::WindowEvent {
-                event: event::WindowEvent::KeyboardInput { input, .. },
-                ..
-            } => {
-                if let Some(virtual_keycode) = input.virtual_keycode {
-                    if let Some(ref mut ed_model) = app_model.ed_model_opt {
-                        if ed_model.has_focus {
-                            let keydown_res = keyboard_input::handle_keydown(
-                                input.state,
-                                virtual_keycode,
-                                keyboard_modifiers,
-                                &mut app_model,
-                            );
-
-                            if let Err(e) = keydown_res {
-                                print_err(&e)
-                            }
-                        }
-                    }
-                }
-            }
-            //Modifiers Changed
-            Event::WindowEvent {
-                event: event::WindowEvent::ModifiersChanged(modifiers),
-                ..
-            } => {
-                keyboard_modifiers = modifiers;
-            }
-            Event::MainEventsCleared => window.request_redraw(),
-            Event::RedrawRequested { .. } => {
-                // Get a command encoder for the current frame
-                let mut encoder =
-                    gpu_device.create_command_encoder(&wgpu::CommandEncoderDescriptor {
-                        label: Some("Redraw"),
-                    });
-
-                let frame = swap_chain
-                    .get_current_frame()
-                    .expect("Failed to acquire next SwapChainFrame")
-                    .output;
-
-                if let Some(ed_model) = &app_model.ed_model_opt {
-                    //TODO don't pass invisible lines
-                    queue_editor_text(
-                        &size,
-                        &ed_model.text_buf.all_lines(&arena),
-                        ed_model.caret_pos,
-                        CODE_TXT_XY.into(),
-                        &mut glyph_brush,
-                    );
-                } else {
-                    // queue_no_file_text(&size, NOTHING_OPENED, CODE_TXT_XY.into(), &mut glyph_brush);
-                    ast_arena.reset();
-                    let mut pool = Pool::with_capacity(1024);
-                    let mut var_store = VarStore::default();
-                    let dep_idents = IdentIds::exposed_builtins(8);
-                    let mut module_ids = ModuleIds::default();
-                    let exposed_ident_ids = IdentIds::default();
-
-                    let home = module_ids.get_or_insert(&"Home".into());
-
-                    let mut env = crate::lang::expr::Env::new(
-                        home,
-                        &ast_arena,
-                        &mut pool,
-                        &mut var_store,
-                        dep_idents,
-                        &module_ids,
-                        exposed_ident_ids,
-                    );
-
-                    let mut scope = Scope::new(home, env.pool, env.var_store);
-
-                    let region = Region::new(0, 0, 0, 0);
-
-                    let (expr2, _) = crate::lang::expr::str_to_expr2(
-                        &ast_arena,
-                        "{ a: 1, b: 2, c: {x: 3, y: 4} }",
-                        &mut env,
-                        &mut scope,
-                        region,
-                    )
-                    .unwrap();
-
-                    render::render_expr2(
-                        &ast_arena,
-                        &mut env,
-                        &expr2,
-                        &size,
-                        CODE_TXT_XY.into(),
-                        &mut glyph_brush,
-                    );
-                }
-
-                rects_arena.reset();
-
-                match draw_all_rects(
-                    &app_model.ed_model_opt,
-                    &rects_arena,
-                    &mut encoder,
-                    &frame.view,
-                    &gpu_device,
-                    &rect_resources,
-                ) {
-                    Ok(()) => (),
-                    Err(e) => {
-                        print_err(&e);
-                        begin_render_pass(&mut encoder, &frame.view);
-                    }
-                }
-
-                // draw all text
-                glyph_brush
-                    .draw_queued(
-                        &gpu_device,
-                        &mut staging_belt,
-                        &mut encoder,
-                        &frame.view,
-                        size.width,
-                        size.height,
-                    )
-                    .expect("Draw queued");
-
-                staging_belt.finish();
-                cmd_queue.submit(Some(encoder.finish()));
-
-                // Recall unused staging buffers
-                use futures::task::SpawnExt;
-
-                local_spawner
-                    .spawn(staging_belt.recall())
-                    .expect("Recall staging belt");
-
-                local_pool.run_until_stalled();
-            }
-            _ => {
-                *control_flow = winit::event_loop::ControlFlow::Wait;
-            }
-        }
-    })
-}
-
-fn draw_all_rects(
-    ed_model_opt: &Option<EdModel>,
-    arena: &Bump,
-    encoder: &mut CommandEncoder,
-    texture_view: &TextureView,
-    gpu_device: &wgpu::Device,
-    rect_resources: &RectResources,
-) -> EdResult<()> {
-    if let Some(ed_model) = ed_model_opt {
-        let all_rects = ed_view::create_ed_rects(ed_model, arena)?;
-
-        let rect_buffers = create_rect_buffers(gpu_device, encoder, &all_rects);
-
-        let mut render_pass = begin_render_pass(encoder, texture_view);
-
-        render_pass.set_pipeline(&rect_resources.pipeline);
-        render_pass.set_bind_group(0, &rect_resources.ortho.bind_group, &[]);
-        render_pass.set_vertex_buffer(0, rect_buffers.vertex_buffer.slice(..));
-        render_pass.set_index_buffer(rect_buffers.index_buffer.slice(..));
-        render_pass.draw_indexed(0..rect_buffers.num_rects, 0, 0..1);
-    } else {
-        // need to begin render pass to clear screen
-        begin_render_pass(encoder, texture_view);
-    }
-
-    Ok(())
-}
-
-fn begin_render_pass<'a>(
-    encoder: &'a mut CommandEncoder,
-    texture_view: &'a TextureView,
-) -> RenderPass<'a> {
-    encoder.begin_render_pass(&wgpu::RenderPassDescriptor {
-        color_attachments: &[wgpu::RenderPassColorAttachmentDescriptor {
-            attachment: texture_view,
-            resolve_target: None,
-            ops: wgpu::Operations {
-                load: wgpu::LoadOp::Clear(wgpu::Color {
-                    r: 0.1,
-                    g: 0.2,
-                    b: 0.3,
-                    a: 1.0,
-                }),
-                store: true,
-            },
-        }],
-        depth_stencil_attachment: None,
-    })
-}
-
-// returns bounding boxes for every glyph
-fn queue_editor_text(
-    size: &PhysicalSize<u32>,
-    editor_lines: &str,
-    caret_pos: Position,
-    code_coords: Vector2<f32>,
-    glyph_brush: &mut GlyphBrush<()>,
-) {
-    let area_bounds = (size.width as f32, size.height as f32).into();
-
-    let code_text = Text {
-        position: code_coords,
-        area_bounds,
-        color: CODE_COLOR.into(),
-        text: editor_lines,
-        size: CODE_FONT_SIZE,
-        ..Default::default()
-    };
-
-    let s = format!("Ln {}, Col {}", caret_pos.line, caret_pos.column);
-    let text = s.as_str();
-
-    let caret_pos_label = Text {
-        position: ((size.width as f32) - 150.0, (size.height as f32) - 40.0).into(),
-        area_bounds,
-        color: TXT_COLOR.into(),
-        text,
-        size: 25.0,
-        ..Default::default()
-    };
-
-    queue_text_draw(&caret_pos_label, glyph_brush);
-
-    queue_code_text_draw(&code_text, glyph_brush);
-}
-
-fn _queue_no_file_text(
-    size: &PhysicalSize<u32>,
-    text: &str,
-    text_coords: Vector2<f32>,
-    glyph_brush: &mut GlyphBrush<()>,
-) {
-    let area_bounds = (size.width as f32, size.height as f32).into();
-
-    let code_text = Text {
-        position: text_coords,
-        area_bounds,
-        color: CODE_COLOR.into(),
-        text,
-        size: CODE_FONT_SIZE,
-        ..Default::default()
-    };
-
-    queue_text_draw(&code_text, glyph_brush);
-=======
     editor::main::launch(filepaths)
->>>>>>> bb36bd04
 }