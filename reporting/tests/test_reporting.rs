#[macro_use]
extern crate pretty_assertions;
extern crate bumpalo;
extern crate indoc;
extern crate roc_reporting;

mod helpers;

#[cfg(test)]
mod test_reporting {
    use crate::helpers::{can_expr, infer_expr, test_home, CanExprOut, ParseErrOut};
    use bumpalo::Bump;
    use indoc::indoc;
    use roc_can::abilities::AbilitiesStore;
    use roc_can::def::Declaration;
    use roc_can::pattern::Pattern;
    use roc_load::{self, LoadedModule, LoadingProblem};
    use roc_module::symbol::{Interns, ModuleId};
    use roc_mono::ir::{Procs, Stmt, UpdateModeIds};
    use roc_mono::layout::LayoutCache;
    use roc_region::all::LineInfo;
    use roc_reporting::report::{
        can_problem, mono_problem, parse_problem, type_problem, RenderTarget, Report, Severity,
        ANSI_STYLE_CODES, DEFAULT_PALETTE,
    };
    use roc_reporting::report::{RocDocAllocator, RocDocBuilder};
    use roc_solve::solve;
    use roc_test_utils::assert_multiline_str_eq;
    use roc_types::pretty_print::name_all_type_vars;
    use roc_types::subs::Subs;
    use std::path::PathBuf;

    fn filename_from_string(str: &str) -> PathBuf {
        let mut filename = PathBuf::new();
        filename.push(str);

        filename
    }

    fn to_simple_report(doc: RocDocBuilder) -> Report {
        Report {
            title: "".to_string(),
            doc,
            filename: filename_from_string(r"/code/proj/Main.roc"),
            severity: Severity::RuntimeError,
        }
    }

    fn promote_expr_to_module(src: &str) -> String {
        let mut buffer =
            String::from("app \"test\" provides [ main ] to \"./platform\"\n\nmain =\n");

        for line in src.lines() {
            // indent the body!
            buffer.push_str("    ");
            buffer.push_str(line);
            buffer.push('\n');
        }

        buffer
    }

    fn run_load_and_infer<'a>(
        subdir: &str,
        arena: &'a Bump,
        src: &'a str,
    ) -> (String, Result<LoadedModule, LoadingProblem<'a>>) {
        use std::fs::File;
        use std::io::Write;

        let module_src = if src.starts_with("app") {
            // this is already a module
            src.to_string()
        } else {
            // this is an expression, promote it to a module
            promote_expr_to_module(src)
        };

        let exposed_types = Default::default();
        let loaded = {
            // Use a deterministic temporary directory.
            // We can't have all tests use "tmp" because tests run in parallel,
            // so append the test name to the tmp path.
            let tmp = format!("tmp/{}", subdir);
            let dir = roc_test_utils::TmpDir::new(&tmp);

            let filename = PathBuf::from("Test.roc");
            let file_path = dir.path().join(filename);
            let full_file_path = file_path.clone();
            let mut file = File::create(file_path).unwrap();
            writeln!(file, "{}", module_src).unwrap();
            let result = roc_load::load_and_typecheck(
                arena,
                full_file_path,
                dir.path(),
                exposed_types,
                roc_target::TargetInfo::default_x86_64(),
                RenderTarget::Generic,
            );
            drop(file);

            result
        };

        (module_src, loaded)
    }

    fn infer_expr_help_new<'a>(
        subdir: &str,
        arena: &'a Bump,
        expr_src: &'a str,
    ) -> Result<
        (
            String,
            Vec<solve::TypeError>,
            Vec<roc_problem::can::Problem>,
            Vec<roc_mono::ir::MonoProblem>,
            ModuleId,
            Interns,
        ),
        LoadingProblem<'a>,
    > {
        let (module_src, result) = run_load_and_infer(subdir, arena, expr_src);
        let LoadedModule {
            module_id: home,
            mut can_problems,
            mut type_problems,
            interns,
            mut solved,
            exposed_to_host,
            mut declarations_by_id,
            abilities_store,
            ..
        } = result?;

        let can_problems = can_problems.remove(&home).unwrap_or_default();
        let type_problems = type_problems.remove(&home).unwrap_or_default();

        let subs = solved.inner_mut();

        for var in exposed_to_host.values() {
            name_all_type_vars(*var, subs);
        }

        let mut mono_problems = Vec::new();

        // MONO

        if type_problems.is_empty() && can_problems.is_empty() {
            let arena = Bump::new();

            assert!(exposed_to_host.len() == 1);
            let (sym, _var) = exposed_to_host.into_iter().next().unwrap();

            let home_decls = declarations_by_id.remove(&home).unwrap();
            let (loc_expr, var) = home_decls
                .into_iter()
                .find_map(|decl| match decl {
                    Declaration::Declare(def) => match def.loc_pattern.value {
                        Pattern::Identifier(s) if s == sym => Some((def.loc_expr, def.expr_var)),
                        _ => None,
                    },
                    _ => None,
                })
                .expect("No expression to monomorphize found!");

            // Compile and add all the Procs before adding main
            let mut procs = Procs::new_in(&arena);
            let mut ident_ids = interns.all_ident_ids.get(&home).unwrap().clone();
            let mut update_mode_ids = UpdateModeIds::new();

            // Populate Procs and Subs, and get the low-level Expr from the canonical Expr
            let target_info = roc_target::TargetInfo::default_x86_64();
            let mut layout_cache = LayoutCache::new(target_info);
            let mut mono_env = roc_mono::ir::Env {
                arena: &arena,
                subs,
                problems: &mut mono_problems,
                home,
                ident_ids: &mut ident_ids,
                update_mode_ids: &mut update_mode_ids,
                target_info,
                // call_specialization_counter=0 is reserved
                call_specialization_counter: 1,
                abilities_store: &abilities_store,
            };
            let _mono_expr = Stmt::new(
                &mut mono_env,
                loc_expr.value,
                var,
                &mut procs,
                &mut layout_cache,
            );
        }

        Ok((
            module_src,
            type_problems,
            can_problems,
            mono_problems,
            home,
            interns,
        ))
    }

    fn list_reports_new<F>(subdir: &str, arena: &Bump, src: &str, finalize_render: F) -> String
    where
        F: FnOnce(RocDocBuilder<'_>, &mut String),
    {
        use ven_pretty::DocAllocator;

        let filename = filename_from_string(r"/code/proj/Main.roc");

        let mut buf = String::new();

        match infer_expr_help_new(subdir, arena, src) {
            Err(LoadingProblem::FormattedReport(fail)) => fail,
            Ok((module_src, type_problems, can_problems, mono_problems, home, interns)) => {
                let lines = LineInfo::new(&module_src);
                let src_lines: Vec<&str> = module_src.split('\n').collect();
                let mut reports = Vec::new();

                let alloc = RocDocAllocator::new(&src_lines, home, &interns);

                for problem in can_problems {
                    let report = can_problem(&alloc, &lines, filename.clone(), problem.clone());
                    reports.push(report);
                }

                for problem in type_problems {
                    if let Some(report) =
                        type_problem(&alloc, &lines, filename.clone(), problem.clone())
                    {
                        reports.push(report);
                    }
                }

                for problem in mono_problems {
                    let report = mono_problem(&alloc, &lines, filename.clone(), problem.clone());
                    reports.push(report);
                }

                let has_reports = !reports.is_empty();

                let doc = alloc
                    .stack(reports.into_iter().map(|v| v.pretty(&alloc)))
                    .append(if has_reports {
                        alloc.line()
                    } else {
                        alloc.nil()
                    });

                finalize_render(doc, &mut buf);
                buf
            }
            Err(other) => {
                assert!(false, "failed to load: {:?}", other);
                unreachable!()
            }
        }
    }

    fn infer_expr_help<'a>(
        arena: &'a Bump,
        expr_src: &'a str,
    ) -> Result<
        (
            Vec<solve::TypeError>,
            Vec<roc_problem::can::Problem>,
            Vec<roc_mono::ir::MonoProblem>,
            ModuleId,
            Interns,
        ),
        ParseErrOut<'a>,
    > {
        let CanExprOut {
            loc_expr,
            output,
            var_store,
            var,
            constraints,
            constraint,
            home,
            interns,
            problems: can_problems,
            ..
        } = can_expr(arena, expr_src)?;
        let mut subs = Subs::new_from_varstore(var_store);

        for named in output.introduced_variables.named {
            subs.rigid_var(named.variable, named.name);
        }

        for var in output.introduced_variables.wildcards {
            subs.rigid_var(var.value, "*".into());
        }

        let mut solve_aliases = roc_solve::solve::Aliases::default();

        for (name, alias) in output.aliases {
            solve_aliases.insert(name, alias);
        }

        let mut unify_problems = Vec::new();
        let mut abilities_store = AbilitiesStore::default();
        let (_content, mut subs) = infer_expr(
            subs,
            &mut unify_problems,
            &constraints,
            &constraint,
            &mut solve_aliases,
            &mut abilities_store,
            var,
        );

        name_all_type_vars(var, &mut subs);

        let mut mono_problems = Vec::new();

        // MONO

        if unify_problems.is_empty() && can_problems.is_empty() {
            let arena = Bump::new();

            // Compile and add all the Procs before adding main
            let mut procs = Procs::new_in(&arena);
            let mut ident_ids = interns.all_ident_ids.get(&home).unwrap().clone();
            let mut update_mode_ids = UpdateModeIds::new();

            // Populate Procs and Subs, and get the low-level Expr from the canonical Expr
            let target_info = roc_target::TargetInfo::default_x86_64();
            let mut layout_cache = LayoutCache::new(target_info);
            let mut mono_env = roc_mono::ir::Env {
                arena: &arena,
                subs: &mut subs,
                problems: &mut mono_problems,
                home,
                ident_ids: &mut ident_ids,
                update_mode_ids: &mut update_mode_ids,
                target_info,
                // call_specialization_counter=0 is reserved
                call_specialization_counter: 1,
                abilities_store: &abilities_store,
            };
            let _mono_expr = Stmt::new(
                &mut mono_env,
                loc_expr.value,
                var,
                &mut procs,
                &mut layout_cache,
            );
        }

        Ok((unify_problems, can_problems, mono_problems, home, interns))
    }

    fn list_reports<F>(arena: &Bump, src: &str, buf: &mut String, callback: F)
    where
        F: FnOnce(RocDocBuilder<'_>, &mut String),
    {
        use ven_pretty::DocAllocator;

        let src_lines: Vec<&str> = src.split('\n').collect();
        let lines = LineInfo::new(src);

        let filename = filename_from_string(r"/code/proj/Main.roc");

        match infer_expr_help(arena, src) {
            Err(parse_err) => {
                let ParseErrOut {
                    fail,
                    home,
                    interns,
                } = parse_err;

                let alloc = RocDocAllocator::new(&src_lines, home, &interns);

                let problem = fail.into_file_error(filename.clone());
                let doc = parse_problem(&alloc, &lines, filename, 0, problem);

                callback(doc.pretty(&alloc).append(alloc.line()), buf)
            }
            Ok((type_problems, can_problems, mono_problems, home, interns)) => {
                let mut reports = Vec::new();

                let alloc = RocDocAllocator::new(&src_lines, home, &interns);

                for problem in can_problems {
                    let report = can_problem(&alloc, &lines, filename.clone(), problem.clone());
                    reports.push(report);
                }

                for problem in type_problems {
                    if let Some(report) =
                        type_problem(&alloc, &lines, filename.clone(), problem.clone())
                    {
                        reports.push(report);
                    }
                }

                for problem in mono_problems {
                    let report = mono_problem(&alloc, &lines, filename.clone(), problem.clone());
                    reports.push(report);
                }

                let has_reports = !reports.is_empty();

                let doc = alloc
                    .stack(reports.into_iter().map(|v| v.pretty(&alloc)))
                    .append(if has_reports {
                        alloc.line()
                    } else {
                        alloc.nil()
                    });

                callback(doc, buf)
            }
        }
    }

    fn list_header_reports<F>(arena: &Bump, src: &str, buf: &mut String, callback: F)
    where
        F: FnOnce(RocDocBuilder<'_>, &mut String),
    {
        use ven_pretty::DocAllocator;

        use roc_parse::state::State;

        let state = State::new(src.as_bytes());

        let filename = filename_from_string(r"/code/proj/Main.roc");
        let src_lines: Vec<&str> = src.split('\n').collect();
        let lines = LineInfo::new(src);

        match roc_parse::module::parse_header(arena, state) {
            Err(fail) => {
                let interns = Interns::default();
                let home = crate::helpers::test_home();

                let alloc = RocDocAllocator::new(&src_lines, home, &interns);

                use roc_parse::parser::SyntaxError;
                let problem = fail
                    .map_problem(SyntaxError::Header)
                    .into_file_error(filename.clone());
                let doc = parse_problem(&alloc, &lines, filename, 0, problem);

                callback(doc.pretty(&alloc).append(alloc.line()), buf)
            }
            Ok(_) => todo!(),
        }
    }

    fn report_problem_as(src: &str, expected_rendering: &str) {
        let mut buf: String = String::new();
        let arena = Bump::new();

        let callback = |doc: RocDocBuilder<'_>, buf: &mut String| {
            doc.1
                .render_raw(70, &mut roc_reporting::report::CiWrite::new(buf))
                .expect("list_reports")
        };

        list_reports(&arena, src, &mut buf, callback);

        // convenient to copy-paste the generated message
        if true && buf != expected_rendering {
            for line in buf.split('\n') {
                println!("                {}", line);
            }
        }

        assert_multiline_str_eq!(expected_rendering, buf.as_str());
    }

    fn report_header_problem_as(src: &str, expected_rendering: &str) {
        let mut buf: String = String::new();
        let arena = Bump::new();

        let callback = |doc: RocDocBuilder<'_>, buf: &mut String| {
            doc.1
                .render_raw(70, &mut roc_reporting::report::CiWrite::new(buf))
                .expect("list_reports")
        };

        list_header_reports(&arena, src, &mut buf, callback);

        // convenient to copy-paste the generated message
        if true && buf != expected_rendering {
            for line in buf.split('\n') {
                println!("                {}", line);
            }
        }

        assert_eq!(buf, expected_rendering);
    }

    fn color_report_problem_as(src: &str, expected_rendering: &str) {
        let mut buf: String = String::new();
        let arena = Bump::new();

        let callback = |doc: RocDocBuilder<'_>, buf: &mut String| {
            doc.1
                .render_raw(
                    70,
                    &mut roc_reporting::report::ColorWrite::new(
                        &roc_reporting::report::DEFAULT_PALETTE,
                        buf,
                    ),
                )
                .expect("list_reports")
        };

        list_reports(&arena, src, &mut buf, callback);

        let readable = human_readable(&buf);

        assert_eq!(readable, expected_rendering);
    }

    fn new_report_problem_as(subdir: &str, src: &str, expected_rendering: &str) {
        let arena = Bump::new();

        let finalize_render = |doc: RocDocBuilder<'_>, buf: &mut String| {
            doc.1
                .render_raw(70, &mut roc_reporting::report::CiWrite::new(buf))
                .expect("list_reports")
        };

        let buf = list_reports_new(subdir, &arena, src, finalize_render);

        // convenient to copy-paste the generated message
        if buf != expected_rendering {
            for line in buf.split('\n') {
                println!("                {}", line);
            }
        }

        assert_multiline_str_eq!(expected_rendering, buf.as_str());
    }

    fn human_readable(str: &str) -> String {
        str.replace(ANSI_STYLE_CODES.red, "<red>")
            .replace(ANSI_STYLE_CODES.white, "<white>")
            .replace(ANSI_STYLE_CODES.blue, "<blue>")
            .replace(ANSI_STYLE_CODES.yellow, "<yellow>")
            .replace(ANSI_STYLE_CODES.green, "<green>")
            .replace(ANSI_STYLE_CODES.cyan, "<cyan>")
            .replace(ANSI_STYLE_CODES.magenta, "<magenta>")
            .replace(ANSI_STYLE_CODES.reset, "<reset>")
            .replace(ANSI_STYLE_CODES.bold, "<bold>")
            .replace(ANSI_STYLE_CODES.underline, "<underline>")
    }

    #[test]
    fn value_not_exposed() {
        report_problem_as(
            indoc!(
                r#"
                List.isempty 1 2
            "#
            ),
            indoc!(
                r#"
                ── NOT EXPOSED ─────────────────────────────────────────── /code/proj/Main.roc ─

                The List module does not expose `isempty`:

                1│  List.isempty 1 2
                    ^^^^^^^^^^^^

                Did you mean one of these?

                    List.isEmpty
                    List.set
                    List.get
                    List.keepIf
                "#
            ),
        )
    }

    #[test]
    fn report_unused_def() {
        report_problem_as(
            indoc!(
                r#"
                x = 1
                y = 2

                x
            "#
            ),
            indoc!(
                r#"
                ── UNUSED DEFINITION ───────────────────────────────────── /code/proj/Main.roc ─

                `y` is not used anywhere in your code.

                2│  y = 2
                    ^

                If you didn't intend on using `y` then remove it so future readers of
                your code don't wonder why it is there.
                "#
            ),
        )
    }

    #[test]
    fn report_shadowing() {
        report_problem_as(
            indoc!(
                r#"
               i = 1

               s = \i ->
                   i + 1

               s i
           "#
            ),
            indoc!(
                r#"
                ── DUPLICATE NAME ──────────────────────────────────────── /code/proj/Main.roc ─

                The `i` name is first defined here:

                1│  i = 1
                    ^

                But then it's defined a second time here:

                3│  s = \i ->
                         ^

                Since these variables have the same name, it's easy to use the wrong
                one on accident. Give one of them a new name.
                "#
            ),
        )
    }

    #[test]
    fn report_shadowing_in_annotation() {
        report_problem_as(
            indoc!(
                r#"
                Booly : [ Yes, No ]

                Booly : [ Yes, No, Maybe ]

                x =
                    No

                x
           "#
            ),
            // Booly is called a "variable"
            indoc!(
                r#"
                ── DUPLICATE NAME ──────────────────────────────────────── /code/proj/Main.roc ─

                The `Booly` name is first defined here:

                1│  Booly : [ Yes, No ]
                    ^^^^^^^^^^^^^^^^^^^

                But then it's defined a second time here:

                3│  Booly : [ Yes, No, Maybe ]
                    ^^^^^^^^^^^^^^^^^^^^^^^^^^

                Since these aliases have the same name, it's easy to use the wrong one
                on accident. Give one of them a new name.

                ── UNUSED DEFINITION ───────────────────────────────────── /code/proj/Main.roc ─

                `Booly` is not used anywhere in your code.

                1│  Booly : [ Yes, No ]
                    ^^^^^^^^^^^^^^^^^^^

                If you didn't intend on using `Booly` then remove it so future readers
                of your code don't wonder why it is there.

                ── UNUSED DEFINITION ───────────────────────────────────── /code/proj/Main.roc ─

                `Booly` is not used anywhere in your code.

                3│  Booly : [ Yes, No, Maybe ]
                    ^^^^^^^^^^^^^^^^^^^^^^^^^^

                If you didn't intend on using `Booly` then remove it so future readers
                of your code don't wonder why it is there.
                "#
            ),
        )
    }

    // #[test]
    // fn report_multi_line_shadowing_in_annotation() {
    //     report_problem_as(
    //         indoc!(
    //             r#"
    //             Booly :
    //                 [
    //                     Yes,
    //                     No
    //                 ]
    //
    //             Booly :
    //                 [
    //                     Yes,
    //                     No,
    //                     Maybe
    //                 ]
    //
    //             x =
    //                 No
    //
    //             x
    //        "#
    //         ),
    //         indoc!(
    //             r#"
    //             Booly is first defined here:
    //
    //             1│> Booly :
    //             2│>    [
    //             3│>        Yes,
    //             4│>        No
    //             5│>    ]
    //
    //             But then it's defined a second time here:
    //
    //             7 │> Booly :
    //             8 │>    [
    //             9 │>        Yes,
    //             10│>        No,
    //             11│>        Maybe
    //             12│>    ]
    //
    //             Since these variables have the same name, it's easy to use the wrong one on accident. Give one of them a new name."#
    //         ),
    //     )
    // }

    // #[test]
    // fn report_unsupported_top_level_def() {
    //     report_problem_as(
    //         indoc!(
    //             r#"
    //             x = 1
    //
    //             5 = 2 + 1
    //
    //             x
    //         "#
    //         ),
    //         indoc!(r#"     "#),
    //     )
    // }

    #[test]
    fn report_precedence_problem_single_line() {
        report_problem_as(
            indoc!(
                r#"x = 1
                y =
                    if selectedId != thisId == adminsId then
                        4

                    else
                        5

                { x, y }
                "#
            ),
            indoc!(
                r#"
                ── SYNTAX PROBLEM ──────────────────────────────────────── /code/proj/Main.roc ─

                Using != and == together requires parentheses, to clarify how they
                should be grouped.

                3│      if selectedId != thisId == adminsId then
                           ^^^^^^^^^^^^^^^^^^^^^^^^^^^^^^^^
                "#
            ),
        )
    }

    #[test]
    fn unrecognized_name() {
        report_problem_as(
            indoc!(
                r#"
                foo = { x: 1 == 1, y: 0x4 }

                baz = 3

                main : Str
                main =
                    when foo.y is
                        4 -> bar baz "yay"
                        _ -> "nay"

                main
                "#
            ),
            indoc!(
                r#"
                ── UNRECOGNIZED NAME ───────────────────────────────────── /code/proj/Main.roc ─

                I cannot find a `bar` value

                8│          4 -> bar baz "yay"
                                 ^^^

                Did you mean one of these?

                    baz
                    Str
                    Err
                    main
                "#
            ),
        )
    }

    #[test]
    fn lowercase_primitive_tag_bool() {
        report_problem_as(
            indoc!(
                r#"
                if true then 1 else 2
                "#
            ),
            indoc!(
                r#"
                ── UNRECOGNIZED NAME ───────────────────────────────────── /code/proj/Main.roc ─

                I cannot find a `true` value

                1│  if true then 1 else 2
                       ^^^^

                Did you mean one of these?

                    True
                    Str
                    Err
                    List
                "#
            ),
        )
    }

    #[test]
    fn report_precedence_problem_multiline() {
        report_problem_as(
            indoc!(
                r#"
                if
                    1
                        == 2
                        == 3
                then
                    2

                else
                    3
                "#
            ),
            indoc!(
                r#"
                ── SYNTAX PROBLEM ──────────────────────────────────────── /code/proj/Main.roc ─

                Using more than one == like this requires parentheses, to clarify how
                things should be grouped.

                2│>      1
                3│>          == 2
                4│>          == 3
                "#
            ),
        )
    }

    #[test]
    fn unused_arg_and_unused_def() {
        report_problem_as(
            indoc!(
                r#"
                 y = 9

                 box = \class, htmlChildren ->
                     div [ class ] []

                 div = \_, _ -> 4

                 box "wizard" []
             "#
            ),
            indoc!(
                r#"
                 ── UNUSED ARGUMENT ─────────────────────────────────────── /code/proj/Main.roc ─

                 `box` doesn't use `htmlChildren`.

                 3│  box = \class, htmlChildren ->
                                   ^^^^^^^^^^^^

                 If you don't need `htmlChildren`, then you can just remove it. However,
                 if you really do need `htmlChildren` as an argument of `box`, prefix it
                 with an underscore, like this: "_`htmlChildren`". Adding an underscore
                 at the start of a variable name is a way of saying that the variable
                 is not used.

                 ── UNUSED DEFINITION ───────────────────────────────────── /code/proj/Main.roc ─

                 `y` is not used anywhere in your code.

                 1│  y = 9
                     ^

                 If you didn't intend on using `y` then remove it so future readers of
                 your code don't wonder why it is there.
                "#
            ),
        );
    }

    #[test]
    fn report_value_color() {
        let src: &str = indoc!(
            r#"
                activityIndicatorLarge = div

                view activityIndicatorLarge
            "#
        );

        let arena = Bump::new();
        let (_type_problems, _can_problems, _mono_problems, home, interns) =
            infer_expr_help(&arena, src).expect("parse error");

        let mut buf = String::new();
        let src_lines: Vec<&str> = src.split('\n').collect();

        let alloc = RocDocAllocator::new(&src_lines, home, &interns);

        let symbol = interns.symbol(test_home(), "activityIndicatorLarge".into());

        to_simple_report(alloc.symbol_unqualified(symbol)).render_color_terminal(
            &mut buf,
            &alloc,
            &DEFAULT_PALETTE,
        );

        assert_eq!(human_readable(&buf), "<blue>activityIndicatorLarge<reset>");
    }

    #[test]
    fn report_module_color() {
        let src: &str = indoc!(
            r#"
                x = 1
                y = 2

                x
            "#
        );

        let arena = Bump::new();
        let (_type_problems, _can_problems, _mono_problems, home, mut interns) =
            infer_expr_help(&arena, src).expect("parse error");

        let mut buf = String::new();
        let src_lines: Vec<&str> = src.split('\n').collect();
        let module_id = interns.module_id(&"Util.Int".into());

        let alloc = RocDocAllocator::new(&src_lines, home, &interns);
        to_simple_report(alloc.module(module_id)).render_color_terminal(
            &mut buf,
            &alloc,
            &DEFAULT_PALETTE,
        );

        assert_eq!(human_readable(&buf), "<green>Util.Int<reset>");
    }

    #[test]
    fn report_region_in_color() {
        color_report_problem_as(
            indoc!(
                r#"
                    isDisabled = \user -> user.isAdmin

                    theAdmin
                        |> isDisabled
                "#
            ),
            indoc!(
                r#"
                <cyan>── UNRECOGNIZED NAME ───────────────────────────────────── /code/proj/Main.roc ─<reset>

                I cannot find a `theAdmin` value

                <cyan>3<reset><cyan>│<reset>  <white>theAdmin<reset>
                    <red>^^^^^^^^<reset>

                Did you mean one of these?

                    Set
                    List
                    True
                    Box
                "#
            ),
        );
    }

    // #[test]
    // fn shadowing_type_alias() {
    //     report_problem_as(
    //         indoc!(
    //             r#"
    //                 foo : I64 as I64
    //                 foo = 42

    //                 foo
    //                 "#
    //         ),
    //         indoc!(
    //             r#"
    //                 You cannot mix (!=) and (==) without parentheses

    //                 3│     if selectedId != thisId == adminsId then
    //                            ^^^^^^^^^^^^^^^^^^^^^^^^^^^^^^^^

    //                 "#
    //         ),
    //     )
    // }

    // #[test]
    // fn invalid_as_type_alias() {
    //     report_problem_as(
    //         indoc!(
    //             r#"
    //                 foo : I64 as a
    //                 foo = 42

    //                 foo
    //                 "#
    //         ),
    //         indoc!(
    //             r#"
    //                 You cannot mix (!=) and (==) without parentheses

    //                 3│     if selectedId != thisId == adminsId then
    //                            ^^^^^^^^^^^^^^^^^^^^^^^^^^^^^^^^

    //                 "#
    //         ),
    //     )
    // }

    #[test]
    fn if_condition_not_bool() {
        report_problem_as(
            indoc!(
                r#"
                if "foo" then 2 else 3
                "#
            ),
            indoc!(
                r#"
                ── TYPE MISMATCH ───────────────────────────────────────── /code/proj/Main.roc ─

                This `if` condition needs to be a Bool:

                1│  if "foo" then 2 else 3
                       ^^^^^

                Right now it’s a string of type:

                    Str

                But I need every `if` condition to evaluate to a Bool—either `True` or
                `False`.
                "#
            ),
        )
    }

    #[test]
    fn when_if_guard() {
        report_problem_as(
            indoc!(
                r#"
                when 1 is
                    2 if 1 -> 0x0
                    _ -> 0x1
                "#
            ),
            indoc!(
                r#"
                ── TYPE MISMATCH ───────────────────────────────────────── /code/proj/Main.roc ─

                This `if` guard condition needs to be a Bool:

                1│   when 1 is
                2│>      2 if 1 -> 0x0
                3│       _ -> 0x1

                Right now it’s a number of type:

                    Num a

                But I need every `if` guard condition to evaluate to a Bool—either
                `True` or `False`.
                "#
            ),
        )
    }

    #[test]
    fn if_2_branch_mismatch() {
        report_problem_as(
            indoc!(
                r#"
                if True then 2 else "foo"
                "#
            ),
            indoc!(
                r#"
                ── TYPE MISMATCH ───────────────────────────────────────── /code/proj/Main.roc ─

                This `if` has an `else` branch with a different type from its `then` branch:

                1│  if True then 2 else "foo"
                                        ^^^^^

                The `else` branch is a string of type:

                    Str

                but the `then` branch has the type:

                    Num a

                I need all branches in an `if` to have the same type!
                "#
            ),
        )
    }

    #[test]
    fn if_3_branch_mismatch() {
        report_problem_as(
            indoc!(
                r#"
                 if True then 2 else if False then 2 else "foo"
                 "#
            ),
            indoc!(
                r#"
                ── TYPE MISMATCH ───────────────────────────────────────── /code/proj/Main.roc ─

                The 3rd branch of this `if` does not match all the previous branches:

                1│  if True then 2 else if False then 2 else "foo"
                                                             ^^^^^

                The 3rd branch is a string of type:

                    Str

                But all the previous branches have type:

                    Num a

                I need all branches in an `if` to have the same type!
                "#
            ),
        )
    }

    #[test]
    fn when_branch_mismatch() {
        report_problem_as(
            indoc!(
                r#"
                when 1 is
                    2 -> "foo"
                    3 -> {}
                "#
            ),
            indoc!(
                r#"
                ── TYPE MISMATCH ───────────────────────────────────────── /code/proj/Main.roc ─

                The 2nd branch of this `when` does not match all the previous branches:

                1│  when 1 is
                2│      2 -> "foo"
                3│      3 -> {}
                             ^^

                The 2nd branch is a record of type:

                    {}

                But all the previous branches have type:

                    Str

                I need all branches of a `when` to have the same type!
                "#
            ),
        )
    }

    #[test]
    fn elem_in_list() {
        report_problem_as(
            indoc!(
                r#"
                [ 1, 3, "foo" ]
                "#
            ),
            indoc!(
                r#"
                ── TYPE MISMATCH ───────────────────────────────────────── /code/proj/Main.roc ─

                This list contains elements with different types:

                1│  [ 1, 3, "foo" ]
                            ^^^^^

                Its 3rd element is a string of type:

                    Str

                However, the preceding elements in the list all have the type:

                    Num a

                I need every element in a list to have the same type!
                "#
            ),
        )
    }

    #[test]
    fn record_update_value() {
        report_problem_as(
            indoc!(
                r#"
                x : { foo : {} }
                x = { foo: {} }

                { x & foo: "bar" }
                "#
            ),
            indoc!(
                r#"
                ── TYPE MISMATCH ───────────────────────────────────────── /code/proj/Main.roc ─

                I cannot update the `.foo` field like this:

                4│  { x & foo: "bar" }
                               ^^^^^

                You are trying to update `.foo` to be a string of type:

                    Str

                But it should be:

                    {}

                Record update syntax does not allow you to change the type of fields.
                You can achieve that with record literal syntax.
                "#
            ),
        )
    }

    #[test]
    fn circular_type() {
        report_problem_as(
            indoc!(
                r#"
                f = \g -> g g

                f
                "#
            ),
            indoc!(
                r#"
                ── CIRCULAR TYPE ───────────────────────────────────────── /code/proj/Main.roc ─

                I'm inferring a weird self-referential type for `g`:

                1│  f = \g -> g g
                         ^

                Here is my best effort at writing down the type. You will see ∞ for
                parts of the type that repeat something already printed out
                infinitely.

                    ∞ -> a
                "#
            ),
        )
    }

    #[test]
    fn polymorphic_recursion() {
        report_problem_as(
            indoc!(
                r#"
                f = \x -> f [x]

                f
                "#
            ),
            indoc!(
                r#"
                ── CIRCULAR TYPE ───────────────────────────────────────── /code/proj/Main.roc ─

                I'm inferring a weird self-referential type for `f`:

                1│  f = \x -> f [x]
                    ^

                Here is my best effort at writing down the type. You will see ∞ for
                parts of the type that repeat something already printed out
                infinitely.

                    List ∞ -> a
                "#
            ),
        )
    }

    #[test]
    fn record_field_mismatch() {
        report_problem_as(
            indoc!(
                r#"
                bar = { bar : 0x3 }

                f : { foo : Num.Int * } -> [ Yes, No ]
                f = \_ -> Yes

                f bar
                "#
            ),
            indoc!(
                r#"
                ── TYPE MISMATCH ───────────────────────────────────────── /code/proj/Main.roc ─

                The 1st argument to `f` is not what I expect:

                6│  f bar
                      ^^^

                This `bar` value is a:

                    { bar : Int a }

                But `f` needs the 1st argument to be:

                    { foo : Int * }

                Tip: Seems like a record field typo. Maybe `bar` should be `foo`?

                Tip: Can more type annotations be added? Type annotations always help
                me give more specific messages, and I think they could help a lot in
                this case
                "#
            ),
        )
    }

    #[test]
    fn tag_mismatch() {
        report_problem_as(
            indoc!(
                r#"
                f : [ Red, Green ] -> [ Yes, No ]
                f = \_ -> Yes

                f Blue
                "#
            ),
            indoc!(
                r#"
                ── TYPE MISMATCH ───────────────────────────────────────── /code/proj/Main.roc ─

                The 1st argument to `f` is not what I expect:

                4│  f Blue
                      ^^^^

                This `Blue` global tag has the type:

                    [ Blue ]a

                But `f` needs the 1st argument to be:

                    [ Green, Red ]

                Tip: Seems like a tag typo. Maybe `Blue` should be `Red`?

                Tip: Can more type annotations be added? Type annotations always help
                me give more specific messages, and I think they could help a lot in
                this case
                "#
            ),
        )
    }

    #[test]
    fn tag_with_arguments_mismatch() {
        report_problem_as(
            indoc!(
                r#"
                f : [ Red (Num.Int *), Green Str ] -> Str
                f = \_ -> "yes"

                f (Blue 3.14)
                "#
            ),
            indoc!(
                r#"
                ── TYPE MISMATCH ───────────────────────────────────────── /code/proj/Main.roc ─

                The 1st argument to `f` is not what I expect:

                4│  f (Blue 3.14)
                       ^^^^^^^^^

                This `Blue` global tag application has the type:

                    [ Blue (Float a) ]b

                But `f` needs the 1st argument to be:

                    [ Green Str, Red (Int *) ]

                Tip: Seems like a tag typo. Maybe `Blue` should be `Red`?

                Tip: Can more type annotations be added? Type annotations always help
                me give more specific messages, and I think they could help a lot in
                this case
                "#
            ),
        )
    }

    #[test]
    fn from_annotation_if() {
        report_problem_as(
            indoc!(
                r#"
                x : Num.Int *
                x = if True then 3.14 else 4

                x
                "#
            ),
            indoc!(
                r#"
                ── TYPE MISMATCH ───────────────────────────────────────── /code/proj/Main.roc ─

                Something is off with the `then` branch of this `if` expression:

                1│  x : Num.Int *
                2│  x = if True then 3.14 else 4
                                     ^^^^

                The 1st branch is a float of type:

                    Float a

                But the type annotation on `x` says it should be:

                    Int *

                Tip: You can convert between Int and Float using functions like
                `Num.toFloat` and `Num.round`.
                "#
            ),
        )
    }

    #[test]
    fn from_annotation_when() {
        report_problem_as(
            indoc!(
                r#"
                x : Num.Int *
                x =
                    when True is
                        _ -> 3.14

                x
                "#
            ),
            indoc!(
                r#"
                ── TYPE MISMATCH ───────────────────────────────────────── /code/proj/Main.roc ─

                Something is off with the body of the `x` definition:

                1│   x : Num.Int *
                2│   x =
                3│>      when True is
                4│>          _ -> 3.14

                This `when` expression produces:

                    Float a

                But the type annotation on `x` says it should be:

                    Int *

                Tip: You can convert between Int and Float using functions like
                `Num.toFloat` and `Num.round`.
                "#
            ),
        )
    }

    #[test]
    fn from_annotation_function() {
        report_problem_as(
            indoc!(
                r#"
                x : Num.Int * -> Num.Int *
                x = \_ -> 3.14

                x
                "#
            ),
            indoc!(
                r#"
                ── TYPE MISMATCH ───────────────────────────────────────── /code/proj/Main.roc ─

                Something is off with the body of the `x` definition:

                1│  x : Num.Int * -> Num.Int *
                2│  x = \_ -> 3.14
                              ^^^^

                The body is a float of type:

                    Float a

                But the type annotation on `x` says it should be:

                    Int *

                Tip: You can convert between Int and Float using functions like
                `Num.toFloat` and `Num.round`.
                "#
            ),
        )
    }

    #[test]
    fn fncall_value() {
        report_problem_as(
            indoc!(
                r#"
                x : Num.I64
                x = 42

                x 3
                "#
            ),
            indoc!(
                r#"
                ── TOO MANY ARGS ───────────────────────────────────────── /code/proj/Main.roc ─

                The `x` value is not a function, but it was given 1 argument:

                4│  x 3
                    ^

                Are there any missing commas? Or missing parentheses?
                "#
            ),
        )
    }

    #[test]
    fn fncall_overapplied() {
        report_problem_as(
            indoc!(
                r#"
                f : Num.I64 -> Num.I64
                f = \_ -> 42

                f 1 2
                "#
            ),
            indoc!(
                r#"
                ── TOO MANY ARGS ───────────────────────────────────────── /code/proj/Main.roc ─

                The `f` function expects 1 argument, but it got 2 instead:

                4│  f 1 2
                    ^

                Are there any missing commas? Or missing parentheses?
                "#
            ),
        )
    }

    #[test]
    fn fncall_underapplied() {
        report_problem_as(
            indoc!(
                r#"
                f : Num.I64, Num.I64 -> Num.I64
                f = \_, _ -> 42

                f 1
                "#
            ),
            indoc!(
                r#"
                ── TOO FEW ARGS ────────────────────────────────────────── /code/proj/Main.roc ─

                The `f` function expects 2 arguments, but it got only 1:

                4│  f 1
                    ^

                Roc does not allow functions to be partially applied. Use a closure to
                make partial application explicit.
                "#
            ),
        )
    }

    #[test]
    fn pattern_when_condition() {
        report_problem_as(
            indoc!(
                r#"
                when 1 is
                    {} -> 42
                "#
            ),
            indoc!(
                r#"
                ── TYPE MISMATCH ───────────────────────────────────────── /code/proj/Main.roc ─

                The branches of this `when` expression don't match the condition:

                1│>  when 1 is
                2│       {} -> 42

                The `when` condition is a number of type:

                    Num a

                But the branch patterns have type:

                    {}a

                The branches must be cases of the `when` condition's type!
                "#
            ),
        )
    }

    #[test]
    fn pattern_when_pattern() {
        report_problem_as(
            indoc!(
                r#"
                when 1 is
                    2 -> 3
                    {} -> 42
                "#
            ),
            indoc!(
                r#"
                ── TYPE MISMATCH ───────────────────────────────────────── /code/proj/Main.roc ─

                The 2nd pattern in this `when` does not match the previous ones:

                3│      {} -> 42
                        ^^

                The 2nd pattern is trying to match record values of type:

                    {}a

                But all the previous branches match:

                    Num a
                "#
            ),
        )
    }

    #[test]
    fn pattern_guard_mismatch_alias() {
        report_problem_as(
            indoc!(
                r#"
                 when { foo: 1 } is
                     { foo: True } -> 42
                 "#
            ),
            indoc!(
                r#"
                ── TYPE MISMATCH ───────────────────────────────────────── /code/proj/Main.roc ─

                The branches of this `when` expression don't match the condition:

                1│>  when { foo: 1 } is
                2│       { foo: True } -> 42

                The `when` condition is a record of type:

                    { foo : Num a }

                But the branch patterns have type:

                    { foo : [ True ] }

                The branches must be cases of the `when` condition's type!
                "#
            ),
        )
    }

    #[test]
    fn pattern_guard_mismatch() {
        report_problem_as(
            indoc!(
                r#"
                 when { foo: "" } is
                     { foo: True } -> 42
                 "#
            ),
            indoc!(
                r#"
                ── TYPE MISMATCH ───────────────────────────────────────── /code/proj/Main.roc ─

                The branches of this `when` expression don't match the condition:

                1│>  when { foo: "" } is
                2│       { foo: True } -> 42

                The `when` condition is a record of type:

                    { foo : Str }

                But the branch patterns have type:

                    { foo : [ True ] }

                The branches must be cases of the `when` condition's type!
                "#
            ),
        )
    }

    #[test]
    fn pattern_guard_does_not_bind_label() {
        // needs some improvement, but the principle works
        report_problem_as(
            indoc!(
                r#"
                 when { foo: 1 } is
                     { foo: 2 } -> foo
                 "#
            ),
            indoc!(
                r#"
                ── UNRECOGNIZED NAME ───────────────────────────────────── /code/proj/Main.roc ─

                I cannot find a `foo` value

                2│      { foo: 2 } -> foo
                                      ^^^

                Did you mean one of these?

                    Box
                    Set
                    Str
                    Ok
                "#
            ),
        )
    }

    #[test]
    fn pattern_guard_can_be_shadowed_above() {
        report_problem_as(
            indoc!(
                r#"
                foo = 3

                when { foo: 1 } is
                    { foo: 2 } -> foo
                    _ -> foo
                 "#
            ),
            // should give no error
            "",
        )
    }

    #[test]
    fn pattern_guard_can_be_shadowed_below() {
        report_problem_as(
            indoc!(
                r#"
                when { foo: 1 } is
                    { foo: 2 } ->
                        foo = 3

                        foo
                    _ -> 3
                 "#
            ),
            // should give no error
            "",
        )
    }

    #[test]
    fn pattern_or_pattern_mismatch() {
        report_problem_as(
            indoc!(
                r#"
                when { foo: 1 } is
                    {} | 1 -> 3
                "#
            ),
            // Just putting this here. We should probably handle or-patterns better
            indoc!(
                r#"
                ── TYPE MISMATCH ───────────────────────────────────────── /code/proj/Main.roc ─

                The 2nd pattern in this branch does not match the previous ones:

                2│      {} | 1 -> 3
                             ^

                The 2nd pattern is trying to match numbers:

                    Num a

                But all the previous branches match:

                    {}a
                "#
            ),
        )
    }

    #[test]
    fn pattern_let_mismatch() {
        report_problem_as(
            indoc!(
                r#"
                (Foo x) = 42

                x
                "#
            ),
            // Maybe this should specifically say the pattern doesn't work?
            indoc!(
                r#"
                ── TYPE MISMATCH ───────────────────────────────────────── /code/proj/Main.roc ─

                This expression is used in an unexpected way:

                1│  (Foo x) = 42
                              ^^

                It is a number of type:

                    Num a

                But you are trying to use it as:

                    [ Foo a ]
                "#
            ),
        )
    }

    #[test]
    fn from_annotation_complex_pattern() {
        report_problem_as(
            indoc!(
                r#"
                { x } : { x : Num.Int * }
                { x } = { x: 4.0 }

                x
                "#
            ),
            indoc!(
                r#"
                ── TYPE MISMATCH ───────────────────────────────────────── /code/proj/Main.roc ─

                Something is off with the body of this definition:

                1│  { x } : { x : Num.Int * }
                2│  { x } = { x: 4.0 }
                            ^^^^^^^^^^

                The body is a record of type:

                    { x : Float a }

                But the type annotation says it should be:

                    { x : Int * }

                Tip: You can convert between Int and Float using functions like
                `Num.toFloat` and `Num.round`.
                "#
            ),
        )
    }

    #[test]
    fn malformed_int_pattern() {
        report_problem_as(
            indoc!(
                r#"
                when 1 is
                    100A -> 3
                    _ -> 4
                "#
            ),
            indoc!(
                r#"
                ── SYNTAX PROBLEM ──────────────────────────────────────── /code/proj/Main.roc ─

                This integer pattern is malformed:

                2│      100A -> 3
                        ^^^^

                Tip: Learn more about number literals at TODO
                "#
            ),
        )
    }

    #[test]
    fn malformed_float_pattern() {
        report_problem_as(
            indoc!(
                r#"
                when 1 is
                    2.X -> 3
                    _ -> 4
                "#
            ),
            indoc!(
                r#"
                ── SYNTAX PROBLEM ──────────────────────────────────────── /code/proj/Main.roc ─

                This float pattern is malformed:

                2│      2.X -> 3
                        ^^^

                Tip: Learn more about number literals at TODO
                "#
            ),
        )
    }

    #[test]
    fn malformed_hex_pattern() {
        report_problem_as(
            indoc!(
                r#"
                when 1 is
                    0xZ -> 3
                    _ -> 4
                "#
            ),
            indoc!(
                r#"
                ── SYNTAX PROBLEM ──────────────────────────────────────── /code/proj/Main.roc ─

                This hex integer pattern is malformed:

                2│      0xZ -> 3
                        ^^^

                Tip: Learn more about number literals at TODO
                "#
            ),
        )
    }

    #[test]
    fn malformed_oct_pattern() {
        report_problem_as(
            indoc!(
                r#"
                when 1 is
                    0o9 -> 3
                    _ -> 4
                "#
            ),
            indoc!(
                r#"
                ── SYNTAX PROBLEM ──────────────────────────────────────── /code/proj/Main.roc ─

                This octal integer pattern is malformed:

                2│      0o9 -> 3
                        ^^^

                Tip: Learn more about number literals at TODO
                "#
            ),
        )
    }

    #[test]
    fn malformed_bin_pattern() {
        report_problem_as(
            indoc!(
                r#"
                when 1 is
                    0b4 -> 3
                    _ -> 4
                "#
            ),
            indoc!(
                r#"
                ── SYNTAX PROBLEM ──────────────────────────────────────── /code/proj/Main.roc ─

                This binary integer pattern is malformed:

                2│      0b4 -> 3
                        ^^^

                Tip: Learn more about number literals at TODO
                "#
            ),
        )
    }

    #[test]
    fn missing_fields() {
        report_problem_as(
            indoc!(
                r#"
                x : { a : Num.Int *, b : Num.Float *, c : Str }
                x = { b: 4.0 }

                x
                "#
            ),
            indoc!(
                r#"
                ── TYPE MISMATCH ───────────────────────────────────────── /code/proj/Main.roc ─

                Something is off with the body of the `x` definition:

                1│  x : { a : Num.Int *, b : Num.Float *, c : Str }
                2│  x = { b: 4.0 }
                        ^^^^^^^^^^

                The body is a record of type:

                    { b : Float a }

                But the type annotation on `x` says it should be:

                    { a : Int *, b : Float *, c : Str }

                Tip: Looks like the c and a fields are missing.
                "#
            ),
        )
    }

    #[test]
    fn bad_double_rigid() {
        // this previously reported the message below, not sure which is better
        //
        //                Something is off with the body of the `f` definition:
        //
        //                1│ f : a, b -> a
        //                2│ f = \x, y -> if True then x else y
        //                        ^^^^^^^^^^^^^^^^^^^^^^^^^^^^^^
        //
        //                The body is an anonymous function of type:
        //
        //                    a, a -> a
        //
        //                But the type annotation on `f` says it should be:
        //
        //                    a, b -> a
        report_problem_as(
            indoc!(
                r#"
                f : a, b -> a
                f = \x, y -> if True then x else y

                f
                "#
            ),
            indoc!(
                r#"
                ── TYPE MISMATCH ───────────────────────────────────────── /code/proj/Main.roc ─

                Something is off with the `else` branch of this `if` expression:

                1│  f : a, b -> a
                2│  f = \x, y -> if True then x else y
                                                     ^

                This `y` value is a:

                    b

                But the type annotation on `f` says it should be:

                    a

                Tip: Your type annotation uses `b` and `a` as separate type variables.
                Your code seems to be saying they are the same though. Maybe they
                should be the same in your type annotation? Maybe your code uses them
                in a weird way?
                "#
            ),
        )
    }

    #[test]
    fn bad_rigid_function() {
        report_problem_as(
            indoc!(
                r#"
                f : Str -> msg
                f = \_ -> Foo

                f
                "#
            ),
            indoc!(
                r#"
                ── TYPE MISMATCH ───────────────────────────────────────── /code/proj/Main.roc ─

                Something is off with the body of the `f` definition:

                1│  f : Str -> msg
                2│  f = \_ -> Foo
                              ^^^

                This `Foo` global tag has the type:

                    [ Foo ]a

                But the type annotation on `f` says it should be:

                    msg

                Tip: The type annotation uses the type variable `msg` to say that this
                definition can produce any type of value. But in the body I see that
                it will only produce a tag value of a single specific type. Maybe
                change the type annotation to be more specific? Maybe change the code
                to be more general?
                "#
            ),
        )
    }

    #[test]
    fn bad_rigid_value() {
        report_problem_as(
            indoc!(
                r#"
                f : msg
                f = 0x3

                f
                "#
            ),
            indoc!(
                r#"
                ── TYPE MISMATCH ───────────────────────────────────────── /code/proj/Main.roc ─

                Something is off with the body of the `f` definition:

                1│  f : msg
                2│  f = 0x3
                        ^^^

                The body is an integer of type:

                    Int a

                But the type annotation on `f` says it should be:

                    msg

                Tip: The type annotation uses the type variable `msg` to say that this
                definition can produce any type of value. But in the body I see that
                it will only produce a `Int` value of a single specific type. Maybe
                change the type annotation to be more specific? Maybe change the code
                to be more general?
                "#
            ),
        )
    }

    #[test]
    fn typo_lowercase_ok() {
        // TODO improve tag suggestions
        report_problem_as(
            indoc!(
                r#"
                f : Str -> [ Ok Num.I64, InvalidFoo ]
                f = \_ -> ok 4

                f
                "#
            ),
            indoc!(
                r#"
                ── UNRECOGNIZED NAME ───────────────────────────────────── /code/proj/Main.roc ─

                I cannot find a `ok` value

                2│  f = \_ -> ok 4
                              ^^

                Did you mean one of these?

                    Ok
                    f
                    Box
                    Set
               "#
            ),
        )
    }

    #[test]
    fn typo_uppercase_ok() {
        // these error messages seem pretty helpful
        report_problem_as(
            indoc!(
                r#"
                f : Str -> Num.I64
                f = \_ ->
                    ok = 3

                    Ok

                f
                "#
            ),
            indoc!(
                r#"
                ── UNUSED DEFINITION ───────────────────────────────────── /code/proj/Main.roc ─

                `ok` is not used anywhere in your code.

                3│      ok = 3
                        ^^

                If you didn't intend on using `ok` then remove it so future readers of
                your code don't wonder why it is there.

                ── TYPE MISMATCH ───────────────────────────────────────── /code/proj/Main.roc ─

                Something is off with the body of the `f` definition:

                1│  f : Str -> Num.I64
                2│  f = \_ ->
                3│      ok = 3
                4│
                5│      Ok
                        ^^

                This `Ok` global tag has the type:

                    [ Ok ]a

                But the type annotation on `f` says it should be:

                    I64
                "#
            ),
        )
    }

    #[test]
    fn circular_definition_self() {
        // invalid recursion
        report_problem_as(
            indoc!(
                r#"
                f = f

                f
                "#
            ),
            indoc!(
                r#"
                ── CIRCULAR DEFINITION ─────────────────────────────────── /code/proj/Main.roc ─

                The `f` value is defined directly in terms of itself, causing an
                infinite loop.
                "#
            ),
        )
    }

    #[test]
    fn circular_definition() {
        // invalid mutual recursion
        report_problem_as(
            indoc!(
                r#"
                foo = bar

                bar = foo

                foo
                "#
            ),
            indoc!(
                r#"
                ── CIRCULAR DEFINITION ─────────────────────────────────── /code/proj/Main.roc ─

                The `foo` definition is causing a very tricky infinite loop:

                1│  foo = bar
                    ^^^

                The `foo` value depends on itself through the following chain of
                definitions:

                    ┌─────┐
                    │     foo
                    │     ↓
                    │     bar
                    └─────┘
                "#
            ),
        )
    }

    #[test]
    fn update_empty_record() {
        report_problem_as(
            indoc!(
                r#"
                x = {}

                { x & foo: 3 }
                "#
            ),
            indoc!(
                r#"
                ── TYPE MISMATCH ───────────────────────────────────────── /code/proj/Main.roc ─

                This `x` record doesn’t have a `foo` field:

                3│  { x & foo: 3 }
                          ^^^^^^

                In fact, `x` is a record with no fields at all!
                "#
            ),
        )
    }

    #[test]
    fn update_record() {
        report_problem_as(
            indoc!(
                r#"
                x = { fo: 3, bar: 4 }

                { x & foo: 3 }
                "#
            ),
            // TODO also suggest fields with the correct type
            indoc!(
                r#"
                ── TYPE MISMATCH ───────────────────────────────────────── /code/proj/Main.roc ─

                This `x` record doesn’t have a `foo` field:

                3│  { x & foo: 3 }
                          ^^^^^^

                There may be a typo. These `x` fields are the most similar:

                    {
                        fo : Num b,
                        bar : Num a,
                    }

                Maybe `foo:` should be `fo:` instead?
                "#
            ),
        )
    }

    #[test]
    fn update_record_ext() {
        report_problem_as(
            indoc!(
                r#"
                f : { fo: Num.I64 }ext -> Num.I64
                f = \r ->
                    r2 = { r & foo: r.fo }

                    r2.fo

                f
                "#
            ),
            // TODO also suggest fields with the correct type
            indoc!(
                r#"
                ── TYPE MISMATCH ───────────────────────────────────────── /code/proj/Main.roc ─

                This `r` record doesn’t have a `foo` field:

                3│      r2 = { r & foo: r.fo }
                                   ^^^^^^^^^

                There may be a typo. These `r` fields are the most similar:

                    {
                        fo : I64,
                    }ext

                Maybe `foo:` should be `fo:` instead?
                "#
            ),
        )
    }

    #[test]
    fn update_record_snippet() {
        report_problem_as(
            indoc!(
                r#"
                x = { fo: 3, bar: 4, baz: 3, spam: 42, foobar: 3 }

                { x & foo: 3 }
                "#
            ),
            // TODO also suggest fields with the correct type
            indoc!(
                r#"
                ── TYPE MISMATCH ───────────────────────────────────────── /code/proj/Main.roc ─

                This `x` record doesn’t have a `foo` field:

                3│  { x & foo: 3 }
                          ^^^^^^

                There may be a typo. These `x` fields are the most similar:

                    {
                        fo : Num c,
                        foobar : Num d,
                        bar : Num a,
                        baz : Num b,
                        …
                    }

                Maybe `foo:` should be `fo:` instead?
                "#
            ),
        )
    }

    #[test]
    fn plus_on_str() {
        report_problem_as(
            indoc!(
                r#"
                0x4 + "foo"
                "#
            ),
            // TODO also suggest fields with the correct type
            indoc!(
                r#"
                ── TYPE MISMATCH ───────────────────────────────────────── /code/proj/Main.roc ─

                The 2nd argument to `add` is not what I expect:

                1│  0x4 + "foo"
                          ^^^^^

                This argument is a string of type:

                    Str

                But `add` needs the 2nd argument to be:

                    Num (Integer a)
                "#
            ),
        )
    }

    #[test]
    fn int_float() {
        report_problem_as(
            indoc!(
                r#"
                0x4 + 3.14
                "#
            ),
            indoc!(
                r#"
                ── TYPE MISMATCH ───────────────────────────────────────── /code/proj/Main.roc ─

                The 2nd argument to `add` is not what I expect:

                1│  0x4 + 3.14
                          ^^^^

                This argument is a float of type:

                    Float a

                But `add` needs the 2nd argument to be:

                    Num (Integer a)

                Tip: You can convert between Int and Float using functions like
                `Num.toFloat` and `Num.round`.
                "#
            ),
        )
    }

    #[test]
    fn boolean_tag() {
        report_problem_as(
            indoc!(
                r#"
                42 + True
                "#
            ),
            indoc!(
                r#"
                ── TYPE MISMATCH ───────────────────────────────────────── /code/proj/Main.roc ─

                The 2nd argument to `add` is not what I expect:

                1│  42 + True
                         ^^^^

                This `True` boolean has the type:

                    [ True ]a

                But `add` needs the 2nd argument to be:

                    Num a
                "#
            ),
        )
    }

    #[test]
    fn tag_missing() {
        report_problem_as(
            indoc!(
                r#"
                f : [ A ] -> [ A, B ]
                f = \a -> a

                f
                "#
            ),
            indoc!(
                r#"
                ── TYPE MISMATCH ───────────────────────────────────────── /code/proj/Main.roc ─

                Something is off with the body of the `f` definition:

                1│  f : [ A ] -> [ A, B ]
                2│  f = \a -> a
                              ^

                This `a` value is a:

                    [ A ]

                But the type annotation on `f` says it should be:

                    [ A, B ]

                Tip: Looks like a closed tag union does not have the `B` tag.

                Tip: Closed tag unions can't grow, because that might change the size
                in memory. Can you use an open tag union?
                "#
            ),
        )
    }

    #[test]
    fn tags_missing() {
        report_problem_as(
            indoc!(
                r#"
                f : [ A ] -> [ A, B, C ]
                f = \a -> a

                f
                "#
            ),
            indoc!(
                r#"
                ── TYPE MISMATCH ───────────────────────────────────────── /code/proj/Main.roc ─

                Something is off with the body of the `f` definition:

                1│  f : [ A ] -> [ A, B, C ]
                2│  f = \a -> a
                              ^

                This `a` value is a:

                    [ A ]

                But the type annotation on `f` says it should be:

                    [ A, B, C ]

                Tip: Looks like a closed tag union does not have the `C` and `B` tags.

                Tip: Closed tag unions can't grow, because that might change the size
                in memory. Can you use an open tag union?
                "#
            ),
        )
    }

    #[test]
    fn patterns_fn_not_exhaustive() {
        report_problem_as(
            indoc!(
                r#"
                Either : [ Left {}, Right Str ]

                x : Either
                x = Left {}

                f : Either -> {}
                f = \Left v -> v

                f x
                "#
            ),
            indoc!(
                r#"
                ── UNSAFE PATTERN ──────────────────────────────────────── /code/proj/Main.roc ─

                This pattern does not cover all the possibilities:

                7│  f = \Left v -> v
                         ^^^^^^

                Other possibilities include:

                    Right _

                I would have to crash if I saw one of those! So rather than pattern
                matching in function arguments, put a `when` in the function body to
                account for all possibilities.
                "#
            ),
        )
    }

    #[test]
    fn patterns_let_not_exhaustive() {
        report_problem_as(
            indoc!(
                r#"
                x : [ Left {}, Right Str ]
                x = Left {}


                (Left y) = x

                y
                "#
            ),
            indoc!(
                r#"
                ── TYPE MISMATCH ───────────────────────────────────────── /code/proj/Main.roc ─

                This expression is used in an unexpected way:

                5│  (Left y) = x
                               ^

                This `x` value is a:

                    [ Left {}, Right Str ]

                But you are trying to use it as:

                    [ Left a ]

                Tip: Looks like a closed tag union does not have the `Right` tag.

                Tip: Closed tag unions can't grow, because that might change the size
                in memory. Can you use an open tag union?
                "#
            ),
        )
    }

    #[test]
    fn patterns_when_not_exhaustive() {
        report_problem_as(
            indoc!(
                r#"
                when 0x1 is
                    2 -> 0x3
                "#
            ),
            indoc!(
                r#"
                ── UNSAFE PATTERN ──────────────────────────────────────── /code/proj/Main.roc ─

                This `when` does not cover all the possibilities:

                1│>  when 0x1 is
                2│>      2 -> 0x3

                Other possibilities include:

                    _

                I would have to crash if I saw one of those! Add branches for them!
                "#
            ),
        )
    }

    #[test]
    fn patterns_bool_not_exhaustive() {
        report_problem_as(
            indoc!(
                r#"
                x : [ Red, Green ]
                x = Green

                when x is
                    Red -> 3
                "#
            ),
            indoc!(
                r#"
                ── TYPE MISMATCH ───────────────────────────────────────── /code/proj/Main.roc ─

                The branches of this `when` expression don't match the condition:

                4│>  when x is
                5│       Red -> 3

                This `x` value is a:

                    [ Green, Red ]

                But the branch patterns have type:

                    [ Red ]

                The branches must be cases of the `when` condition's type!

                Tip: Looks like the branches are missing coverage of the `Green` tag.

                Tip: Maybe you need to add a catch-all branch, like `_`?
                "#
            ),
        )
    }

    #[test]
    fn patterns_enum_not_exhaustive() {
        report_problem_as(
            indoc!(
                r#"
                x : [ Red, Green, Blue ]
                x = Red

                when x is
                    Red -> 0
                    Green -> 1
                "#
            ),
            indoc!(
                r#"
                ── TYPE MISMATCH ───────────────────────────────────────── /code/proj/Main.roc ─

                The branches of this `when` expression don't match the condition:

                4│>  when x is
                5│       Red -> 0
                6│       Green -> 1

                This `x` value is a:

                    [ Blue, Green, Red ]

                But the branch patterns have type:

                    [ Green, Red ]

                The branches must be cases of the `when` condition's type!

                Tip: Looks like the branches are missing coverage of the `Blue` tag.

                Tip: Maybe you need to add a catch-all branch, like `_`?
                "#
            ),
        )
    }

    #[test]
    fn patterns_remote_data_not_exhaustive() {
        report_problem_as(
            indoc!(
                r#"
                RemoteData e a :  [ NotAsked, Loading, Failure e, Success a ]

                x : RemoteData Num.I64 Str

                when x is
                    NotAsked -> 3
                "#
            ),
            indoc!(
                r#"
                ── TYPE MISMATCH ───────────────────────────────────────── /code/proj/Main.roc ─

                The branches of this `when` expression don't match the condition:

                5│>  when x is
                6│       NotAsked -> 3

                This `x` value is a:

                    [ Failure I64, Loading, NotAsked, Success Str ]

                But the branch patterns have type:

                    [ NotAsked ]

                The branches must be cases of the `when` condition's type!

                Tip: Looks like the branches are missing coverage of the
                `Success`, `Failure` and `Loading` tags.

                Tip: Maybe you need to add a catch-all branch, like `_`?
                "#
            ),
        )
    }

    #[test]
    fn patterns_record_not_exhaustive() {
        report_problem_as(
            indoc!(
                r#"
                x = { a: 3 }

                when x is
                    { a: 4 } -> 4
                "#
            ),
            // Tip: Looks like a record field guard is not exhaustive. Learn more about record pattern matches at TODO.
            indoc!(
                r#"
                ── UNSAFE PATTERN ──────────────────────────────────────── /code/proj/Main.roc ─

                This `when` does not cover all the possibilities:

                3│>  when x is
                4│>      { a: 4 } -> 4

                Other possibilities include:

                    { a }

                I would have to crash if I saw one of those! Add branches for them!
                "#
            ),
        )
    }

    #[test]
    fn patterns_record_guard_not_exhaustive() {
        report_problem_as(
            indoc!(
                r#"
                y : [ Nothing, Just Num.I64 ]
                y = Just 4
                x = { a: y, b: 42}

                when x is
                    { a: Nothing } -> 4
                    { a: Just 3 } -> 4
                "#
            ),
            indoc!(
                r#"
                ── UNSAFE PATTERN ──────────────────────────────────────── /code/proj/Main.roc ─

                This `when` does not cover all the possibilities:

                5│>  when x is
                6│>      { a: Nothing } -> 4
                7│>      { a: Just 3 } -> 4

                Other possibilities include:

                    { a: Just _, b }

                I would have to crash if I saw one of those! Add branches for them!
                "#
            ),
        )
    }

    #[test]
    fn patterns_nested_tag_not_exhaustive() {
        report_problem_as(
            indoc!(
                r#"
                when Record Nothing 1 is
                    Record (Nothing) b -> b
                    Record (Just 3) b -> b
                "#
            ),
            indoc!(
                r#"
                ── UNSAFE PATTERN ──────────────────────────────────────── /code/proj/Main.roc ─

                This `when` does not cover all the possibilities:

                1│>  when Record Nothing 1 is
                2│>      Record (Nothing) b -> b
                3│>      Record (Just 3) b -> b

                Other possibilities include:

                    Record (Just _) _

                I would have to crash if I saw one of those! Add branches for them!
                "#
            ),
        )
    }

    #[test]
    fn patterns_int_redundant() {
        report_problem_as(
            indoc!(
                r#"
                when 0x1 is
                    2 -> 3
                    2 -> 4
                    _ -> 5
                "#
            ),
            indoc!(
                r#"
                ── REDUNDANT PATTERN ───────────────────────────────────── /code/proj/Main.roc ─

                The 2nd pattern is redundant:

                1│   when 0x1 is
                2│       2 -> 3
                3│>      2 -> 4
                4│       _ -> 5

                Any value of this shape will be handled by a previous pattern, so this
                one should be removed.
                "#
            ),
        )
    }

    #[test]
    fn unify_alias_other() {
        report_problem_as(
            indoc!(
                r#"
                Foo a : { x : Num.Int a }

                f : Foo a -> Num.Int a
                f = \r -> r.x

                f { y: 3.14 }
                "#
            ),
            // de-aliases the alias to give a better error message
            indoc!(
                r#"
                ── TYPE MISMATCH ───────────────────────────────────────── /code/proj/Main.roc ─

                The 1st argument to `f` is not what I expect:

                6│  f { y: 3.14 }
                      ^^^^^^^^^^^

                This argument is a record of type:

                    { y : Float a }

                But `f` needs the 1st argument to be:

                    { x : Int a }

                Tip: Seems like a record field typo. Maybe `y` should be `x`?

                Tip: Can more type annotations be added? Type annotations always help
                me give more specific messages, and I think they could help a lot in
                this case
                "#
            ),
        )
    }

    #[test]
    #[ignore]
    fn cyclic_alias() {
        report_problem_as(
            indoc!(
                r#"
                Foo : { x : Bar }
                Bar : { y : Foo }

                f : Foo

                f
                "#
            ),
            // should not report Bar as unused!
            indoc!(
                r#"
                ── CYCLIC ALIAS ────────────────────────────────────────── /code/proj/Main.roc ─

                The `Foo` alias is recursive in an invalid way:

                1│  Foo : { x : Bar }
                          ^^^^^^^^^^^

                The `Foo` alias depends on itself through the following chain of
                definitions:

                    ┌─────┐
                    │     Foo
                    │     ↓
                    │     Bar
                    └─────┘

                Recursion in aliases is only allowed if recursion happens behind a
                tag.

                ── SYNTAX PROBLEM ──────────────────────────────────────── /code/proj/Main.roc ─

                `Bar` is not used anywhere in your code.

                2│  Bar : { y : Foo }
                    ^^^^^^^^^^^^^^^^^

                If you didn't intend on using `Bar` then remove it so future readers of
                your code don't wonder why it is there.
                "#
            ),
        )
    }

    #[test]
    fn self_recursive_alias() {
        report_problem_as(
            indoc!(
                r#"
                Foo : { x : Foo }

                f : Foo
                f = 3

                f
                "#
            ),
            // should not report Bar as unused!
            indoc!(
                r#"
                ── CYCLIC ALIAS ────────────────────────────────────────── /code/proj/Main.roc ─

                The `Foo` alias is self-recursive in an invalid way:

                1│  Foo : { x : Foo }
                    ^^^

                Recursion in aliases is only allowed if recursion happens behind a
                tagged union, at least one variant of which is not recursive.
                "#
            ),
        )
    }

    #[test]
    fn record_duplicate_field_same_type() {
        report_problem_as(
            indoc!(
                r#"
                { x: 4, y: 3, x: 4 }
                "#
            ),
            indoc!(
                r#"
                ── DUPLICATE FIELD NAME ────────────────────────────────── /code/proj/Main.roc ─

                This record defines the `.x` field twice!

                1│  { x: 4, y: 3, x: 4 }
                      ^^^^        ^^^^

                In the rest of the program, I will only use the latter definition:

                1│  { x: 4, y: 3, x: 4 }
                                  ^^^^

                For clarity, remove the previous `.x` definitions from this record.
                "#
            ),
        )
    }

    #[test]
    fn record_duplicate_field_different_types() {
        report_problem_as(
            indoc!(
                r#"
                { x: 4, y: 3, x: "foo" }
                "#
            ),
            indoc!(
                r#"
                ── DUPLICATE FIELD NAME ────────────────────────────────── /code/proj/Main.roc ─

                This record defines the `.x` field twice!

                1│  { x: 4, y: 3, x: "foo" }
                      ^^^^        ^^^^^^^^

                In the rest of the program, I will only use the latter definition:

                1│  { x: 4, y: 3, x: "foo" }
                                  ^^^^^^^^

                For clarity, remove the previous `.x` definitions from this record.
                "#
            ),
        )
    }

    #[test]
    fn record_duplicate_field_multiline() {
        report_problem_as(
            indoc!(
                r#"
                {
                    x: 4,
                    y: 3,
                    x: "foo"
                }
                "#
            ),
            indoc!(
                r#"
                ── DUPLICATE FIELD NAME ────────────────────────────────── /code/proj/Main.roc ─

                This record defines the `.x` field twice!

                1│   {
                2│>      x: 4,
                3│       y: 3,
                4│>      x: "foo"
                5│   }

                In the rest of the program, I will only use the latter definition:

                1│   {
                2│       x: 4,
                3│       y: 3,
                4│>      x: "foo"
                5│   }

                For clarity, remove the previous `.x` definitions from this record.
                "#
            ),
        )
    }

    #[test]
    fn record_update_duplicate_field_multiline() {
        report_problem_as(
            indoc!(
                r#"
                \r ->
                    { r &
                        x: 4,
                        y: 3,
                        x: "foo"
                    }
                "#
            ),
            indoc!(
                r#"
                ── DUPLICATE FIELD NAME ────────────────────────────────── /code/proj/Main.roc ─

                This record defines the `.x` field twice!

                2│       { r &
                3│>          x: 4,
                4│           y: 3,
                5│>          x: "foo"
                6│       }

                In the rest of the program, I will only use the latter definition:

                2│       { r &
                3│           x: 4,
                4│           y: 3,
                5│>          x: "foo"
                6│       }

                For clarity, remove the previous `.x` definitions from this record.
                "#
            ),
        )
    }

    #[test]
    fn record_type_duplicate_field() {
        report_problem_as(
            indoc!(
                r#"
                a : { foo : Num.I64, bar : {}, foo : Str }
                a = { bar: {}, foo: "foo" }

                a
                "#
            ),
            indoc!(
                r#"
                ── DUPLICATE FIELD NAME ────────────────────────────────── /code/proj/Main.roc ─

                This record type defines the `.foo` field twice!
                
                1│  a : { foo : Num.I64, bar : {}, foo : Str }
                          ^^^^^^^^^^^^^            ^^^^^^^^^
                
                In the rest of the program, I will only use the latter definition:
                
                1│  a : { foo : Num.I64, bar : {}, foo : Str }
                                                   ^^^^^^^^^
                
                For clarity, remove the previous `.foo` definitions from this record
                type.
                "#
            ),
        )
    }

    #[test]
    fn tag_union_duplicate_tag() {
        report_problem_as(
            indoc!(
                r#"
                a : [ Foo Num.I64, Bar {}, Foo Str ]
                a = Foo "foo"

                a
                "#
            ),
            indoc!(
                r#"
                ── DUPLICATE TAG NAME ──────────────────────────────────── /code/proj/Main.roc ─

                This tag union type defines the `Foo` tag twice!
                
                1│  a : [ Foo Num.I64, Bar {}, Foo Str ]
                          ^^^^^^^^^^^          ^^^^^^^
                
                In the rest of the program, I will only use the latter definition:
                
                1│  a : [ Foo Num.I64, Bar {}, Foo Str ]
                                               ^^^^^^^
                
                For clarity, remove the previous `Foo` definitions from this tag union
                type.
                "#
            ),
        )
    }

    #[test]
    fn annotation_definition_mismatch() {
        report_problem_as(
            indoc!(
                r#"
                bar : Num.I64
                foo = \x -> x

                # NOTE: neither bar or foo are defined at this point
                4
                "#
            ),
            indoc!(
                r#"
                ── NAMING PROBLEM ──────────────────────────────────────── /code/proj/Main.roc ─

                This annotation does not match the definition immediately following
                it:

                1│>  bar : Num.I64
                2│>  foo = \x -> x

                Is it a typo? If not, put either a newline or comment between them.
                "#
            ),
        )
    }

    #[test]
    fn annotation_newline_body_is_fine() {
        report_problem_as(
            indoc!(
                r#"
                bar : Num.I64

                foo = \x -> x

                foo bar
                "#
            ),
            indoc!(""),
        )
    }

    #[test]
    fn invalid_alias_rigid_var_pattern() {
        report_problem_as(
            indoc!(
                r#"
                MyAlias 1 : Num.I64

                4
                "#
            ),
            indoc!(
                r#"
                ── SYNTAX PROBLEM ──────────────────────────────────────── /code/proj/Main.roc ─

                This pattern in the definition of `MyAlias` is not what I expect:

                1│  MyAlias 1 : Num.I64
                            ^

                Only type variables like `a` or `value` can occur in this position.

                ── UNUSED DEFINITION ───────────────────────────────────── /code/proj/Main.roc ─

                `MyAlias` is not used anywhere in your code.

                1│  MyAlias 1 : Num.I64
                    ^^^^^^^^^^^^^^^^^^^

                If you didn't intend on using `MyAlias` then remove it so future readers
                of your code don't wonder why it is there.
                "#
            ),
        )
    }

    #[test]
    fn invalid_opaque_rigid_var_pattern() {
        report_problem_as(
            indoc!(
                r#"
                Age 1 := Num.I64

                a : Age
                a
                "#
            ),
            indoc!(
                r#"
                ── SYNTAX PROBLEM ──────────────────────────────────────── /code/proj/Main.roc ─

                This pattern in the definition of `Age` is not what I expect:

                1│  Age 1 := Num.I64
                        ^

                Only type variables like `a` or `value` can occur in this position.
                "#
            ),
        )
    }

    #[test]
    fn invalid_num() {
        report_problem_as(
            indoc!(
                r#"
                a : Num.Num Num.I64 Num.F64
                a = 3

                a
                "#
            ),
            indoc!(
                r#"
                ── TOO MANY TYPE ARGUMENTS ─────────────────────────────── /code/proj/Main.roc ─

                The `Num` alias expects 1 type argument, but it got 2 instead:
                
                1│  a : Num.Num Num.I64 Num.F64
                        ^^^^^^^^^^^^^^^^^^^^^^^
                
                Are there missing parentheses?
                "#
            ),
        )
    }

    #[test]
    fn invalid_num_fn() {
        report_problem_as(
            indoc!(
                r#"
                f : Str -> Num.Num Num.I64 Num.F64
                f = \_ -> 3

                f
                "#
            ),
            indoc!(
                r#"
                ── TOO MANY TYPE ARGUMENTS ─────────────────────────────── /code/proj/Main.roc ─

                The `Num` alias expects 1 type argument, but it got 2 instead:
                
                1│  f : Str -> Num.Num Num.I64 Num.F64
                               ^^^^^^^^^^^^^^^^^^^^^^^
                
                Are there missing parentheses?
                "#
            ),
        )
    }

    #[test]
    fn too_few_type_arguments() {
        report_problem_as(
            indoc!(
                r#"
                Pair a b : [ Pair a b ]

                x : Pair Num.I64
                x = Pair 2 3

                x
                "#
            ),
            indoc!(
                r#"
                ── TOO FEW TYPE ARGUMENTS ──────────────────────────────── /code/proj/Main.roc ─

                The `Pair` alias expects 2 type arguments, but it got 1 instead:

                3│  x : Pair Num.I64
                        ^^^^^^^^^^^^

                Are there missing parentheses?
                "#
            ),
        )
    }

    #[test]
    fn too_many_type_arguments() {
        report_problem_as(
            indoc!(
                r#"
                Pair a b : [ Pair a b ]

                x : Pair Num.I64 Num.I64 Num.I64
                x = 3

                x
                "#
            ),
            indoc!(
                r#"
                ── TOO MANY TYPE ARGUMENTS ─────────────────────────────── /code/proj/Main.roc ─

                The `Pair` alias expects 2 type arguments, but it got 3 instead:

                3│  x : Pair Num.I64 Num.I64 Num.I64
                        ^^^^^^^^^^^^^^^^^^^^^^^^^^^^

                Are there missing parentheses?
                "#
            ),
        )
    }

    #[test]
    fn phantom_type_variable() {
        report_problem_as(
            indoc!(
                r#"
                Foo a : [ Foo ]

                f : Foo Num.I64

                f
                "#
            ),
            indoc!(
                r#"
                ── UNUSED TYPE ALIAS PARAMETER ─────────────────────────── /code/proj/Main.roc ─

                The `a` type parameter is not used in the `Foo` alias definition:

                1│  Foo a : [ Foo ]
                        ^

                Roc does not allow unused type alias parameters!

                Tip: If you want an unused type parameter (a so-called "phantom
                type"), read the guide section on phantom values.
                "#
            ),
        )
    }

    #[test]
    fn elm_function_syntax() {
        report_problem_as(
            indoc!(
                r#"
                f x y = x
                "#
            ),
            indoc!(
                r#"
                ── ARGUMENTS BEFORE EQUALS ─────────────────────────────── /code/proj/Main.roc ─

                I am partway through parsing a definition, but I got stuck here:

                1│  f x y = x
                      ^^^

                Looks like you are trying to define a function. In roc, functions are
                always written as a lambda, like increment = \n -> n + 1.
                "#
            ),
        )
    }

    #[test]
    fn two_different_cons() {
        report_problem_as(
            indoc!(
                r#"
                ConsList a : [ Cons a (ConsList a), Nil ]

                x : ConsList {}
                x = Cons {} (Cons "foo" Nil)

                x
                "#
            ),
            indoc!(
                r#"
                ── TYPE MISMATCH ───────────────────────────────────────── /code/proj/Main.roc ─

                Something is off with the body of the `x` definition:

                3│  x : ConsList {}
                4│  x = Cons {} (Cons "foo" Nil)
                        ^^^^^^^^^^^^^^^^^^^^^^^^

                This `Cons` global tag application has the type:

                    [ Cons {} [ Cons Str [ Cons {} a, Nil ] as a, Nil ], Nil ]

                But the type annotation on `x` says it should be:

                    [ Cons {} a, Nil ] as a
                "#
            ),
        )
    }

    #[test]
    fn mutually_recursive_types_with_type_error() {
        report_problem_as(
            indoc!(
                r#"
                AList a b : [ ACons a (BList a b), ANil ]
                BList a b : [ BCons a (AList a b), BNil ]

                x : AList Num.I64 Num.I64
                x = ACons 0 (BCons 1 (ACons "foo" BNil ))

                y : BList a a
                y = BNil

                { x, y }
                "#
            ),
            // TODO render tag unions across multiple lines
            // TODO do not show recursion var if the recursion var does not render on the surface of a type
            indoc!(
                r#"
                ── TYPE MISMATCH ───────────────────────────────────────── /code/proj/Main.roc ─

                Something is off with the body of the `x` definition:

                4│  x : AList Num.I64 Num.I64
                5│  x = ACons 0 (BCons 1 (ACons "foo" BNil ))
                        ^^^^^^^^^^^^^^^^^^^^^^^^^^^^^^^^^^^^^

                This `ACons` global tag application has the type:

                    [ ACons (Num (Integer Signed64)) [
                    BCons (Num (Integer Signed64)) [ ACons Str [ BCons I64 a, BNil ],
                    ANil ], BNil ], ANil ]

                But the type annotation on `x` says it should be:

                    [ ACons I64 (BList I64 I64), ANil ] as a
                "#
            ),
        )
    }

    #[test]
    fn integer_out_of_range() {
        report_problem_as(
            indoc!(
                r#"
                x = 170_141_183_460_469_231_731_687_303_715_884_105_728_000

                y = -170_141_183_460_469_231_731_687_303_715_884_105_728_000

                h = 0xFFFF_FFFF_FFFF_FFFF_FFFF_FFFF_FFFF_FFFF_FFFF_FFFF
                l = -0xFFFF_FFFF_FFFF_FFFF_FFFF_FFFF_FFFF_FFFF_FFFF_FFFF

                minlit = -170_141_183_460_469_231_731_687_303_715_884_105_728
                maxlit =  340_282_366_920_938_463_463_374_607_431_768_211_455

                x + y + h + l + minlit + maxlit
                "#
            ),
            indoc!(
                r#"
                ── SYNTAX PROBLEM ──────────────────────────────────────── /code/proj/Main.roc ─

                This integer literal is too big:

                1│  x = 170_141_183_460_469_231_731_687_303_715_884_105_728_000
                        ^^^^^^^^^^^^^^^^^^^^^^^^^^^^^^^^^^^^^^^^^^^^^^^^^^^^^^^

                The largest number representable in Roc is the maximum U128 value,
                340_282_366_920_938_463_463_374_607_431_768_211_455.

                Tip: Learn more about number literals at TODO

                ── SYNTAX PROBLEM ──────────────────────────────────────── /code/proj/Main.roc ─

                This integer literal is too small:

                3│  y = -170_141_183_460_469_231_731_687_303_715_884_105_728_000
                        ^^^^^^^^^^^^^^^^^^^^^^^^^^^^^^^^^^^^^^^^^^^^^^^^^^^^^^^^

                The smallest number representable in Roc is the minimum I128 value,
                -170_141_183_460_469_231_731_687_303_715_884_105_728.

                Tip: Learn more about number literals at TODO

                ── SYNTAX PROBLEM ──────────────────────────────────────── /code/proj/Main.roc ─

                This integer literal is too big:

                5│  h = 0xFFFF_FFFF_FFFF_FFFF_FFFF_FFFF_FFFF_FFFF_FFFF_FFFF
                        ^^^^^^^^^^^^^^^^^^^^^^^^^^^^^^^^^^^^^^^^^^^^^^^^^^^

                The largest number representable in Roc is the maximum U128 value,
                340_282_366_920_938_463_463_374_607_431_768_211_455.

                Tip: Learn more about number literals at TODO

                ── SYNTAX PROBLEM ──────────────────────────────────────── /code/proj/Main.roc ─

                This integer literal is too small:

                6│  l = -0xFFFF_FFFF_FFFF_FFFF_FFFF_FFFF_FFFF_FFFF_FFFF_FFFF
                        ^^^^^^^^^^^^^^^^^^^^^^^^^^^^^^^^^^^^^^^^^^^^^^^^^^^^

                The smallest number representable in Roc is the minimum I128 value,
                -170_141_183_460_469_231_731_687_303_715_884_105_728.

                Tip: Learn more about number literals at TODO
                "#
            ),
        )
    }

    #[test]
    fn float_out_of_range() {
        // have to deal with some whitespace issues because of the format! macro
        report_problem_as(
            indoc!(
                r#"
                overflow = 11.7976931348623157e308
                underflow = -11.7976931348623157e308

                overflow + underflow
                "#
            ),
            indoc!(
                r#"
                ── SYNTAX PROBLEM ──────────────────────────────────────── /code/proj/Main.roc ─

                This float literal is too big:

                1│  overflow = 11.7976931348623157e308
                               ^^^^^^^^^^^^^^^^^^^^^^^

                Roc uses signed 64-bit floating points, allowing values between
                -1.7976931348623157e308 and 1.7976931348623157e308

                Tip: Learn more about number literals at TODO

                ── SYNTAX PROBLEM ──────────────────────────────────────── /code/proj/Main.roc ─

                This float literal is too small:

                2│  underflow = -11.7976931348623157e308
                                ^^^^^^^^^^^^^^^^^^^^^^^^

                Roc uses signed 64-bit floating points, allowing values between
                -1.7976931348623157e308 and 1.7976931348623157e308

                Tip: Learn more about number literals at TODO
                "#
            ),
        )
    }

    #[test]
    fn integer_malformed() {
        // the generated messages here are incorrect. Waiting for a rust nightly feature to land,
        // see https://github.com/rust-lang/rust/issues/22639
        // this test is here to spot regressions in error reporting
        report_problem_as(
            indoc!(
                r#"
                dec = 100A

                hex = 0xZZZ

                oct = 0o9

                bin = 0b2

                dec + hex + oct + bin
                "#
            ),
            indoc!(
                r#"
                ── SYNTAX PROBLEM ──────────────────────────────────────── /code/proj/Main.roc ─

                This integer literal contains an invalid digit:

                1│  dec = 100A
                          ^^^^

                Integer literals can only contain the digits
                0-9, or have an integer suffix.

                Tip: Learn more about number literals at TODO

                ── SYNTAX PROBLEM ──────────────────────────────────────── /code/proj/Main.roc ─

                This hex integer literal contains an invalid digit:

                3│  hex = 0xZZZ
                          ^^^^^

                Hexadecimal (base-16) integer literals can only contain the digits
                0-9, a-f and A-F, or have an integer suffix.

                Tip: Learn more about number literals at TODO

                ── SYNTAX PROBLEM ──────────────────────────────────────── /code/proj/Main.roc ─

                This octal integer literal contains an invalid digit:

                5│  oct = 0o9
                          ^^^

                Octal (base-8) integer literals can only contain the digits
                0-7, or have an integer suffix.

                Tip: Learn more about number literals at TODO

                ── SYNTAX PROBLEM ──────────────────────────────────────── /code/proj/Main.roc ─

                This binary integer literal contains an invalid digit:

                7│  bin = 0b2
                          ^^^

                Binary (base-2) integer literals can only contain the digits
                0 and 1, or have an integer suffix.

                Tip: Learn more about number literals at TODO
                "#
            ),
        )
    }

    #[test]
    fn integer_empty() {
        report_problem_as(
            indoc!(
                r#"
                dec = 20

                hex = 0x

                oct = 0o

                bin = 0b

                dec + hex + oct + bin
                "#
            ),
            indoc!(
                r#"
                ── SYNTAX PROBLEM ──────────────────────────────────────── /code/proj/Main.roc ─

                This hex integer literal contains no digits:

                3│  hex = 0x
                          ^^

                Hexadecimal (base-16) integer literals must contain at least one of
                the digits 0-9, a-f and A-F, or have an integer suffix.

                Tip: Learn more about number literals at TODO

                ── SYNTAX PROBLEM ──────────────────────────────────────── /code/proj/Main.roc ─

                This octal integer literal contains no digits:

                5│  oct = 0o
                          ^^

                Octal (base-8) integer literals must contain at least one of the
                digits 0-7, or have an integer suffix.

                Tip: Learn more about number literals at TODO

                ── SYNTAX PROBLEM ──────────────────────────────────────── /code/proj/Main.roc ─

                This binary integer literal contains no digits:

                7│  bin = 0b
                          ^^

                Binary (base-2) integer literals must contain at least one of the
                digits 0 and 1, or have an integer suffix.

                Tip: Learn more about number literals at TODO
                "#
            ),
        )
    }

    #[test]
    fn float_malformed() {
        report_problem_as(
            indoc!(
                r#"
                x = 3.0A

                x
                "#
            ),
            indoc!(
                r#"
                ── SYNTAX PROBLEM ──────────────────────────────────────── /code/proj/Main.roc ─

                This float literal contains an invalid digit:

                1│  x = 3.0A
                        ^^^^

                Floating point literals can only contain the digits 0-9, or use
                scientific notation 10e4, or have a float suffix.

                Tip: Learn more about number literals at TODO
                "#
            ),
        )
    }

    #[test]
    fn invalid_record_update() {
        report_problem_as(
            indoc!(
                r#"
                foo = { bar: 3 }
                updateNestedRecord = { foo.bar & x: 4 }

                example = { age: 42 }

                # these should work
                y = { Test.example & age: 3 }
                x = { example & age: 4 }

                { updateNestedRecord, foo, x, y }
                "#
            ),
            indoc!(
                r#"
                ── SYNTAX PROBLEM ──────────────────────────────────────── /code/proj/Main.roc ─

                This expression cannot be updated:

                2│  updateNestedRecord = { foo.bar & x: 4 }
                                           ^^^^^^^

                Only variables can be updated with record update syntax.
                "#
            ),
        )
    }

    #[test]
    fn module_not_imported() {
        report_problem_as(
            indoc!(
                r#"
                Foo.test
                "#
            ),
            indoc!(
                r#"
                ── MODULE NOT IMPORTED ─────────────────────────────────── /code/proj/Main.roc ─

                The `Foo` module is not imported:

                1│  Foo.test
                    ^^^^^^^^

                Is there an import missing? Perhaps there is a typo. Did you mean one
                of these?

                    Box
                    Bool
                    Num
                    Set
                "#
            ),
        )
    }

    #[test]
    fn optional_record_default_type_error() {
        report_problem_as(
            indoc!(
                r#"
                \{ x, y ? True } -> x + y
                "#
            ),
            indoc!(
                r#"
                ── TYPE MISMATCH ───────────────────────────────────────── /code/proj/Main.roc ─

                The 2nd argument to `add` is not what I expect:

                1│  \{ x, y ? True } -> x + y
                                            ^

                This `y` value is a:

                    [ True ]a

                But `add` needs the 2nd argument to be:

                    Num a
                "#
            ),
        )
    }

    #[test]
    fn optional_record_default_with_signature() {
        report_problem_as(
            indoc!(
                r#"
                f : { x : Num.I64, y ? Num.I64 } -> Num.I64
                f = \{ x, y ? "foo" } -> (\g, _ -> g) x y

                f
                "#
            ),
            indoc!(
                r#"
                ── TYPE MISMATCH ───────────────────────────────────────── /code/proj/Main.roc ─

                The 1st argument to `f` is weird:

                2│  f = \{ x, y ? "foo" } -> (\g, _ -> g) x y
                         ^^^^^^^^^^^^^^^^

                The argument is a pattern that matches record values of type:

                    { x : I64, y ? Str }

                But the annotation on `f` says the 1st argument should be:

                    { x : I64, y ? I64 }
                "#
            ),
        )
    }

    #[test]
    fn optional_record_invalid_let_binding() {
        report_problem_as(
            indoc!(
                r#"
                \rec ->
                    { x, y } : { x : Num.I64, y ? Str }
                    { x, y } = rec

                    { x, y }
                "#
            ),
            indoc!(
                r#"
                ── TYPE MISMATCH ───────────────────────────────────────── /code/proj/Main.roc ─

                Something is off with the body of this definition:

                2│>      { x, y } : { x : Num.I64, y ? Str }
                3│>      { x, y } = rec

                The body is a value of type:

                    { x : I64, y : Str }

                But the type annotation says it should be:

                    { x : I64, y ? Str }

                Tip: To extract the `.y` field it must be non-optional, but the type
                says this field is optional. Learn more about optional fields at TODO.
                "#
            ),
        )
    }

    #[test]
    fn optional_record_invalid_function() {
        report_problem_as(
            indoc!(
                r#"
                f : { x : Num.I64, y ? Num.I64 } -> Num.I64
                f = \{ x, y } -> x + y

                f
                "#
            ),
            indoc!(
                r#"
                ── TYPE MISMATCH ───────────────────────────────────────── /code/proj/Main.roc ─

                The 1st argument to `f` is weird:

                2│  f = \{ x, y } -> x + y
                         ^^^^^^^^

                The argument is a pattern that matches record values of type:

                    { x : I64, y : I64 }

                But the annotation on `f` says the 1st argument should be:

                    { x : I64, y ? I64 }

                Tip: To extract the `.y` field it must be non-optional, but the type
                says this field is optional. Learn more about optional fields at TODO.
                "#
            ),
        )
    }

    #[test]
    fn optional_record_invalid_when() {
        report_problem_as(
            indoc!(
                r#"
                f : { x : Num.I64, y ? Num.I64 } -> Num.I64
                f = \r ->
                        when r is
                            { x, y } -> x + y

                f
                "#
            ),
            indoc!(
                r#"
                ── TYPE MISMATCH ───────────────────────────────────────── /code/proj/Main.roc ─

                The branches of this `when` expression don't match the condition:

                3│>          when r is
                4│               { x, y } -> x + y

                This `r` value is a:

                    { x : I64, y ? I64 }

                But the branch patterns have type:

                    { x : I64, y : I64 }

                The branches must be cases of the `when` condition's type!

                Tip: To extract the `.y` field it must be non-optional, but the type
                says this field is optional. Learn more about optional fields at TODO.
                "#
            ),
        )
    }

    #[test]
    fn optional_record_invalid_access() {
        report_problem_as(
            indoc!(
                r#"
                f : { x : Num.I64, y ? Num.I64 } -> Num.I64
                f = \r -> r.y

                f
                "#
            ),
            indoc!(
                r#"
                ── TYPE MISMATCH ───────────────────────────────────────── /code/proj/Main.roc ─

                This expression is used in an unexpected way:

                2│  f = \r -> r.y
                              ^^^

                This `r` value is a:

                    { x : I64, y ? I64 }

                But you are trying to use it as:

                    { x : I64, y : I64 }

                Tip: To extract the `.y` field it must be non-optional, but the type
                says this field is optional. Learn more about optional fields at TODO.
                "#
            ),
        )
    }

    #[test]
    fn optional_record_invalid_accessor() {
        report_problem_as(
            indoc!(
                r#"
                    f : { x : Num.I64, y ? Num.I64 } -> Num.I64
                    f = \r -> .y r

                    f
                    "#
            ),
            indoc!(
                r#"
                ── TYPE MISMATCH ───────────────────────────────────────── /code/proj/Main.roc ─

                The 1st argument to this function is not what I expect:

                2│  f = \r -> .y r
                                 ^

                This `r` value is a:

                    { x : I64, y ? I64 }

                But this function needs the 1st argument to be:

                    { x : I64, y : I64 }

                Tip: To extract the `.y` field it must be non-optional, but the type
                says this field is optional. Learn more about optional fields at TODO.
                "#
            ),
        )
    }

    #[test]
    fn guard_mismatch_with_annotation() {
        report_problem_as(
            indoc!(
                r#"
                f : { x : Num.I64, y : Num.I64 } -> Num.I64
                f = \r ->
                        when r is
                            { x, y : "foo" } -> x + 0
                            _ -> 0

                f
                "#
            ),
            indoc!(
                r#"
                ── TYPE MISMATCH ───────────────────────────────────────── /code/proj/Main.roc ─

                The branches of this `when` expression don't match the condition:

                3│>          when r is
                4│               { x, y : "foo" } -> x + 0
                5│               _ -> 0

                This `r` value is a:

                    { x : I64, y : I64 }

                But the branch patterns have type:

                    { x : I64, y : Str }

                The branches must be cases of the `when` condition's type!
                "#
            ),
        )
    }

    #[test]
    fn optional_field_mismatch_with_annotation() {
        report_problem_as(
            indoc!(
                r#"
                f : { x : Num.I64, y ? Num.I64 } -> Num.I64
                f = \r ->
                        when r is
                            { x, y ? "foo" } -> (\g, _ -> g) x y
                            _ -> 0

                f
                "#
            ),
            indoc!(
                r#"
                ── TYPE MISMATCH ───────────────────────────────────────── /code/proj/Main.roc ─

                The branches of this `when` expression don't match the condition:

                3│>          when r is
                4│               { x, y ? "foo" } -> (\g, _ -> g) x y
                5│               _ -> 0

                This `r` value is a:

                    { x : I64, y ? I64 }

                But the branch patterns have type:

                    { x : I64, y ? Str }

                The branches must be cases of the `when` condition's type!
                "#
            ),
        )
    }

    #[test]
    fn incorrect_optional_field() {
        report_problem_as(
            indoc!(
                r#"
                { x: 5, y ? 42 }
                "#
            ),
            indoc!(
                r#"
                ── BAD OPTIONAL VALUE ──────────────────────────────────── /code/proj/Main.roc ─

                This record uses an optional value for the `.y` field in an incorrect
                context!

                1│  { x: 5, y ? 42 }
                            ^^^^^^

                You can only use optional values in record destructuring, like:

                    { answer ? 42, otherField } = myRecord
                "#
            ),
        )
    }
    #[test]
    fn first_wildcard_is_required() {
        report_problem_as(
            indoc!(
                r#"
                when Foo 1 2 3 is
                    Foo _ 1 _ -> 1
                    _ -> 2
                "#
            ),
            "",
        )
    }

    #[test]
    fn second_wildcard_is_redundant() {
        report_problem_as(
            indoc!(
                r#"
                when Foo 1 2 3 is
                    Foo _ 1 _ -> 1
                    _ -> 2
                    _ -> 3
                "#
            ),
            indoc!(
                r#"
            ── REDUNDANT PATTERN ───────────────────────────────────── /code/proj/Main.roc ─

            The 3rd pattern is redundant:

            1│  when Foo 1 2 3 is
            2│      Foo _ 1 _ -> 1
            3│      _ -> 2
            4│      _ -> 3
                    ^

            Any value of this shape will be handled by a previous pattern, so this
            one should be removed.
            "#
            ),
        )
    }

    #[test]
    fn alias_using_alias() {
        report_problem_as(
            indoc!(
                r#"
                # The color of a node. Leaves are considered Black.
                NodeColor : [ Red, Black ]

                RBTree k v : [ Node NodeColor k v (RBTree k v) (RBTree k v), Empty ]

                # Create an empty dictionary.
                empty : RBTree k v
                empty =
                    Empty

                empty
                "#
            ),
            "",
        )
    }

    #[test]
    fn unused_argument() {
        report_problem_as(
            indoc!(
                r#"
                f = \foo -> 1

                f
                "#
            ),
            indoc!(
                r#"
            ── UNUSED ARGUMENT ─────────────────────────────────────── /code/proj/Main.roc ─

            `f` doesn't use `foo`.

            1│  f = \foo -> 1
                     ^^^

            If you don't need `foo`, then you can just remove it. However, if you
            really do need `foo` as an argument of `f`, prefix it with an underscore,
            like this: "_`foo`". Adding an underscore at the start of a variable
            name is a way of saying that the variable is not used.
            "#
            ),
        )
    }

    #[test]
    fn qualified_global_tag() {
        report_problem_as(
            indoc!(
                r#"
                Foo.Bar
                "#
            ),
            indoc!(
                r#"
                ── SYNTAX PROBLEM ──────────────────────────────────────── /code/proj/Main.roc ─

                I am trying to parse a qualified name here:

                1│  Foo.Bar
                           ^

                This looks like a qualified tag name to me, but tags cannot be
                qualified! Maybe you wanted a qualified name, something like
                Json.Decode.string?
            "#
            ),
        )
    }

    #[test]
    fn module_ident_ends_with_dot() {
        report_problem_as(
            indoc!(
                r#"
                Foo.Bar.
                "#
            ),
            indoc!(
                r#"
                ── SYNTAX PROBLEM ──────────────────────────────────────── /code/proj/Main.roc ─

                I am trying to parse a qualified name here:

                1│  Foo.Bar.
                            ^

                I was expecting to see an identifier next, like height. A complete
                qualified name looks something like Json.Decode.string.
            "#
            ),
        )
    }

    #[test]
    fn record_access_ends_with_dot() {
        report_problem_as(
            indoc!(
                r#"
                foo.bar.
                "#
            ),
            indoc!(
                r#"
                ── SYNTAX PROBLEM ──────────────────────────────────────── /code/proj/Main.roc ─

                I trying to parse a record field access here:

                1│  foo.bar.
                            ^

                So I expect to see a lowercase letter next, like .name or .height.
            "#
            ),
        )
    }

    #[test]
    fn qualified_private_tag() {
        report_problem_as(
            indoc!(
                r#"
                @Foo.Bar
                "#
            ),
            indoc!(
                r#"
                ── SYNTAX PROBLEM ──────────────────────────────────────── /code/proj/Main.roc ─

                I am very confused by this expression:

                1│  @Foo.Bar
                        ^^^^

                Looks like a private tag is treated like a module name. Maybe you
                wanted a qualified name, like Json.Decode.string?
            "#
            ),
        )
    }

    #[test]
    fn type_annotation_double_colon() {
        report_problem_as(
            indoc!(
                r#"
                f :: I64
                f = 42

                f
                "#
            ),
            indoc!(
                r#"
                ── UNKNOWN OPERATOR ────────────────────────────────────── /code/proj/Main.roc ─

                This looks like an operator, but it's not one I recognize!

                1│  f :: I64
                      ^^

                I have no specific suggestion for this operator, see TODO for the full
                list of operators in Roc.
            "#
            ),
        )
    }

    #[test]
    fn double_equals_in_def() {
        // NOTE: VERY BAD ERROR MESSAGE
        //
        // looks like `x y` are considered argument to the add, even though they are
        // on a lower indentation level
        report_problem_as(
            indoc!(
                r#"
                x = 3
                y =
                    x == 5
                    Num.add 1 2

                { x,  y }
                "#
            ),
            indoc!(
                r#"
                ── TOO MANY ARGS ───────────────────────────────────────── /code/proj/Main.roc ─

                This value is not a function, but it was given 3 arguments:

                3│      x == 5
                             ^

                Are there any missing commas? Or missing parentheses?
            "#
            ),
        )
    }

    #[test]
    fn tag_union_open() {
        report_problem_as(
            indoc!(
                r#"
                f : [
                "#
            ),
            indoc!(
                r#"
                ── UNFINISHED TAG UNION TYPE ───────────────────────────── /code/proj/Main.roc ─

                I just started parsing a tag union type, but I got stuck here:

                1│  f : [
                         ^

                Tag unions look like [ Many I64, None ], so I was expecting to see a
                tag name next.
            "#
            ),
        )
    }

    #[test]
    fn tag_union_end() {
        report_problem_as(
            indoc!(
                r#"
                f : [ Yes,
                "#
            ),
            indoc!(
                r#"
                ── UNFINISHED TAG UNION TYPE ───────────────────────────── /code/proj/Main.roc ─

                I am partway through parsing a tag union type, but I got stuck here:

                1│  f : [ Yes,
                              ^

                I was expecting to see a closing square bracket before this, so try
                adding a ] and see if that helps?
            "#
            ),
        )
    }

    #[test]
    fn tag_union_lowercase_tag_name() {
        report_problem_as(
            indoc!(
                r#"
                f : [ lowercase ]
                "#
            ),
            indoc!(
                r#"
                ── WEIRD TAG NAME ──────────────────────────────────────── /code/proj/Main.roc ─

                I am partway through parsing a tag union type, but I got stuck here:

                1│  f : [ lowercase ]
                          ^

                I was expecting to see a tag name.

                Hint: Tag names start with an uppercase letter, like Err or Green.
            "#
            ),
        )
    }

    #[test]
    fn tag_union_second_lowercase_tag_name() {
        report_problem_as(
            indoc!(
                r#"
                f : [ Good, bad ]
                "#
            ),
            indoc!(
                r#"
                ── WEIRD TAG NAME ──────────────────────────────────────── /code/proj/Main.roc ─

                I am partway through parsing a tag union type, but I got stuck here:

                1│  f : [ Good, bad ]
                                ^

                I was expecting to see a tag name.

                Hint: Tag names start with an uppercase letter, like Err or Green.
            "#
            ),
        )
    }

    #[test]
    fn record_type_open() {
        report_problem_as(
            indoc!(
                r#"
                f : {
                "#
            ),
            indoc!(
                r#"
                ── UNFINISHED RECORD TYPE ──────────────────────────────── /code/proj/Main.roc ─

                I just started parsing a record type, but I got stuck here:

                1│  f : {
                         ^

                Record types look like { name : String, age : Int }, so I was
                expecting to see a field name next.
            "#
            ),
        )
    }

    #[test]
    fn record_type_open_indent() {
        report_problem_as(
            indoc!(
                r#"
                f : {
                foo : I64,
                "#
            ),
            indoc!(
                r#"
                ── UNFINISHED RECORD TYPE ──────────────────────────────── /code/proj/Main.roc ─

                I am partway through parsing a record type, but I got stuck here:

                1│  f : {
                         ^

                I was expecting to see a closing curly brace before this, so try
                adding a } and see if that helps?

                Note: I may be confused by indentation
            "#
            ),
        )
    }

    #[test]
    fn record_type_end() {
        report_problem_as(
            indoc!(
                r#"
                f : { a: Int,
                "#
            ),
            indoc!(
                r#"
                ── UNFINISHED RECORD TYPE ──────────────────────────────── /code/proj/Main.roc ─

                I am partway through parsing a record type, but I got stuck here:

                1│  f : { a: Int,
                                 ^

                I was expecting to see a closing curly brace before this, so try
                adding a } and see if that helps?
            "#
            ),
        )
    }

    #[test]
    fn record_type_keyword_field_name() {
        report_problem_as(
            indoc!(
                r#"
                f : { if : I64 }
                "#
            ),
            indoc!(
                r#"
                ── UNFINISHED RECORD TYPE ──────────────────────────────── /code/proj/Main.roc ─

                I just started parsing a record type, but I got stuck on this field
                name:

                1│  f : { if : I64 }
                          ^^

                Looks like you are trying to use `if` as a field name, but that is a
                reserved word. Try using a different name!
            "#
            ),
        )
    }

    #[test]
    fn record_type_missing_comma() {
        // a case where the message cannot be as good as elm's
        report_problem_as(
            indoc!(
                r#"
                f : { foo  bar }
                "#
            ),
            indoc!(
                r#"
                ── UNFINISHED RECORD TYPE ──────────────────────────────── /code/proj/Main.roc ─

                I am partway through parsing a record type, but I got stuck here:

                1│  f : { foo  bar }
                               ^

                I was expecting to see a colon, question mark, comma or closing curly
                brace.
            "#
            ),
        )
    }

    #[test]
    fn record_type_tab() {
        // a case where the message cannot be as good as elm's
        report_problem_as(
            "f : { foo \t }",
            indoc!(
                r#"
                ── TAB CHARACTER ───────────────────────────────────────── /code/proj/Main.roc ─

                I encountered a tab character

                1│  f : { foo 	 }
                              ^

                Tab characters are not allowed.
            "#
            ),
        )
    }

    #[test]
    fn comment_with_tab() {
        report_problem_as(
            "# comment with a \t\n4",
            indoc!(
                "
                ── TAB CHARACTER ───────────────────────────────────────── /code/proj/Main.roc ─

                I encountered a tab character

                1│  # comment with a \t
                                     ^

                Tab characters are not allowed.
            "
            ),
        )
    }

    #[test]
    fn type_in_parens_start() {
        // TODO bad error message
        report_problem_as(
            indoc!(
                r#"
                f : (
                "#
            ),
            indoc!(
                r#"
                ── UNFINISHED TYPE ─────────────────────────────────────── /code/proj/Main.roc ─

                I just started parsing a type, but I got stuck here:

                1│  f : (
                         ^

                I am expecting a type next, like Bool or List a.
            "#
            ),
        )
    }

    #[test]
    fn type_in_parens_end() {
        report_problem_as(
            indoc!(
                r#"
                f : ( I64
                "#
            ),
            indoc!(
                r#"
                ── UNFINISHED PARENTHESES ──────────────────────────────── /code/proj/Main.roc ─

                I am partway through parsing a type in parentheses, but I got stuck
                here:

                1│  f : ( I64
                             ^

                I was expecting to see a parenthesis before this, so try adding a )
                and see if that helps?

                Note: I may be confused by indentation
            "#
            ),
        )
    }

    #[test]
    fn type_apply_double_dot() {
        report_problem_as(
            indoc!(
                r#"
                f : Foo..Bar

                f
                "#
            ),
            indoc!(
                r#"
                ── SYNTAX PROBLEM ──────────────────────────────────────── /code/proj/Main.roc ─

                I am confused by this type name:

                1│  f : Foo..Bar
                        ^^^^^^^^

                Type names start with an uppercase letter, and can optionally be
                qualified by a module name, like Bool or Http.Request.Request.
            "#
            ),
        )

        //                ── DOUBLE DOT ──────────────────────────────────────────────────────────────────
        //
        //                I encountered two dots in a row:
        //
        //                1│  f : Foo..Bar
        //                            ^
        //
        //                Try removing one of them.
    }

    #[test]
    fn type_apply_trailing_dot() {
        report_problem_as(
            indoc!(
                r#"
                f : Foo.Bar.

                f
                "#
            ),
            indoc!(
                r#"
                ── SYNTAX PROBLEM ──────────────────────────────────────── /code/proj/Main.roc ─

                I am confused by this type name:

                1│  f : Foo.Bar.
                        ^^^^^^^^

                Type names start with an uppercase letter, and can optionally be
                qualified by a module name, like Bool or Http.Request.Request.
            "#
            ),
        )

        //                ── TRAILING DOT ────────────────────────────────────────────────────────────────
        //
        //                I encountered a dot with nothing after it:
        //
        //                1│  f : Foo.Bar.
        //                                ^
        //
        //                Dots are used to refer to a type in a qualified way, like
        //                Num.I64 or List.List a. Try adding a type name next.
    }

    #[test]
    fn type_apply_stray_dot() {
        report_problem_as(
            indoc!(
                r#"
                f : .
                "#
            ),
            indoc!(
                r#"
                ── UNFINISHED TYPE ─────────────────────────────────────── /code/proj/Main.roc ─

                I just started parsing a type, but I got stuck here:

                1│  f : .
                        ^

                I am expecting a type next, like Bool or List a.
            "#
            ),
        )
    }

    #[test]
    fn type_apply_start_with_number() {
        report_problem_as(
            indoc!(
                r#"
                f : Foo.1

                f
                "#
            ),
            indoc!(
                r#"
                ── SYNTAX PROBLEM ──────────────────────────────────────── /code/proj/Main.roc ─

                I am confused by this type name:

                1│  f : Foo.1
                        ^^^^^

                Type names start with an uppercase letter, and can optionally be
                qualified by a module name, like Bool or Http.Request.Request.
            "#
            ),
        )

        //                ── WEIRD QUALIFIED NAME ────────────────────────────────────────────────────────
        //
        //                I encountered a number at the start of a qualified name segment:
        //
        //                1│  f : Foo.1
        //                            ^
        //
        //                All parts of a qualified type name must start with an uppercase
        //                letter, like Num.I64 or List.List a.
    }

    #[test]
    fn type_apply_start_with_lowercase() {
        report_problem_as(
            indoc!(
                r#"
                f : Foo.foo

                f
                "#
            ),
            indoc!(
                r#"
                ── SYNTAX PROBLEM ──────────────────────────────────────── /code/proj/Main.roc ─

                I am confused by this type name:

                1│  f : Foo.foo
                        ^^^^^^^

                Type names start with an uppercase letter, and can optionally be
                qualified by a module name, like Bool or Http.Request.Request.
            "#
            ),
        )
    }

    #[test]
    fn def_missing_final_expression() {
        report_problem_as(
            indoc!(
                r#"
                f : Foo.foo
                "#
            ),
            indoc!(
                r#"
                ── MISSING FINAL EXPRESSION ────────────────────────────── /code/proj/Main.roc ─

                I am partway through parsing a definition's final expression, but I
                got stuck here:

                1│  f : Foo.foo
                               ^

                This definition is missing a final expression. A nested definition
                must be followed by either another definition, or an expression

                    x = 4
                    y = 2

                    x + y
            "#
            ),
        )
    }

    #[test]
    fn type_inline_alias() {
        report_problem_as(
            indoc!(
                r#"
                f : I64 as
                f = 0

                f
                "#
            ),
            indoc!(
                r#"
                ── UNFINISHED INLINE ALIAS ─────────────────────────────── /code/proj/Main.roc ─

                I just started parsing an inline type alias, but I got stuck here:

                1│  f : I64 as
                              ^

                Note: I may be confused by indentation
            "#
            ),
        )
    }

    #[test]
    fn type_double_comma() {
        report_problem_as(
            indoc!(
                r#"
                f : I64,,I64 -> I64
                f = 0

                f
                "#
            ),
            indoc!(
                r#"
                ── DOUBLE COMMA ────────────────────────────────────────── /code/proj/Main.roc ─

                I just started parsing a function argument type, but I encountered two
                commas in a row:

                1│  f : I64,,I64 -> I64
                            ^

                Try removing one of them.
            "#
            ),
        )
    }

    #[test]
    fn type_argument_no_arrow() {
        report_problem_as(
            indoc!(
                r#"
                f : I64, I64
                f = 0

                f
                "#
            ),
            indoc!(
                r#"
                ── UNFINISHED TYPE ─────────────────────────────────────── /code/proj/Main.roc ─

                I am partway through parsing a type, but I got stuck here:

                1│  f : I64, I64
                                ^

                Note: I may be confused by indentation
            "#
            ),
        )
    }

    #[test]
    fn type_argument_arrow_then_nothing() {
        // TODO could do better by pointing out we're parsing a function type
        report_problem_as(
            indoc!(
                r#"
                f : I64, I64 ->
                f = 0

                f
                "#
            ),
            indoc!(
                r#"
                ── UNFINISHED TYPE ─────────────────────────────────────── /code/proj/Main.roc ─

                I just started parsing a type, but I got stuck here:

                1│  f : I64, I64 ->
                                   ^

                Note: I may be confused by indentation
            "#
            ),
        )
    }

    #[test]
    fn invalid_private_tag_name() {
        // TODO could do better by pointing out we're parsing a function type
        report_problem_as(
            indoc!(
                r#"
                f : [ @Foo Str, @100 I64 ]
                f = 0

                f
                "#
            ),
            indoc!(
                r#"
                ── WEIRD TAG NAME ──────────────────────────────────────── /code/proj/Main.roc ─

                I am partway through parsing a tag union type, but I got stuck here:

                1│  f : [ @Foo Str, @100 I64 ]
                                    ^

                I was expecting to see a private tag name.

                Hint: Private tag names start with an `@` symbol followed by an
                uppercase letter, like @UID or @SecretKey.
            "#
            ),
        )
    }

    #[test]
    fn dict_type_formatting() {
        // TODO could do better by pointing out we're parsing a function type
        report_problem_as(
            indoc!(
                r#"
                myDict : Dict Num.I64 Str
                myDict = Dict.insert Dict.empty "foo" 42

                myDict
                "#
            ),
            indoc!(
                r#"
                ── TYPE MISMATCH ───────────────────────────────────────── /code/proj/Main.roc ─

                Something is off with the body of the `myDict` definition:

                1│  myDict : Dict Num.I64 Str
                2│  myDict = Dict.insert Dict.empty "foo" 42
                             ^^^^^^^^^^^^^^^^^^^^^^^^^^^^^^^

                This `insert` call produces:

                    Dict Str (Num a)

                But the type annotation on `myDict` says it should be:

                    Dict I64 Str
            "#
            ),
        )
    }

    #[test]
    fn alias_type_diff() {
        report_problem_as(
            indoc!(
                r#"
                HSet a : Set a

                foo : Str -> HSet {}

                myDict : HSet Str
                myDict = foo "bar"

                myDict
                "#
            ),
            indoc!(
                r#"
                ── TYPE MISMATCH ───────────────────────────────────────── /code/proj/Main.roc ─

                Something is off with the body of the `myDict` definition:

                5│  myDict : HSet Str
                6│  myDict = foo "bar"
                             ^^^^^^^^^

                This `foo` call produces:

                    HSet {}

                But the type annotation on `myDict` says it should be:

                    HSet Str
            "#
            ),
        )
    }

    #[test]
    fn if_guard_without_condition() {
        // this should get better with time
        report_problem_as(
            indoc!(
                r#"
                when Just 4 is
                    Just if ->
                        4

                    _ ->
                        2
                "#
            ),
            indoc!(
                r#"
                ── IF GUARD NO CONDITION ───────────────────────────────── /code/proj/Main.roc ─

                I just started parsing an if guard, but there is no guard condition:

                1│  when Just 4 is
                2│      Just if ->
                                ^

                Try adding an expression before the arrow!
            "#
            ),
        )
    }

    #[test]
    fn empty_or_pattern() {
        report_problem_as(
            indoc!(
                r#"
                when Just 4 is
                    Just 4 | ->
                        4

                    _ ->
                        2
                "#
            ),
            indoc!(
                r#"
                ── UNFINISHED PATTERN ──────────────────────────────────── /code/proj/Main.roc ─

                I just started parsing a pattern, but I got stuck here:

                2│      Just 4 | ->
                                 ^

                Note: I may be confused by indentation
                "#
            ),
        )
    }

    #[test]
    fn pattern_binds_keyword() {
        // TODO check if "what_is_next" is a keyword
        report_problem_as(
            indoc!(
                r#"
                when Just 4 is
                    Just when ->
                        4

                    _ ->
                        2
                "#
            ),
            indoc!(
                r#"
                ── MISSING EXPRESSION ──────────────────────────────────── /code/proj/Main.roc ─

                I am partway through parsing a definition, but I got stuck here:

                1│  when Just 4 is
                2│      Just when ->
                             ^

                I was expecting to see an expression like 42 or "hello".
            "#
            ),
        )
    }

    #[test]
    fn when_missing_arrow() {
        // this should get better with time
        report_problem_as(
            indoc!(
                r#"
                when 5 is
                    1 -> 2
                    _
                "#
            ),
            indoc!(
                r#"
                ── MISSING ARROW ───────────────────────────────────────── /code/proj/Main.roc ─

                I am partway through parsing a `when` expression, but got stuck here:

                2│      1 -> 2
                3│      _
                         ^

                I was expecting to see an arrow next.

                Note: Sometimes I get confused by indentation, so try to make your `when`
                look something like this:

                    when List.first plants is
                      Ok n ->
                        n

                      Err _ ->
                        200

                Notice the indentation. All patterns are aligned, and each branch is
                indented a bit more than the corresponding pattern. That is important!
            "#
            ),
        )
    }

    #[test]
    fn lambda_double_comma() {
        report_problem_as(
            indoc!(
                r#"
                \a,,b -> 1
                "#
            ),
            indoc!(
                r#"
                ── UNFINISHED ARGUMENT LIST ────────────────────────────── /code/proj/Main.roc ─

                I am partway through parsing a function argument list, but I got stuck
                at this comma:

                1│  \a,,b -> 1
                       ^

                I was expecting an argument pattern before this, so try adding an
                argument before the comma and see if that helps?
            "#
            ),
        )
    }

    #[test]
    fn lambda_leading_comma() {
        report_problem_as(
            indoc!(
                r#"
                \,b -> 1
                "#
            ),
            indoc!(
                r#"
                ── UNFINISHED ARGUMENT LIST ────────────────────────────── /code/proj/Main.roc ─

                I am partway through parsing a function argument list, but I got stuck
                at this comma:

                1│  \,b -> 1
                     ^

                I was expecting an argument pattern before this, so try adding an
                argument before the comma and see if that helps?
            "#
            ),
        )
    }

    #[test]
    fn when_outdented_branch() {
        // this should get better with time
        report_problem_as(
            indoc!(
                r#"
                when 4 is
                    5 -> 2
                 2 -> 2
                "#
            ),
            indoc!(
                r#"
                ── SYNTAX PROBLEM ──────────────────────────────────────── /code/proj/Main.roc ─

                I got stuck here:

                1│  when 4 is
                2│      5 -> 2
                              ^

                Whatever I am running into is confusing me a lot! Normally I can give
                fairly specific hints, but something is really tripping me up this
                time.
                "#
            ),
            // TODO this formerly gave
            //
            //                ── UNFINISHED WHEN ─────────────────────────────────────────────────────────────
            //
            //                I was partway through parsing a `when` expression, but I got stuck here:
            //
            //                3│    _ -> 2
            //                        ^
            //
            //                I suspect this is a pattern that is not indented enough? (by 2 spaces)
            //
            // but that requires parsing the next pattern blindly, irrespective of indentation. Can
            // we find an efficient solution that doesn't require parsing an extra pattern for
            // every `when`, i.e. we want a good error message for the test case above, but for
            // a valid `when`, we don't want to do extra work, e.g. here
            //
            //  x
            //      when x is
            //          n -> n
            //
            //  4
            //
            // We don't want to parse the `4` and say it's an outdented pattern!
        )
    }

    #[test]
    fn when_over_indented_underscore() {
        report_problem_as(
            indoc!(
                r#"
                when 4 is
                    5 -> 2
                     _ -> 2
                "#
            ),
            indoc!(
                r#"
                ── SYNTAX PROBLEM ──────────────────────────────────────── /code/proj/Main.roc ─

                I got stuck here:

                1│  when 4 is
                2│      5 -> 2
                              ^

                Whatever I am running into is confusing me a lot! Normally I can give
                fairly specific hints, but something is really tripping me up this
                time.
            "#
            ),
        )
    }

    #[test]
    fn when_over_indented_int() {
        report_problem_as(
            indoc!(
                r#"
                when 4 is
                    5 -> Num.neg
                     2 -> 2
                "#
            ),
            indoc!(
                r#"
                ── UNEXPECTED ARROW ────────────────────────────────────── /code/proj/Main.roc ─

                I am parsing a `when` expression right now, but this arrow is confusing
                me:

                3│       2 -> 2
                           ^^

                It makes sense to see arrows around here, so I suspect it is something
                earlier.Maybe this pattern is indented a bit farther from the previous
                patterns?

                Note: Here is an example of a valid `when` expression for reference.

                    when List.first plants is
                      Ok n ->
                        n

                      Err _ ->
                        200

                Notice the indentation. All patterns are aligned, and each branch is
                indented a bit more than the corresponding pattern. That is important!
            "#
            ),
        )
    }

    #[test]
    fn if_outdented_then() {
        // TODO I think we can do better here
        report_problem_as(
            indoc!(
                r#"
                x =
                    if 5 == 5
                then 2 else 3

                x
                "#
            ),
            indoc!(
                r#"
                ── UNFINISHED IF ───────────────────────────────────────── /code/proj/Main.roc ─

                I was partway through parsing an `if` expression, but I got stuck here:

                2│      if 5 == 5
                                 ^

                I was expecting to see the `then` keyword next.
            "#
            ),
        )
    }

    #[test]
    fn if_missing_else() {
        // this should get better with time
        report_problem_as(
            indoc!(
                r#"
                if 5 == 5 then 2
                "#
            ),
            indoc!(
                r#"
                ── UNFINISHED IF ───────────────────────────────────────── /code/proj/Main.roc ─

                I was partway through parsing an `if` expression, but I got stuck here:

                1│  if 5 == 5 then 2
                                    ^

                I was expecting to see the `else` keyword next.
            "#
            ),
        )
    }

    #[test]
    fn list_double_comma() {
        report_problem_as(
            indoc!(
                r#"
                [ 1, 2, , 3 ]
                "#
            ),
            indoc!(
                r#"
                ── UNFINISHED LIST ─────────────────────────────────────── /code/proj/Main.roc ─

                I am partway through started parsing a list, but I got stuck here:

                1│  [ 1, 2, , 3 ]
                            ^

                I was expecting to see a list entry before this comma, so try adding a
                list entry and see if that helps?
            "#
            ),
        )
    }

    #[test]
    fn list_without_end() {
        report_problem_as(
            indoc!(
                r#"
                [ 1, 2,
                "#
            ),
            indoc!(
                r#"
                ── UNFINISHED LIST ─────────────────────────────────────── /code/proj/Main.roc ─

                I am partway through started parsing a list, but I got stuck here:

                1│  [ 1, 2,
                           ^

                I was expecting to see a closing square bracket before this, so try
                adding a ] and see if that helps?

                Note: When I get stuck like this, it usually means that there is a
                missing parenthesis or bracket somewhere earlier. It could also be a
                stray keyword or operator.
            "#
            ),
        )
    }

    #[test]
    fn number_double_dot() {
        report_problem_as(
            indoc!(
                r#"
                1.1.1
                "#
            ),
            indoc!(
                r#"
                ── SYNTAX PROBLEM ──────────────────────────────────────── /code/proj/Main.roc ─

                This float literal contains an invalid digit:

                1│  1.1.1
                    ^^^^^

                Floating point literals can only contain the digits 0-9, or use
                scientific notation 10e4, or have a float suffix.

                Tip: Learn more about number literals at TODO
            "#
            ),
        )
    }

    #[test]
    fn unicode_not_hex() {
        report_problem_as(
            r#""abc\u(zzzz)def""#,
            indoc!(
                r#"
                ── WEIRD CODE POINT ────────────────────────────────────── /code/proj/Main.roc ─

                I am partway through parsing a unicode code point, but I got stuck
                here:

                1│  "abc\u(zzzz)def"
                           ^

                I was expecting a hexadecimal number, like \u(1100) or \u(00FF).

                Learn more about working with unicode in roc at TODO
            "#
            ),
        )
    }

    #[test]
    fn interpolate_not_identifier() {
        report_problem_as(
            r#""abc\(32)def""#,
            indoc!(
                r#"
                ── SYNTAX PROBLEM ──────────────────────────────────────── /code/proj/Main.roc ─

                This string interpolation is invalid:

                1│  "abc\(32)def"
                          ^^

                I was expecting an identifier, like \u(message) or
                \u(LoremIpsum.text).

                Learn more about string interpolation at TODO
            "#
            ),
        )
    }

    #[test]
    fn unicode_too_large() {
        report_problem_as(
            r#""abc\u(110000)def""#,
            indoc!(
                r#"
                ── INVALID UNICODE ─────────────────────────────────────── /code/proj/Main.roc ─

                This unicode code point is invalid:

                1│  "abc\u(110000)def"
                           ^^^^^^

                Learn more about working with unicode in roc at TODO
            "#
            ),
        )
    }

    #[test]
    fn weird_escape() {
        report_problem_as(
            r#""abc\qdef""#,
            indoc!(
                r#"
                ── WEIRD ESCAPE ────────────────────────────────────────── /code/proj/Main.roc ─

                I was partway through parsing a  string literal, but I got stuck here:

                1│  "abc\qdef"
                        ^^

                This is not an escape sequence I recognize. After a backslash, I am
                looking for one of these:

                    - A newline: \n
                    - A caret return: \r
                    - A tab: \t
                    - An escaped quote: \"
                    - An escaped backslash: \\
                    - A unicode code point: \u(00FF)
                    - An interpolated string: \(myVariable)
            "#
            ),
        )
    }

    #[test]
    fn single_no_end() {
        report_problem_as(
            r#""there is no end"#,
            indoc!(
                r#"
                ── ENDLESS STRING ──────────────────────────────────────── /code/proj/Main.roc ─

                I cannot find the end of this string:

                1│  "there is no end
                     ^

                You could change it to something like "to be or not to be" or even
                just "".
            "#
            ),
        )
    }

    #[test]
    fn multi_no_end() {
        report_problem_as(
            r#""""there is no end"#,
            indoc!(
                r#"
                ── ENDLESS STRING ──────────────────────────────────────── /code/proj/Main.roc ─

                I cannot find the end of this block string:

                1│  """there is no end
                       ^

                You could change it to something like """to be or not to be""" or even
                just """""".
            "#
            ),
        )
    }

    #[test]
    // https://github.com/rtfeldman/roc/issues/1714
    fn interpolate_concat_is_transparent_1714() {
        report_problem_as(
            indoc!(
                r#"
                greeting = "Privet"

                if True then 1 else "\(greeting), World!"
                "#,
            ),
            indoc!(
                r#"
                ── TYPE MISMATCH ───────────────────────────────────────── /code/proj/Main.roc ─

                This `if` has an `else` branch with a different type from its `then` branch:

                3│  if True then 1 else "\(greeting), World!"
                                        ^^^^^^^^^^^^^^^^^^^^^

                The `else` branch is a string of type:

                    Str

                but the `then` branch has the type:

                    Num a

                I need all branches in an `if` to have the same type!
                "#
            ),
        )
    }

    macro_rules! comparison_binop_transparency_tests {
        ($($op:expr, $name:ident),* $(,)?) => {
            $(
            #[test]
            fn $name() {
                report_problem_as(
                    &format!(r#"if True then "abc" else 1 {} 2"#, $op),
                    &format!(
r#"── TYPE MISMATCH ───────────────────────────────────────── /code/proj/Main.roc ─

This `if` has an `else` branch with a different type from its `then` branch:

1│  if True then "abc" else 1 {} 2
                            ^^{}^^

This comparison produces:

    Bool

but the `then` branch has the type:

    Str

I need all branches in an `if` to have the same type!
"#,
                        $op, "^".repeat($op.len())
                    ),
                )
            }
            )*
        }
    }

    comparison_binop_transparency_tests! {
        "<", lt_binop_is_transparent,
        ">", gt_binop_is_transparent,
        "==", eq_binop_is_transparent,
        "!=", neq_binop_is_transparent,
        "<=", leq_binop_is_transparent,
        ">=", geq_binop_is_transparent,
    }

    #[test]
    fn keyword_record_field_access() {
        report_problem_as(
            indoc!(
                r#"
                foo = {}

                foo.if
                "#
            ),
            indoc!(
                r#"
                ── TYPE MISMATCH ───────────────────────────────────────── /code/proj/Main.roc ─

                This `foo` record doesn’t have a `if` field:

                3│  foo.if
                    ^^^^^^

                In fact, `foo` is a record with no fields at all!
            "#
            ),
        )
    }

    #[test]
    fn keyword_qualified_import() {
        report_problem_as(
            indoc!(
                r#"
                Num.if
                "#
            ),
            indoc!(
                r#"
                ── NOT EXPOSED ─────────────────────────────────────────── /code/proj/Main.roc ─

                The Num module does not expose `if`:

                1│  Num.if
                    ^^^^^^

                Did you mean one of these?

                    Num.sin
                    Num.div
                    Num.abs
                    Num.neg
            "#
            ),
        )
    }

    #[test]
    fn stray_dot_expr() {
        report_problem_as(
            indoc!(
                r#"
                Num.add . 23
                "#
            ),
            indoc!(
                r#"
                ── SYNTAX PROBLEM ──────────────────────────────────────── /code/proj/Main.roc ─

                I trying to parse a record field access here:

                1│  Num.add . 23
                             ^

                So I expect to see a lowercase letter next, like .name or .height.
            "#
            ),
        )
    }

    #[test]
    fn private_tag_not_uppercase() {
        report_problem_as(
            indoc!(
                r#"
                Num.add @foo 23
                "#
            ),
            indoc!(
                r#"
                ── SYNTAX PROBLEM ──────────────────────────────────────── /code/proj/Main.roc ─

                I am trying to parse a private tag here:

                1│  Num.add @foo 23
                             ^

                But after the `@` symbol I found a lowercase letter. All tag names
                (global and private) must start with an uppercase letter, like @UUID
                or @Secrets.
            "#
            ),
        )
    }

    #[test]
    fn private_tag_field_access() {
        report_problem_as(
            indoc!(
                r#"
                @UUID.bar
                "#
            ),
            indoc!(
                r#"
                ── SYNTAX PROBLEM ──────────────────────────────────────── /code/proj/Main.roc ─

                I am very confused by this field access:

                1│  @UUID.bar
                         ^^^^

                It looks like a record field access on a private tag.
            "#
            ),
        )
    }

    #[test]
    fn opaque_ref_field_access() {
        report_problem_as(
            indoc!(
                r#"
                $UUID.bar
                "#
            ),
            indoc!(
                r#"
                ── SYNTAX PROBLEM ──────────────────────────────────────── /code/proj/Main.roc ─

                I am very confused by this field access:

                1│  $UUID.bar
                         ^^^^

                It looks like a record field access on an opaque reference.
            "#
            ),
        )
    }

    #[test]
    fn weird_accessor() {
        report_problem_as(
            indoc!(
                r#"
                .foo.bar
                "#
            ),
            indoc!(
                r#"
                ── SYNTAX PROBLEM ──────────────────────────────────────── /code/proj/Main.roc ─

                I am very confused by this field access

                1│  .foo.bar
                    ^^^^^^^^

                It looks like a field access on an accessor. I parse.client.name as
                (.client).name. Maybe use an anonymous function like
                (\r -> r.client.name) instead?
            "#
            ),
        )
    }

    #[test]
    fn part_starts_with_number() {
        report_problem_as(
            indoc!(
                r#"
                foo.100
                "#
            ),
            indoc!(
                r#"
                ── SYNTAX PROBLEM ──────────────────────────────────────── /code/proj/Main.roc ─

                I trying to parse a record field access here:

                1│  foo.100
                        ^

                So I expect to see a lowercase letter next, like .name or .height.
            "#
            ),
        )
    }

    #[test]
    fn closure_underscore_ident() {
        report_problem_as(
            indoc!(
                r#"
                \the_answer -> 100
                "#
            ),
            indoc!(
                r#"
                ── NAMING PROBLEM ──────────────────────────────────────── /code/proj/Main.roc ─

                I am trying to parse an identifier here:

                1│  \the_answer -> 100
                        ^

                Underscores are not allowed in identifiers. Use camelCase instead!
            "#
            ),
        )
    }

    #[test]
    #[ignore]
    fn double_binop() {
        report_problem_as(
            indoc!(
                r#"
                key >= 97 && <= 122
                "#
            ),
            indoc!(
                r#"
                "#
            ),
        )
    }

    #[test]
    #[ignore]
    fn case_of() {
        report_problem_as(
            indoc!(
                r#"
                case 1 of
                    1 -> True
                    _ -> False
                "#
            ),
            indoc!(
                r#"
                "#
            ),
        )
    }

    #[test]
    fn argument_without_space() {
        report_problem_as(
            indoc!(
                r#"
                [ "foo", bar("") ]
                "#
            ),
            indoc!(
                r#"
                ── UNRECOGNIZED NAME ───────────────────────────────────── /code/proj/Main.roc ─

                I cannot find a `bar` value

                1│  [ "foo", bar("") ]
                             ^^^

                Did you mean one of these?

                    Str
                    Err
                    Box
                    Set
                "#
            ),
        )
    }

    #[test]
    fn invalid_operator() {
        report_problem_as(
            indoc!(
                r#"
                main =
                    5 ** 3
                "#
            ),
            indoc!(
                r#"
                ── UNKNOWN OPERATOR ────────────────────────────────────── /code/proj/Main.roc ─

                This looks like an operator, but it's not one I recognize!

                1│  main =
                2│      5 ** 3
                          ^^

                I have no specific suggestion for this operator, see TODO for the full
                list of operators in Roc.
            "#
            ),
        )
    }

    #[test]
    fn double_plus() {
        report_problem_as(
            indoc!(
                r#"
                main =
                    [] ++ []
                "#
            ),
            indoc!(
                r#"
                ── UNKNOWN OPERATOR ────────────────────────────────────── /code/proj/Main.roc ─

                This looks like an operator, but it's not one I recognize!

                1│  main =
                2│      [] ++ []
                           ^^

                To concatenate two lists or strings, try using List.concat or
                Str.concat instead.
            "#
            ),
        )
    }

    #[test]
    fn inline_hastype() {
        report_problem_as(
            indoc!(
                r#"
                main =
                    (\x -> x) : I64

                    3
                "#
            ),
            indoc!(
                r#"
                ── UNKNOWN OPERATOR ────────────────────────────────────── /code/proj/Main.roc ─

                This looks like an operator, but it's not one I recognize!

                1│  main =
                2│      (\x -> x) : I64
                                  ^

                The has-type operator : can only occur in a definition's type
                signature, like

                    increment : I64 -> I64
                    increment = \x -> x + 1
            "#
            ),
        )
    }

    #[test]
    fn wild_case_arrow() {
        // this is still bad, but changing the order and progress of other parsers should improve it
        // down the line
        report_problem_as(
            indoc!(
                r#"
                main = 5 -> 3
                "#
            ),
            indoc!(
                r#"
                ── UNKNOWN OPERATOR ────────────────────────────────────── /code/proj/Main.roc ─

                This looks like an operator, but it's not one I recognize!

                1│  main = 5 -> 3
                             ^^

                The arrow -> is only used to define cases in a `when`.

                    when color is
                        Red -> "stop!"
                        Green -> "go!"
            "#
            ),
        )
    }

    #[test]
    fn provides_to_identifier() {
        report_header_problem_as(
            indoc!(
                r#"
                app "test-base64"
                    packages { pf: "platform" }
                    imports [pf.Task, Base64 ]
                    provides [ main, @Foo ] to pf
                "#
            ),
            indoc!(
                r#"
                ── WEIRD PROVIDES ──────────────────────────────────────── /code/proj/Main.roc ─

                I am partway through parsing a provides list, but I got stuck here:

                3│      imports [pf.Task, Base64 ]
                4│      provides [ main, @Foo ] to pf
                                         ^

                I was expecting a type name, value name or function name next, like

                    provides [ Animal, default, tame ]
            "#
            ),
        )
    }

    #[test]
    fn platform_requires_rigids() {
        report_header_problem_as(
            indoc!(
                r#"
                platform "folkertdev/foo"
                    requires { main : Effect {} }
                    exposes []
                    packages {}
                    imports [Task]
                    provides [ mainForHost ]
                    effects fx.Effect
                         {
                             putChar : I64 -> Effect {},
                             putLine : Str -> Effect {},
                             getLine : Effect Str
                         }
                "#
            ),
            indoc!(
                r#"
                ── BAD REQUIRES ────────────────────────────────────────── /code/proj/Main.roc ─

                I am partway through parsing a header, but I got stuck here:

                1│  platform "folkertdev/foo"
                2│      requires { main : Effect {} }
                                   ^

                I am expecting a list of type names like `{}` or `{ Model }` next. A full
                `requires` definition looks like

                    requires { Model, Msg } {main : Effect {}}
            "#
            ),
        )
    }

    #[test]
    fn missing_imports() {
        report_header_problem_as(
            indoc!(
                r#"
                interface Foobar
                    exposes [ main, Foo ]
                "#
            ),
            indoc!(
                r#"
                ── WEIRD IMPORTS ───────────────────────────────────────── /code/proj/Main.roc ─

                I am partway through parsing a header, but I got stuck here:

                2│      exposes [ main, Foo ]
                                             ^

                I am expecting the `imports` keyword next, like

                    imports [ Animal, default, tame ]
                "#
            ),
        )
    }

    #[test]
    fn exposes_identifier() {
        report_header_problem_as(
            indoc!(
                r#"
                interface Foobar
                    exposes [ main, @Foo ]
                    imports [pf.Task, Base64 ]
                "#
            ),
            indoc!(
                r#"
                ── WEIRD EXPOSES ───────────────────────────────────────── /code/proj/Main.roc ─

                I am partway through parsing an `exposes` list, but I got stuck here:

                1│  interface Foobar
                2│      exposes [ main, @Foo ]
                                        ^

                I was expecting a type name, value name or function name next, like

                    exposes [ Animal, default, tame ]
            "#
            ),
        )
    }

    #[test]
    fn invalid_module_name() {
        report_header_problem_as(
            indoc!(
                r#"
                interface foobar
                    exposes [ main, @Foo ]
                    imports [pf.Task, Base64 ]
                "#
            ),
            indoc!(
                r#"
                ── WEIRD MODULE NAME ───────────────────────────────────── /code/proj/Main.roc ─

                I am partway through parsing a header, but got stuck here:

                1│  interface foobar
                              ^

                I am expecting a module name next, like BigNum or Main. Module names
                must start with an uppercase letter.
            "#
            ),
        )
    }

    #[test]
    fn invalid_app_name() {
        report_header_problem_as(
            indoc!(
                r#"
                app foobar
                    exposes [ main, @Foo ]
                    imports [pf.Task, Base64 ]
                "#
            ),
            indoc!(
                r#"
                ── WEIRD APP NAME ──────────────────────────────────────── /code/proj/Main.roc ─

                I am partway through parsing a header, but got stuck here:

                1│  app foobar
                        ^

                I am expecting an application name next, like app "main" or
                app "editor". App names are surrounded by quotation marks.
            "#
            ),
        )
    }

    #[test]
    fn apply_unary_negative() {
        report_problem_as(
            indoc!(
                r#"
                foo = 3

                -foo 1 2
                "#
            ),
            indoc!(
                r#"
                ── TOO MANY ARGS ───────────────────────────────────────── /code/proj/Main.roc ─

                This value is not a function, but it was given 2 arguments:

                3│  -foo 1 2
                    ^^^^

                Are there any missing commas? Or missing parentheses?
            "#
            ),
        )
    }

    #[test]
    fn apply_unary_not() {
        report_problem_as(
            indoc!(
                r#"
                foo = True

                !foo 1 2
                "#
            ),
            indoc!(
                r#"
                ── TOO MANY ARGS ───────────────────────────────────────── /code/proj/Main.roc ─

                This value is not a function, but it was given 2 arguments:

                3│  !foo 1 2
                    ^^^^

                Are there any missing commas? Or missing parentheses?
            "#
            ),
        )
    }

    #[test]
    fn applied_tag_function() {
        report_problem_as(
            indoc!(
                r#"
                x : List [ Foo Str ]
                x = List.map [ 1, 2 ] Foo

                x
                "#
            ),
            indoc!(
                r#"
                ── TYPE MISMATCH ───────────────────────────────────────── /code/proj/Main.roc ─

                Something is off with the body of the `x` definition:

                1│  x : List [ Foo Str ]
                2│  x = List.map [ 1, 2 ] Foo
                        ^^^^^^^^^^^^^^^^^^^^^

                This `map` call produces:

                    List [ Foo Num a ]

                But the type annotation on `x` says it should be:

                    List [ Foo Str ]
                "#
            ),
        )
    }

    #[test]
    fn pattern_in_parens_open() {
        report_problem_as(
            indoc!(
                r#"
                \( a
                "#
            ),
            indoc!(
                r#"
                ── UNFINISHED PARENTHESES ──────────────────────────────── /code/proj/Main.roc ─

                I am partway through parsing a pattern in parentheses, but I got stuck
                here:

                1│  \( a
                        ^

                I was expecting to see a closing parenthesis before this, so try
                adding a ) and see if that helps?
            "#
            ),
        )
    }

    #[test]
    fn pattern_in_parens_end_comma() {
        report_problem_as(
            indoc!(
                r#"
                \( a,
                "#
            ),
            indoc!(
                r#"
                ── UNFINISHED PARENTHESES ──────────────────────────────── /code/proj/Main.roc ─

                I am partway through parsing a pattern in parentheses, but I got stuck
                here:

                1│  \( a,
                        ^

                I was expecting to see a closing parenthesis before this, so try
                adding a ) and see if that helps?
            "#
            ),
        )
    }

    #[test]
    fn pattern_in_parens_end() {
        report_problem_as(
            indoc!(
                r#"
                \( a
                "#
            ),
            indoc!(
                r#"
                ── UNFINISHED PARENTHESES ──────────────────────────────── /code/proj/Main.roc ─

                I am partway through parsing a pattern in parentheses, but I got stuck
                here:

                1│  \( a
                        ^

                I was expecting to see a closing parenthesis before this, so try
                adding a ) and see if that helps?
            "#
            ),
        )
    }

    #[test]
    fn pattern_in_parens_indent_end() {
        report_problem_as(
            indoc!(
                r#"
                x = \( a
                )
                "#
            ),
            indoc!(
                r#"
                ── NEED MORE INDENTATION ───────────────────────────────── /code/proj/Main.roc ─

                I am partway through parsing a pattern in parentheses, but I got stuck
                here:

                1│  x = \( a
                2│  )
                    ^

                I need this parenthesis to be indented more. Try adding more spaces
                before it!
            "#
            ),
        )
    }

    #[test]
    fn pattern_in_parens_indent_open() {
        report_problem_as(
            indoc!(
                r#"
                \(
                "#
            ),
            indoc!(
                r#"
                ── UNFINISHED PATTERN ──────────────────────────────────── /code/proj/Main.roc ─

                I just started parsing a pattern, but I got stuck here:

                1│  \(
                      ^

                Note: I may be confused by indentation
            "#
            ),
        )
    }

    #[test]
    fn outdented_in_parens() {
        report_problem_as(
            indoc!(
                r#"
                Box : (
                    Str
                )

                4
                "#
            ),
            indoc!(
                r#"
                ── NEED MORE INDENTATION ───────────────────────────────── /code/proj/Main.roc ─

                I am partway through parsing a type in parentheses, but I got stuck
                here:

                1│  Box : (
                2│      Str
                3│  )
                    ^

                I need this parenthesis to be indented more. Try adding more spaces
                before it!
            "#
            ),
        )
    }

    #[test]
    fn backpassing_type_error() {
        report_problem_as(
            indoc!(
                r#"
                x <- List.map [ "a", "b" ]

                x + 1
                "#
            ),
            indoc!(
                r#"
                ── TYPE MISMATCH ───────────────────────────────────────── /code/proj/Main.roc ─

                The 2nd argument to `map` is not what I expect:

                1│>  x <- List.map [ "a", "b" ]
                2│>
                3│>  x + 1

                This argument is an anonymous function of type:

                    Num a -> Num a

                But `map` needs the 2nd argument to be:

                    Str -> Num a
            "#
            ),
        )
    }

    #[test]
    fn underscore_let() {
        report_problem_as(
            indoc!(
                r#"
                _ = 3

                4
                "#
            ),
            indoc!(
                r#"
                ── SYNTAX PROBLEM ──────────────────────────────────────── /code/proj/Main.roc ─

                Underscore patterns are not allowed in definitions

                1│  _ = 3
                    ^
            "#
            ),
        )
    }

    #[test]
    fn expect_expr_type_error() {
        report_problem_as(
            indoc!(
                r#"
                expect "foobar"

                4
                "#
            ),
            indoc!(
                r#"
                ── TYPE MISMATCH ───────────────────────────────────────── /code/proj/Main.roc ─

                This `expect` condition needs to be a Bool:

                1│  expect "foobar"
                           ^^^^^^^^

                Right now it’s a string of type:

                    Str

                But I need every `expect` condition to evaluate to a Bool—either `True`
                or `False`.
            "#
            ),
        )
    }

    #[test]
    fn num_too_general_wildcard() {
        report_problem_as(
            indoc!(
                r#"
                mult : Num.Num *, Num.F64 -> Num.F64
                mult = \a, b -> a * b

                mult 0 0
                "#
            ),
            indoc!(
                r#"
                ── TYPE MISMATCH ───────────────────────────────────────── /code/proj/Main.roc ─

                The 2nd argument to `mul` is not what I expect:

                2│  mult = \a, b -> a * b
                                        ^

                This `b` value is a:

                    F64

                But `mul` needs the 2nd argument to be:

                    Num *

                ── TYPE MISMATCH ───────────────────────────────────────── /code/proj/Main.roc ─

                Something is off with the body of the `mult` definition:

                1│  mult : Num.Num *, Num.F64 -> Num.F64
                2│  mult = \a, b -> a * b
                                    ^^^^^

                This `mul` call produces:

                    Num *

                But the type annotation on `mult` says it should be:

                    F64
            "#
            ),
        )
    }

    #[test]
    fn num_too_general_named() {
        report_problem_as(
            indoc!(
                r#"
                mult : Num.Num a, Num.F64 -> Num.F64
                mult = \a, b -> a * b

                mult 0 0
                "#
            ),
            indoc!(
                r#"
                ── TYPE MISMATCH ───────────────────────────────────────── /code/proj/Main.roc ─

                The 2nd argument to `mul` is not what I expect:

                2│  mult = \a, b -> a * b
                                        ^

                This `b` value is a:

                    F64

                But `mul` needs the 2nd argument to be:

                    Num a

                ── TYPE MISMATCH ───────────────────────────────────────── /code/proj/Main.roc ─

                Something is off with the body of the `mult` definition:

                1│  mult : Num.Num a, Num.F64 -> Num.F64
                2│  mult = \a, b -> a * b
                                    ^^^^^

                This `mul` call produces:

                    Num a

                But the type annotation on `mult` says it should be:

                    F64
            "#
            ),
        )
    }

    #[test]
    fn inference_var_not_enough_in_alias() {
        report_problem_as(
            indoc!(
                r#"
                Result a b : [ Ok a, Err b ]

                canIGo : _ -> Result _
                canIGo = \color ->
                    when color is
                        "green" -> Ok "go!"
                        "yellow" -> Err (SlowIt "whoa, let's slow down!")
                        "red" -> Err (StopIt "absolutely not")
                        _ -> Err (UnknownColor "this is a weird stoplight")
                canIGo
                "#
            ),
            indoc!(
                r#"
                ── TOO FEW TYPE ARGUMENTS ──────────────────────────────── /code/proj/Main.roc ─

                The `Result` alias expects 2 type arguments, but it got 1 instead:

                3│  canIGo : _ -> Result _
                                  ^^^^^^^^

                Are there missing parentheses?
                "#
            ),
        )
    }

    #[test]
    fn inference_var_too_many_in_alias() {
        report_problem_as(
            indoc!(
                r#"
                Result a b : [ Ok a, Err b ]

                canIGo : _ -> Result _ _ _
                canIGo = \color ->
                    when color is
                        "green" -> Ok "go!"
                        "yellow" -> Err (SlowIt "whoa, let's slow down!")
                        "red" -> Err (StopIt "absolutely not")
                        _ -> Err (UnknownColor "this is a weird stoplight")
                canIGo
                "#
            ),
            indoc!(
                r#"
                ── TOO MANY TYPE ARGUMENTS ─────────────────────────────── /code/proj/Main.roc ─

                The `Result` alias expects 2 type arguments, but it got 3 instead:

                3│  canIGo : _ -> Result _ _ _
                                  ^^^^^^^^^^^^

                Are there missing parentheses?
                "#
            ),
        )
    }

    #[test]
    fn inference_var_conflict_in_rigid_links() {
        report_problem_as(
            indoc!(
                r#"
                f : a -> (_ -> b)
                f = \x -> \y -> if x == y then x else y
                f
                "#
            ),
            // TODO: We should tell the user that we inferred `_` as `a`
            indoc!(
                r#"
                ── TYPE MISMATCH ───────────────────────────────────────── /code/proj/Main.roc ─

                Something is off with the body of the `f` definition:

                1│  f : a -> (_ -> b)
                2│  f = \x -> \y -> if x == y then x else y
                              ^^^^^^^^^^^^^^^^^^^^^^^^^^^^^

                The body is an anonymous function of type:

                    a -> a

                But the type annotation on `f` says it should be:

                    a -> b

                Tip: Your type annotation uses `a` and `b` as separate type variables.
                Your code seems to be saying they are the same though. Maybe they
                should be the same in your type annotation? Maybe your code uses them
                in a weird way?
                "#
            ),
        )
    }

    #[test]
    fn error_wildcards_are_related() {
        report_problem_as(
            indoc!(
                r#"
                f : * -> *
                f = \x -> x

                f
                "#
            ),
            indoc!(
                r#"
                ── TYPE MISMATCH ───────────────────────────────────────── /code/proj/Main.roc ─

                Something is off with the body of the `f` definition:

                1│  f : * -> *
                2│  f = \x -> x
                              ^

                The type annotation on `f` says this `x` value should have the type:

                    *

                However, the type of this `x` value is connected to another type in a
                way that isn't reflected in this annotation.

                Tip: Any connection between types must use a named type variable, not
                a `*`! Maybe the annotation  on `f` should have a named type variable in
                place of the `*`?
                "#
            ),
        )
    }

    #[test]
    fn error_nested_wildcards_are_related() {
        report_problem_as(
            indoc!(
                r#"
                f : a, b, * -> {x: a, y: b, z: *}
                f = \x, y, z -> {x, y, z}

                f
                "#
            ),
            indoc!(
                r#"
                ── TYPE MISMATCH ───────────────────────────────────────── /code/proj/Main.roc ─

                Something is off with the body of the `f` definition:

                1│  f : a, b, * -> {x: a, y: b, z: *}
                2│  f = \x, y, z -> {x, y, z}
                                    ^^^^^^^^^

                The type annotation on `f` says the body is a record should have the
                type:

                    { x : a, y : b, z : * }

                However, the type of the body is a record is connected to another type
                in a way that isn't reflected in this annotation.

                Tip: Any connection between types must use a named type variable, not
                a `*`! Maybe the annotation  on `f` should have a named type variable in
                place of the `*`?
                "#
            ),
        )
    }

    #[test]
    fn error_wildcards_are_related_in_nested_defs() {
        report_problem_as(
            indoc!(
                r#"
                f : a, b, * -> *
                f = \_, _, x2 ->
                    inner : * -> *
                    inner = \y -> y
                    inner x2

                f
                "#
            ),
            indoc!(
                r#"
                ── TYPE MISMATCH ───────────────────────────────────────── /code/proj/Main.roc ─
                
                Something is off with the body of the `inner` definition:
                
                3│      inner : * -> *
                4│      inner = \y -> y
                                      ^
                
                The type annotation on `inner` says this `y` value should have the type:
                
                    *
                
                However, the type of this `y` value is connected to another type in a
                way that isn't reflected in this annotation.
                
                Tip: Any connection between types must use a named type variable, not
                a `*`! Maybe the annotation  on `inner` should have a named type variable
                in place of the `*`?
                "#
            ),
        )
    }

    #[test]
    fn error_inline_alias_not_an_alias() {
        report_problem_as(
            indoc!(
                r#"
                f : List elem -> [ Nil, Cons elem a ] as a
                "#
            ),
            indoc!(
                r#"
                ── NOT AN INLINE ALIAS ─────────────────────────────────── /code/proj/Main.roc ─

                The inline type after this `as` is not a type alias:

                1│  f : List elem -> [ Nil, Cons elem a ] as a
                                                             ^

                Inline alias types must start with an uppercase identifier and be
                followed by zero or more type arguments, like Point or List a.
                "#
            ),
        )
    }

    #[test]
    fn error_inline_alias_qualified() {
        report_problem_as(
            indoc!(
                r#"
                f : List elem -> [ Nil, Cons elem a ] as Module.LinkedList a
                "#
            ),
            indoc!(
                r#"
                ── QUALIFIED ALIAS NAME ────────────────────────────────── /code/proj/Main.roc ─

                This type alias has a qualified name:

                1│  f : List elem -> [ Nil, Cons elem a ] as Module.LinkedList a
                                                             ^

                An alias introduces a new name to the current scope, so it must be
                unqualified.
                "#
            ),
        )
    }

    #[test]
    fn error_inline_alias_argument_uppercase() {
        report_problem_as(
            indoc!(
                r#"
                f : List elem -> [ Nil, Cons elem a ] as LinkedList U
                "#
            ),
            indoc!(
                r#"
                ── TYPE ARGUMENT NOT LOWERCASE ─────────────────────────── /code/proj/Main.roc ─

                This alias type argument is not lowercase:

                1│  f : List elem -> [ Nil, Cons elem a ] as LinkedList U
                                                                        ^

                All type arguments must be lowercase.
                "#
            ),
        )
    }

    #[test]
    fn mismatched_single_tag_arg() {
        report_problem_as(
            indoc!(
                r#"
                isEmpty =
                    \email ->
                        Email str = email
                        Str.isEmpty str

                isEmpty (Name "boo")
                "#
            ),
            indoc!(
                r#"
                ── TYPE MISMATCH ───────────────────────────────────────── /code/proj/Main.roc ─

                The 1st argument to `isEmpty` is not what I expect:

                6│  isEmpty (Name "boo")
                             ^^^^^^^^^^

                This `Name` global tag application has the type:

                    [ Name Str ]a

                But `isEmpty` needs the 1st argument to be:

                    [ Email Str ]

                Tip: Seems like a tag typo. Maybe `Name` should be `Email`?

                Tip: Can more type annotations be added? Type annotations always help
                me give more specific messages, and I think they could help a lot in
                this case
                "#
            ),
        )
    }

    #[test]
    fn issue_2326() {
        report_problem_as(
            indoc!(
                r#"
                C a b : a -> D a b
                D a b : { a, b }

                f : C a Num.Nat -> D a Num.Nat
                f = \c -> c 6
                f
                "#
            ),
            indoc!(
                r#"
                ── TYPE MISMATCH ───────────────────────────────────────── /code/proj/Main.roc ─

                The 1st argument to `c` is not what I expect:

                5│  f = \c -> c 6
                                ^

                This argument is a number of type:

                    Num a

                But `c` needs the 1st argument to be:

                    a

                Tip: The type annotation uses the type variable `a` to say that this
                definition can produce any type of value. But in the body I see that
                it will only produce a `Num` value of a single specific type. Maybe
                change the type annotation to be more specific? Maybe change the code
                to be more general?
                "#
            ),
        )
    }

    #[test]
    fn issue_2380_annotations_only() {
        report_problem_as(
            indoc!(
                r#"
                F : F
                a : F
                a
                "#
            ),
            indoc!(
                r#"
                ── CYCLIC ALIAS ────────────────────────────────────────── /code/proj/Main.roc ─

                The `F` alias is self-recursive in an invalid way:

                1│  F : F
                    ^

                Recursion in aliases is only allowed if recursion happens behind a
                tagged union, at least one variant of which is not recursive.
                "#
            ),
        )
    }

    #[test]
    fn issue_2380_typed_body() {
        report_problem_as(
            indoc!(
                r#"
                F : F
                a : F
                a = 1
                a
                "#
            ),
            indoc!(
                r#"
                ── CYCLIC ALIAS ────────────────────────────────────────── /code/proj/Main.roc ─

                The `F` alias is self-recursive in an invalid way:

                1│  F : F
                    ^

                Recursion in aliases is only allowed if recursion happens behind a
                tagged union, at least one variant of which is not recursive.
                "#
            ),
        )
    }

    #[test]
    fn issue_2380_alias_with_vars() {
        report_problem_as(
            indoc!(
                r#"
                F a b : F a b
                a : F Str Str
                a
                "#
            ),
            indoc!(
                r#"
                ── CYCLIC ALIAS ────────────────────────────────────────── /code/proj/Main.roc ─

                The `F` alias is self-recursive in an invalid way:

                1│  F a b : F a b
                    ^

                Recursion in aliases is only allowed if recursion happens behind a
                tagged union, at least one variant of which is not recursive.
                "#
            ),
        )
    }

    #[test]
    fn issue_2167_record_field_optional_and_required_mismatch() {
        report_problem_as(
            indoc!(
                r#"
                Job : [ @Job { inputs : List Str } ]
                job : { inputs ? List Str } -> Job
                job = \{ inputs } ->
                    @Job { inputs }

                job { inputs: [ "build", "test" ] }
                "#
            ),
            indoc!(
                r#"
                ── TYPE MISMATCH ───────────────────────────────────────── /code/proj/Main.roc ─

                The 1st argument to `job` is weird:

                3│  job = \{ inputs } ->
                           ^^^^^^^^^^

                The argument is a pattern that matches record values of type:

                    { inputs : List Str }

                But the annotation on `job` says the 1st argument should be:

                    { inputs ? List Str }

                Tip: To extract the `.inputs` field it must be non-optional, but the
                type says this field is optional. Learn more about optional fields at
                TODO.
                "#
            ),
        )
    }

    #[test]
    fn unify_recursive_with_nonrecursive() {
        report_problem_as(
            indoc!(
                r#"
                Job : [ @Job { inputs : List Job } ]

                job : { inputs : List Str } -> Job
                job = \{ inputs } ->
                    @Job { inputs }

                job { inputs: [ "build", "test" ] }
                "#
            ),
            indoc!(
                r#"
                ── TYPE MISMATCH ───────────────────────────────────────── /code/proj/Main.roc ─

                Something is off with the body of the `job` definition:

                3│  job : { inputs : List Str } -> Job
                4│  job = \{ inputs } ->
                5│      @Job { inputs }
                        ^^^^^^^^^^^^^^^

                This `@Job` private tag application has the type:

                    [ @Job { inputs : List Str } ]

                But the type annotation on `job` says it should be:

                    [ @Job { inputs : List a } ] as a
                "#
            ),
        )
    }

    #[test]
    fn nested_datatype() {
        report_problem_as(
            indoc!(
                r#"
                Nested a : [ Chain a (Nested (List a)), Term ]

                s : Nested Str

                s
                "#
            ),
            indoc!(
                r#"
                ── NESTED DATATYPE ─────────────────────────────────────── /code/proj/Main.roc ─

                `Nested` is a nested datatype. Here is one recursive usage of it:

                1│  Nested a : [ Chain a (Nested (List a)), Term ]
                                          ^^^^^^^^^^^^^^^

                But recursive usages of `Nested` must match its definition:

                1│  Nested a : [ Chain a (Nested (List a)), Term ]
                    ^^^^^^^^

                Nested datatypes are not supported in Roc.

                Hint: Consider rewriting the definition of `Nested` to use the recursive type with the same arguments.
                "#
            ),
        )
    }

    #[test]
    fn nested_datatype_inline() {
        report_problem_as(
            indoc!(
                r#"
                f : {} -> [ Chain a (Nested (List a)), Term ] as Nested a

                f
                "#
            ),
            indoc!(
                r#"
                ── NESTED DATATYPE ─────────────────────────────────────── /code/proj/Main.roc ─

                `Nested` is a nested datatype. Here is one recursive usage of it:

                1│  f : {} -> [ Chain a (Nested (List a)), Term ] as Nested a
                                         ^^^^^^^^^^^^^^^

                But recursive usages of `Nested` must match its definition:

                1│  f : {} -> [ Chain a (Nested (List a)), Term ] as Nested a
                                                                     ^^^^^^^^

                Nested datatypes are not supported in Roc.

                Hint: Consider rewriting the definition of `Nested` to use the recursive type with the same arguments.
                "#
            ),
        )
    }

    macro_rules! mismatched_suffix_tests {
        ($($number:expr, $suffix:expr, $name:ident)*) => {$(
            #[test]
            fn $name() {
                let number = $number.to_string();
                let mut typ = $suffix.to_string();
                typ.get_mut(0..1).unwrap().make_ascii_uppercase();
                let bad_type = if $suffix == "u8" { "I8" } else { "U8" };
                let carets = "^".repeat(number.len() + $suffix.len());
                let kind = match $suffix {
                    "dec"|"f32"|"f64" => "a float",
                    _ => "an integer",
                };

                report_problem_as(
                    &format!(indoc!(
                        r#"
                        use : Num.{} -> Num.U8
                        use {}{}
                        "#
                    ), bad_type, number, $suffix),
                    &format!(indoc!(
                        r#"
                        ── TYPE MISMATCH ───────────────────────────────────────── /code/proj/Main.roc ─

                        The 1st argument to `use` is not what I expect:

                        2│  use {}{}
                                {}

                        This argument is {} of type:

                            {}

                        But `use` needs the 1st argument to be:

                            {}
                        "#
                    ), number, $suffix, carets, kind, typ, bad_type),
                )
            }
        )*}
    }

    mismatched_suffix_tests! {
        1, "u8",   mismatched_suffix_u8
        1, "u16",  mismatched_suffix_u16
        1, "u32",  mismatched_suffix_u32
        1, "u64",  mismatched_suffix_u64
        1, "u128", mismatched_suffix_u128
        1, "i8",   mismatched_suffix_i8
        1, "i16",  mismatched_suffix_i16
        1, "i32",  mismatched_suffix_i32
        1, "i64",  mismatched_suffix_i64
        1, "i128", mismatched_suffix_i128
        1, "nat",  mismatched_suffix_nat
        1, "dec",  mismatched_suffix_dec
        1, "f32",  mismatched_suffix_f32
        1, "f64",  mismatched_suffix_f64
    }

    macro_rules! mismatched_suffix_tests_in_pattern {
        ($($number:expr, $suffix:expr, $name:ident)*) => {$(
            #[test]
            fn $name() {
                let number = $number.to_string();
                let mut typ = $suffix.to_string();
                typ.get_mut(0..1).unwrap().make_ascii_uppercase();
                let bad_suffix = if $suffix == "u8" { "i8" } else { "u8" };
                let bad_type = if $suffix == "u8" { "I8" } else { "U8" };

                report_problem_as(
                    &format!(indoc!(
                        r#"
                        when {}{} is
                            {}{} -> 1
                            _ -> 1
                        "#
                    ), number, bad_suffix, number, $suffix),
                    &format!(indoc!(
                        r#"
                        ── TYPE MISMATCH ───────────────────────────────────────── /code/proj/Main.roc ─

                        The branches of this `when` expression don't match the condition:

                        1│>  when {}{} is
                        2│       {}{} -> 1
                        3│       _ -> 1

                        The `when` condition is an integer of type:

                            {}

                        But the branch patterns have type:

                            {}

                        The branches must be cases of the `when` condition's type!
                        "#
                    ), number, bad_suffix, number, $suffix, bad_type, typ),
                )
            }
        )*}
    }

    mismatched_suffix_tests_in_pattern! {
        1, "u8",   mismatched_suffix_u8_pattern
        1, "u16",  mismatched_suffix_u16_pattern
        1, "u32",  mismatched_suffix_u32_pattern
        1, "u64",  mismatched_suffix_u64_pattern
        1, "u128", mismatched_suffix_u128_pattern
        1, "i8",   mismatched_suffix_i8_pattern
        1, "i16",  mismatched_suffix_i16_pattern
        1, "i32",  mismatched_suffix_i32_pattern
        1, "i64",  mismatched_suffix_i64_pattern
        1, "i128", mismatched_suffix_i128_pattern
        1, "nat",  mismatched_suffix_nat_pattern
        1, "dec",  mismatched_suffix_dec_pattern
        1, "f32",  mismatched_suffix_f32_pattern
        1, "f64",  mismatched_suffix_f64_pattern
    }

    #[test]
    fn bad_numeric_literal_suffix() {
        report_problem_as(
            indoc!(
                r#"
                1u256
                "#
            ),
            // TODO: link to number suffixes
            indoc!(
                r#"
                ── SYNTAX PROBLEM ──────────────────────────────────────── /code/proj/Main.roc ─

                This integer literal contains an invalid digit:

                1│  1u256
                    ^^^^^

                Integer literals can only contain the digits
                0-9, or have an integer suffix.

                Tip: Learn more about number literals at TODO
                "#
            ),
        )
    }

    #[test]
    fn numer_literal_multi_suffix() {
        report_problem_as(
            indoc!(
                r#"
                1u8u8
                "#
            ),
            // TODO: link to number suffixes
            indoc!(
                r#"
                ── SYNTAX PROBLEM ──────────────────────────────────────── /code/proj/Main.roc ─

                This integer literal contains an invalid digit:

                1│  1u8u8
                    ^^^^^

                Integer literals can only contain the digits
                0-9, or have an integer suffix.

                Tip: Learn more about number literals at TODO
                "#
            ),
        )
    }

    #[test]
    fn int_literal_has_float_suffix() {
        report_problem_as(
            indoc!(
                r#"
                0b1f32
                "#
            ),
            indoc!(
                r#"
                ── CONFLICTING NUMBER SUFFIX ───────────────────────────── /code/proj/Main.roc ─

                This number literal is an integer, but it has a float suffix:

                1│  0b1f32
                    ^^^^^^
                "#
            ),
        )
    }

    #[test]
    fn float_literal_has_int_suffix() {
        report_problem_as(
            indoc!(
                r#"
                1.0u8
                "#
            ),
            indoc!(
                r#"
                ── CONFLICTING NUMBER SUFFIX ───────────────────────────── /code/proj/Main.roc ─

                This number literal is a float, but it has an integer suffix:

                1│  1.0u8
                    ^^^^^
                "#
            ),
        )
    }

    #[test]
    fn u8_overflow() {
        report_problem_as(
            "256u8",
            indoc!(
                r#"
                ── NUMBER OVERFLOWS SUFFIX ─────────────────────────────── /code/proj/Main.roc ─

                This integer literal overflows the type indicated by its suffix:

                1│  256u8
                    ^^^^^

                Tip: The suffix indicates this integer is a U8, whose maximum value is
                255.
                "#
            ),
        )
    }

    #[test]
    fn negative_u8() {
        report_problem_as(
            "-1u8",
            indoc!(
                r#"
                ── NUMBER UNDERFLOWS SUFFIX ────────────────────────────── /code/proj/Main.roc ─

                This integer literal underflows the type indicated by its suffix:

                1│  -1u8
                    ^^^^

                Tip: The suffix indicates this integer is a U8, whose minimum value is
                0.
                "#
            ),
        )
    }

    #[test]
    fn u16_overflow() {
        report_problem_as(
            "65536u16",
            indoc!(
                r#"
                ── NUMBER OVERFLOWS SUFFIX ─────────────────────────────── /code/proj/Main.roc ─

                This integer literal overflows the type indicated by its suffix:

                1│  65536u16
                    ^^^^^^^^

                Tip: The suffix indicates this integer is a U16, whose maximum value
                is 65535.
                "#
            ),
        )
    }

    #[test]
    fn negative_u16() {
        report_problem_as(
            "-1u16",
            indoc!(
                r#"
                ── NUMBER UNDERFLOWS SUFFIX ────────────────────────────── /code/proj/Main.roc ─

                This integer literal underflows the type indicated by its suffix:

                1│  -1u16
                    ^^^^^

                Tip: The suffix indicates this integer is a U16, whose minimum value
                is 0.
                "#
            ),
        )
    }

    #[test]
    fn u32_overflow() {
        report_problem_as(
            "4_294_967_296u32",
            indoc!(
                r#"
                ── NUMBER OVERFLOWS SUFFIX ─────────────────────────────── /code/proj/Main.roc ─

                This integer literal overflows the type indicated by its suffix:

                1│  4_294_967_296u32
                    ^^^^^^^^^^^^^^^^

                Tip: The suffix indicates this integer is a U32, whose maximum value
                is 4_294_967_295.
                "#
            ),
        )
    }

    #[test]
    fn negative_u32() {
        report_problem_as(
            "-1u32",
            indoc!(
                r#"
                ── NUMBER UNDERFLOWS SUFFIX ────────────────────────────── /code/proj/Main.roc ─

                This integer literal underflows the type indicated by its suffix:

                1│  -1u32
                    ^^^^^

                Tip: The suffix indicates this integer is a U32, whose minimum value
                is 0.
                "#
            ),
        )
    }

    #[test]
    fn u64_overflow() {
        report_problem_as(
            "18_446_744_073_709_551_616u64",
            indoc!(
                r#"
                ── NUMBER OVERFLOWS SUFFIX ─────────────────────────────── /code/proj/Main.roc ─

                This integer literal overflows the type indicated by its suffix:

                1│  18_446_744_073_709_551_616u64
                    ^^^^^^^^^^^^^^^^^^^^^^^^^^^^^

                Tip: The suffix indicates this integer is a U64, whose maximum value
                is 18_446_744_073_709_551_615.
                "#
            ),
        )
    }

    #[test]
    fn negative_u64() {
        report_problem_as(
            "-1u64",
            indoc!(
                r#"
                ── NUMBER UNDERFLOWS SUFFIX ────────────────────────────── /code/proj/Main.roc ─

                This integer literal underflows the type indicated by its suffix:

                1│  -1u64
                    ^^^^^

                Tip: The suffix indicates this integer is a U64, whose minimum value
                is 0.
                "#
            ),
        )
    }

    #[test]
    fn negative_u128() {
        report_problem_as(
            "-1u128",
            indoc!(
                r#"
                ── NUMBER UNDERFLOWS SUFFIX ────────────────────────────── /code/proj/Main.roc ─

                This integer literal underflows the type indicated by its suffix:

                1│  -1u128
                    ^^^^^^

                Tip: The suffix indicates this integer is a U128, whose minimum value
                is 0.
                "#
            ),
        )
    }

    #[test]
    fn i8_overflow() {
        report_problem_as(
            "128i8",
            indoc!(
                r#"
                ── NUMBER OVERFLOWS SUFFIX ─────────────────────────────── /code/proj/Main.roc ─

                This integer literal overflows the type indicated by its suffix:

                1│  128i8
                    ^^^^^

                Tip: The suffix indicates this integer is a I8, whose maximum value is
                127.
                "#
            ),
        )
    }

    #[test]
    fn i8_underflow() {
        report_problem_as(
            "-129i8",
            indoc!(
                r#"
                ── NUMBER UNDERFLOWS SUFFIX ────────────────────────────── /code/proj/Main.roc ─

                This integer literal underflows the type indicated by its suffix:

                1│  -129i8
                    ^^^^^^

                Tip: The suffix indicates this integer is a I8, whose minimum value is
                -128.
                "#
            ),
        )
    }

    #[test]
    fn i16_overflow() {
        report_problem_as(
            "32768i16",
            indoc!(
                r#"
                ── NUMBER OVERFLOWS SUFFIX ─────────────────────────────── /code/proj/Main.roc ─

                This integer literal overflows the type indicated by its suffix:

                1│  32768i16
                    ^^^^^^^^

                Tip: The suffix indicates this integer is a I16, whose maximum value
                is 32767.
                "#
            ),
        )
    }

    #[test]
    fn i16_underflow() {
        report_problem_as(
            "-32769i16",
            indoc!(
                r#"
                ── NUMBER UNDERFLOWS SUFFIX ────────────────────────────── /code/proj/Main.roc ─

                This integer literal underflows the type indicated by its suffix:

                1│  -32769i16
                    ^^^^^^^^^

                Tip: The suffix indicates this integer is a I16, whose minimum value
                is -32768.
                "#
            ),
        )
    }

    #[test]
    fn i32_overflow() {
        report_problem_as(
            "2_147_483_648i32",
            indoc!(
                r#"
                ── NUMBER OVERFLOWS SUFFIX ─────────────────────────────── /code/proj/Main.roc ─

                This integer literal overflows the type indicated by its suffix:

                1│  2_147_483_648i32
                    ^^^^^^^^^^^^^^^^

                Tip: The suffix indicates this integer is a I32, whose maximum value
                is 2_147_483_647.
                "#
            ),
        )
    }

    #[test]
    fn i32_underflow() {
        report_problem_as(
            "-2_147_483_649i32",
            indoc!(
                r#"
                ── NUMBER UNDERFLOWS SUFFIX ────────────────────────────── /code/proj/Main.roc ─

                This integer literal underflows the type indicated by its suffix:

                1│  -2_147_483_649i32
                    ^^^^^^^^^^^^^^^^^

                Tip: The suffix indicates this integer is a I32, whose minimum value
                is -2_147_483_648.
                "#
            ),
        )
    }

    #[test]
    fn i64_overflow() {
        report_problem_as(
            "9_223_372_036_854_775_808i64",
            indoc!(
                r#"
                ── NUMBER OVERFLOWS SUFFIX ─────────────────────────────── /code/proj/Main.roc ─

                This integer literal overflows the type indicated by its suffix:

                1│  9_223_372_036_854_775_808i64
                    ^^^^^^^^^^^^^^^^^^^^^^^^^^^^

                Tip: The suffix indicates this integer is a I64, whose maximum value
                is 9_223_372_036_854_775_807.
                "#
            ),
        )
    }

    #[test]
    fn i64_underflow() {
        report_problem_as(
            "-9_223_372_036_854_775_809i64",
            indoc!(
                r#"
                ── NUMBER UNDERFLOWS SUFFIX ────────────────────────────── /code/proj/Main.roc ─

                This integer literal underflows the type indicated by its suffix:

                1│  -9_223_372_036_854_775_809i64
                    ^^^^^^^^^^^^^^^^^^^^^^^^^^^^^

                Tip: The suffix indicates this integer is a I64, whose minimum value
                is -9_223_372_036_854_775_808.
                "#
            ),
        )
    }

    #[test]
    fn i128_overflow() {
        report_problem_as(
            "170_141_183_460_469_231_731_687_303_715_884_105_728i128",
            indoc!(
                r#"
                ── NUMBER OVERFLOWS SUFFIX ─────────────────────────────── /code/proj/Main.roc ─

                This integer literal overflows the type indicated by its suffix:

                1│  170_141_183_460_469_231_731_687_303_715_884_105_728i128
                    ^^^^^^^^^^^^^^^^^^^^^^^^^^^^^^^^^^^^^^^^^^^^^^^^^^^^^^^

                Tip: The suffix indicates this integer is a I128, whose maximum value
                is 170_141_183_460_469_231_731_687_303_715_884_105_727.
                "#
            ),
        )
    }

    #[test]
    fn list_get_negative_number() {
        report_problem_as(
            indoc!(
                r#"
                 List.get [1,2,3] -1
                 "#
            ),
            // TODO: this error message could be improved, e.g. something like "This argument can
            // be used as ... because of its literal value"
            indoc!(
                r#"
                ── TYPE MISMATCH ───────────────────────────────────────── /code/proj/Main.roc ─

                The 2nd argument to `get` is not what I expect:

                1│  List.get [1,2,3] -1
                                     ^^

                This argument is a number of type:

                    I8, I16, I32, I64, I128, F32, F64, or Dec

                But `get` needs the 2nd argument to be:

                    Nat
                "#
            ),
        )
    }

    #[test]
    fn list_get_negative_number_indirect() {
        report_problem_as(
            indoc!(
                r#"
                 a = -9_223_372_036_854
                 List.get [1,2,3] a
                 "#
            ),
            indoc!(
                r#"
                ── TYPE MISMATCH ───────────────────────────────────────── /code/proj/Main.roc ─

                The 2nd argument to `get` is not what I expect:

                2│  List.get [1,2,3] a
                                     ^

                This `a` value is a:

                    I64, I128, F32, F64, or Dec

                But `get` needs the 2nd argument to be:

                    Nat
                "#
            ),
        )
    }

    #[test]
    fn list_get_negative_number_double_indirect() {
        report_problem_as(
            indoc!(
                r#"
                 a = -9_223_372_036_854
                 b = a
                 List.get [1,2,3] b
                 "#
            ),
            indoc!(
                r#"
                ── TYPE MISMATCH ───────────────────────────────────────── /code/proj/Main.roc ─

                The 2nd argument to `get` is not what I expect:

                3│  List.get [1,2,3] b
                                     ^

                This `b` value is a:

                    I64, I128, F32, F64, or Dec

                But `get` needs the 2nd argument to be:

                    Nat
                "#
            ),
        )
    }

    #[test]
    fn compare_unsigned_to_signed() {
        report_problem_as(
            indoc!(
                r#"
                when -1 is
                   1u8 -> 1
                   _ -> 1
                "#
            ),
            indoc!(
                r#"
                ── TYPE MISMATCH ───────────────────────────────────────── /code/proj/Main.roc ─

                The branches of this `when` expression don't match the condition:

                1│>  when -1 is
                2│      1u8 -> 1
                3│      _ -> 1

                The `when` condition is a number of type:

                    I8, I16, I32, I64, I128, F32, F64, or Dec

                But the branch patterns have type:

                    U8

                The branches must be cases of the `when` condition's type!
                "#
            ),
        )
    }

    #[test]
    fn recursive_type_alias_is_newtype() {
        report_problem_as(
            indoc!(
                r#"
                R a : [ Only (R a) ]

                v : R Str
                v
                "#
            ),
            indoc!(
                r#"
                ── CYCLIC ALIAS ────────────────────────────────────────── /code/proj/Main.roc ─

                The `R` alias is self-recursive in an invalid way:

                1│  R a : [ Only (R a) ]
                    ^

                Recursion in aliases is only allowed if recursion happens behind a
                tagged union, at least one variant of which is not recursive.
                "#
            ),
        )
    }

    #[test]
    fn recursive_type_alias_is_newtype_deep() {
        report_problem_as(
            indoc!(
                r#"
                R a : [ Only { very: [ Deep (R a) ] } ]

                v : R Str
                v
                "#
            ),
            indoc!(
                r#"
                ── CYCLIC ALIAS ────────────────────────────────────────── /code/proj/Main.roc ─

                The `R` alias is self-recursive in an invalid way:

                1│  R a : [ Only { very: [ Deep (R a) ] } ]
                    ^

                Recursion in aliases is only allowed if recursion happens behind a
                tagged union, at least one variant of which is not recursive.
                "#
            ),
        )
    }

    #[test]
    fn recursive_type_alias_is_newtype_mutual() {
        report_problem_as(
            indoc!(
                r#"
                Foo a : [ Thing (Bar a) ]
                Bar a : [ Stuff (Foo a) ]

                v : Bar Str
                v
                "#
            ),
            indoc!(
                r#"
                ── CYCLIC ALIAS ────────────────────────────────────────── /code/proj/Main.roc ─

                The `Foo` alias is recursive in an invalid way:

                1│  Foo a : [ Thing (Bar a) ]
                    ^^^

                The `Foo` alias depends on itself through the following chain of
                definitions:

                    ┌─────┐
                    │     Foo
                    │     ↓
                    │     Bar
                    └─────┘

                Recursion in aliases is only allowed if recursion happens behind a
                tagged union, at least one variant of which is not recursive.
                "#
            ),
        )
    }

    #[test]
    fn issue_2458() {
        report_problem_as(
            indoc!(
                r#"
                Result a b : [ Ok a, Err b ]

                Foo a : [ Blah (Result (Bar a) []) ]
                Bar a : Foo a

                v : Bar Str
                v
                "#
            ),
            "",
        )
    }

    #[test]
    fn opaque_type_not_in_scope() {
        report_problem_as(
            indoc!(
                r#"
                $Age 21
                "#
            ),
            indoc!(
                r#"
                ── OPAQUE TYPE NOT DEFINED ─────────────────────────────── /code/proj/Main.roc ─

                The opaque type Age referenced here is not defined:

                1│  $Age 21
                    ^^^^

                Note: It looks like there are no opaque types declared in this scope yet!
                "#
            ),
        )
    }

    #[test]
    fn opaque_reference_not_opaque_type() {
        report_problem_as(
            indoc!(
                r#"
                Age : Num.U8

                $Age 21
                "#
            ),
            indoc!(
                r#"
                ── OPAQUE TYPE NOT DEFINED ─────────────────────────────── /code/proj/Main.roc ─

                The opaque type Age referenced here is not defined:

                3│  $Age 21
                    ^^^^

                Note: There is an alias of the same name:

                1│  Age : Num.U8
                    ^^^

                Note: It looks like there are no opaque types declared in this scope yet!

                ── UNUSED DEFINITION ───────────────────────────────────── /code/proj/Main.roc ─

                `Age` is not used anywhere in your code.

                1│  Age : Num.U8
                    ^^^^^^^^^^^^

                If you didn't intend on using `Age` then remove it so future readers of
                your code don't wonder why it is there.
                "#
            ),
        )
    }

    #[test]
    fn qualified_opaque_reference() {
        report_problem_as(
            indoc!(
                r#"
                OtherModule.$Age 21
                "#
            ),
            // TODO: get rid of the first error. Consider parsing OtherModule.$Age to completion
            // and checking it during can. The reason the error appears is because it is parsed as
            // Apply(Error(OtherModule), [ $Age, 21 ])
            indoc!(
                r#"
                ── OPAQUE TYPE NOT APPLIED ─────────────────────────────── /code/proj/Main.roc ─

                This opaque type is not applied to an argument:

                1│  OtherModule.$Age 21
                                ^^^^

                Note: Opaque types always wrap exactly one argument!

                ── SYNTAX PROBLEM ──────────────────────────────────────── /code/proj/Main.roc ─

                I am trying to parse a qualified name here:

                1│  OtherModule.$Age 21
                                ^

                I was expecting to see an identifier next, like height. A complete
                qualified name looks something like Json.Decode.string.
                "#
            ),
        )
    }

    #[test]
    fn opaque_used_outside_declaration_scope() {
        report_problem_as(
            indoc!(
                r#"
                age =
                    Age := Num.U8
                    21u8

                $Age age
                "#
            ),
            // TODO(opaques): there is a potential for a better error message here, if the usage of
            // `$Age` can be linked to the declaration of `Age` inside `age`, and a suggestion to
            // raise that declaration to the outer scope.
            indoc!(
                r#"
                ── UNUSED DEFINITION ───────────────────────────────────── /code/proj/Main.roc ─

                `Age` is not used anywhere in your code.

                2│      Age := Num.U8
                        ^^^^^^^^^^^^^

                If you didn't intend on using `Age` then remove it so future readers of
                your code don't wonder why it is there.

                ── OPAQUE TYPE NOT DEFINED ─────────────────────────────── /code/proj/Main.roc ─

                The opaque type Age referenced here is not defined:

                5│  $Age age
                    ^^^^

                Note: It looks like there are no opaque types declared in this scope yet!
                "#
            ),
        )
    }

    #[test]
    fn unimported_modules_reported() {
        report_problem_as(
            indoc!(
                r#"
                main : Task.Task {} []
                main = "whatever man you don't even know my type"
                main
                "#
            ),
            indoc!(
                r#"
                ── MODULE NOT IMPORTED ─────────────────────────────────── /code/proj/Main.roc ─

                The `Task` module is not imported:

                1│  main : Task.Task {} []
                           ^^^^^^^^^^^^^^^

                Is there an import missing? Perhaps there is a typo. Did you mean one
                of these?

                    Test
                    List
                    Num
                    Box
                "#
            ),
        )
    }

    #[test]
    fn opaque_mismatch_check() {
        report_problem_as(
            indoc!(
                r#"
                Age := Num.U8

                n : Age
                n = $Age ""

                n
                "#
            ),
            // TODO(opaques): error could be improved by saying that the opaque definition demands
            // that the argument be a U8, and linking to the definitin!
            indoc!(
                r#"
                ── TYPE MISMATCH ───────────────────────────────────────── /code/proj/Main.roc ─

                This expression is used in an unexpected way:

                4│  n = $Age ""
                             ^^

                This argument to an opaque type has type:

                    Str

                But you are trying to use it as:

                    U8
                "#
            ),
        )
    }

    #[test]
    fn opaque_mismatch_infer() {
        report_problem_as(
            indoc!(
                r#"
                F n := n

                if True
                then $F ""
                else $F {}
                "#
            ),
            indoc!(
                r#"
                ── TYPE MISMATCH ───────────────────────────────────────── /code/proj/Main.roc ─

                This expression is used in an unexpected way:

                5│  else $F {}
                            ^^

                This argument to an opaque type has type:

                    {}

                But you are trying to use it as:

                    Str
                "#
            ),
        )
    }

    #[test]
    fn opaque_creation_is_not_wrapped() {
        report_problem_as(
            indoc!(
                r#"
                F n := n

                v : F Str
                v = ""

                v
                "#
            ),
            indoc!(
                r#"
                ── TYPE MISMATCH ───────────────────────────────────────── /code/proj/Main.roc ─

                Something is off with the body of the `v` definition:

                3│  v : F Str
                4│  v = ""
                        ^^

                The body is a string of type:

                    Str

                But the type annotation on `v` says it should be:

                    F Str

                Tip: Type comparisons between an opaque type are only ever equal if
                both types are the same opaque type. Did you mean to create an opaque
                type by wrapping it? If I have an opaque type Age := U32 I can create
                an instance of this opaque type by doing @Age 23.
                "#
            ),
        )
    }

    #[test]
    fn opaque_mismatch_pattern_check() {
        report_problem_as(
            indoc!(
                r#"
                Age := Num.U8

                f : Age -> Num.U8
                f = \Age n -> n

                f
                "#
            ),
            // TODO(opaques): error could be improved by saying that the user-provided pattern
            // probably wants to change "Age" to "@Age"!
            indoc!(
                r#"
                ── TYPE MISMATCH ───────────────────────────────────────── /code/proj/Main.roc ─

                This pattern is being used in an unexpected way:

                4│  f = \Age n -> n
                         ^^^^^

                It is a `Age` tag of type:

                    [ Age a ]

                But it needs to match:

                    Age

                Tip: Type comparisons between an opaque type are only ever equal if
                both types are the same opaque type. Did you mean to create an opaque
                type by wrapping it? If I have an opaque type Age := U32 I can create
                an instance of this opaque type by doing @Age 23.
                "#
            ),
        )
    }

    #[test]
    fn opaque_mismatch_pattern_infer() {
        report_problem_as(
            indoc!(
                r#"
                F n := n

                \x ->
                    when x is
                        $F A -> ""
                        $F {} -> ""
                "#
            ),
            indoc!(
                r#"
                ── TYPE MISMATCH ───────────────────────────────────────── /code/proj/Main.roc ─

                The 2nd pattern in this `when` does not match the previous ones:

                6│          $F {} -> ""
                            ^^^^^

                The 2nd pattern is trying to matchF unwrappings of type:

                    F {}a

                But all the previous branches match:

                    F [ A ]a
                "#
            ),
        )
    }

    #[test]
    fn opaque_pattern_match_not_exhaustive_tag() {
        report_problem_as(
            indoc!(
                r#"
                F n := n

                v : F [ A, B, C ]

                when v is
                    $F A -> ""
                    $F B -> ""
                "#
            ),
            indoc!(
                r#"
                ── TYPE MISMATCH ───────────────────────────────────────── /code/proj/Main.roc ─

                The branches of this `when` expression don't match the condition:

                5│>  when v is
                6│       $F A -> ""
                7│       $F B -> ""

                This `v` value is a:

                    F [ A, B, C ]

                But the branch patterns have type:

                    F [ A, B ]

                The branches must be cases of the `when` condition's type!

                Tip: Looks like the branches are missing coverage of the `C` tag.

                Tip: Maybe you need to add a catch-all branch, like `_`?
                "#
            ),
        )
    }

    #[test]
    fn opaque_pattern_match_not_exhaustive_int() {
        report_problem_as(
            indoc!(
                r#"
                F n := n

                v : F Num.U8

                when v is
                    $F 1 -> ""
                    $F 2 -> ""
                "#
            ),
            indoc!(
                r#"
                ── UNSAFE PATTERN ──────────────────────────────────────── /code/proj/Main.roc ─

                This `when` does not cover all the possibilities:

                5│>  when v is
                6│>      $F 1 -> ""
                7│>      $F 2 -> ""

                Other possibilities include:

                    $F _

                I would have to crash if I saw one of those! Add branches for them!
                "#
            ),
        )
    }

    #[test]
    fn let_polymorphism_with_scoped_type_variables() {
        report_problem_as(
            indoc!(
                r#"
                f : a -> a
                f = \x ->
                    y : a -> a
                    y = \z -> z

                    n = y 1u8
                    x1 = y x
                    (\_ -> x1) n

                f
                "#
            ),
            indoc!(
                r#"
                ── TYPE MISMATCH ───────────────────────────────────────── /code/proj/Main.roc ─

                The 1st argument to `y` is not what I expect:

                6│      n = y 1u8
                              ^^^

                This argument is an integer of type:

                    U8

                But `y` needs the 1st argument to be:

                    a

                Tip: The type annotation uses the type variable `a` to say that this
                definition can produce any type of value. But in the body I see that
                it will only produce a `U8` value of a single specific type. Maybe
                change the type annotation to be more specific? Maybe change the code
                to be more general?
                "#
            ),
        )
    }

    #[test]
    fn non_exhaustive_with_guard() {
        report_problem_as(
            indoc!(
                r#"
                x : [A]
                when x is
                    A if True -> ""
                "#
            ),
            indoc!(
                r#"
                ── UNSAFE PATTERN ──────────────────────────────────────── /code/proj/Main.roc ─

                This `when` does not cover all the possibilities:

                2│>  when x is
                3│>      A if True -> ""

                Other possibilities include:

                    A    (note the lack of an if clause)

                I would have to crash if I saw one of those! Add branches for them!
                "#
            ),
        )
    }

    #[test]
    fn invalid_record_extension_type() {
        report_problem_as(
            indoc!(
                r#"
                f : { x : Num.Nat }[]
                f
                "#
            ),
            indoc!(
                r#"
                ── INVALID_EXTENSION_TYPE ──────────────────────────────── /code/proj/Main.roc ─

                This record extension type is invalid:

                1│  f : { x : Num.Nat }[]
                                       ^^

                Note: A record extension variable can only contain a type variable or
                another record.
                "#
            ),
        )
    }

    #[test]
    fn invalid_tag_extension_type() {
        report_problem_as(
            indoc!(
                r#"
                f : [ A ]Str
                f
                "#
            ),
            indoc!(
                r#"
                ── INVALID_EXTENSION_TYPE ──────────────────────────────── /code/proj/Main.roc ─

                This tag union extension type is invalid:

                1│  f : [ A ]Str
                             ^^^

                Note: A tag union extension variable can only contain a type variable
                or another tag union.
                "#
            ),
        )
    }

    #[test]
    fn unknown_type() {
        report_problem_as(
            indoc!(
                r#"
                Type : [ Constructor UnknownType ]

                insertHelper : UnknownType, Type -> Type
                insertHelper = \h, m ->
                    when m is
                        Constructor _ -> Constructor h

                insertHelper
                "#
            ),
            indoc!(
                r#"
                ── UNRECOGNIZED NAME ───────────────────────────────────── /code/proj/Main.roc ─

                I cannot find a `UnknownType` value

                1│  Type : [ Constructor UnknownType ]
                                         ^^^^^^^^^^^

                Did you mean one of these?
                
                    Type
                    True
                    Box
                    Ok
                
                ── UNRECOGNIZED NAME ───────────────────────────────────── /code/proj/Main.roc ─

                I cannot find a `UnknownType` value
                
                3│  insertHelper : UnknownType, Type -> Type
                                   ^^^^^^^^^^^
                
                Did you mean one of these?
                
                    Type
                    True
                    insertHelper
                    Box
                "#
            ),
        )
    }

    #[test]
    fn ability_first_demand_not_indented_enough() {
        report_problem_as(
            indoc!(
                r#"
                Eq has
                eq : a, a -> U64 | a has Eq

                1
                "#
            ),
            indoc!(
                r#"
                ── UNFINISHED ABILITY ──────────────────────────────────── /code/proj/Main.roc ─

                I was partway through parsing an ability definition, but I got stuck
                here:

                1│  Eq has
                2│  eq : a, a -> U64 | a has Eq
                    ^

                I suspect this line is not indented enough (by 1 spaces)
                "#
            ),
        )
    }

    #[test]
    fn ability_demands_not_indented_with_first() {
        new_report_problem_as(
            "ability_demands_not_indented_with_first",
            indoc!(
                r#"
                Eq has
                    eq : a, a -> U64 | a has Eq
                        neq : a, a -> U64 | a has Eq

                1
                "#
            ),
            indoc!(
                r#"
                ── UNFINISHED ABILITY ─── tmp/ability_demands_not_indented_with_first/Test.roc ─

                I was partway through parsing an ability definition, but I got stuck
                here:

                5│          eq : a, a -> U64 | a has Eq
                6│              neq : a, a -> U64 | a has Eq
                                ^

                I suspect this line is indented too much (by 4 spaces)"#
            ),
        )
    }

    #[test]
    fn ability_demand_value_has_args() {
        new_report_problem_as(
            "ability_demand_value_has_args",
            indoc!(
                r#"
                Eq has
                    eq b c : a, a -> U64 | a has Eq

                1
                "#
            ),
            indoc!(
                r#"
                ── UNFINISHED ABILITY ───────────── tmp/ability_demand_value_has_args/Test.roc ─

                I was partway through parsing an ability definition, but I got stuck
                here:

                5│          eq b c : a, a -> U64 | a has Eq
                               ^

                I was expecting to see a : annotating the signature of this value
                next."#
            ),
        )
    }

    #[test]
    fn ability_non_signature_expression() {
        report_problem_as(
            indoc!(
                r#"
                Eq has
                    123

                1
                "#
            ),
            indoc!(
                r#"
                ── UNFINISHED ABILITY ──────────────────────────────────── /code/proj/Main.roc ─

                I was partway through parsing an ability definition, but I got stuck
                here:

                1│  Eq has
                2│      123
                        ^

                I was expecting to see a value signature next.
                "#
            ),
        )
    }

    #[test]
    fn wildcard_in_alias() {
        report_problem_as(
            indoc!(
                r#"
                I : Num.Int *
                a : I
                a
                "#
            ),
            indoc!(
                r#"
                ── UNBOUND TYPE VARIABLE ───────────────────────────────── /code/proj/Main.roc ─

                The definition of `I` has an unbound type variable:

                1│  I : Num.Int *
                                ^

                Tip: Type variables must be bound before the `:`. Perhaps you intended
                to add a type parameter to this type?
                "#
            ),
        )
    }

    #[test]
    fn wildcard_in_opaque() {
        report_problem_as(
            indoc!(
                r#"
                I := Num.Int *
                a : I
                a
                "#
            ),
            indoc!(
                r#"
                ── UNBOUND TYPE VARIABLE ───────────────────────────────── /code/proj/Main.roc ─

                The definition of `I` has an unbound type variable:

                1│  I := Num.Int *
                                 ^

                Tip: Type variables must be bound before the `:=`. Perhaps you intended
                to add a type parameter to this type?
                "#
            ),
        )
    }

    #[test]
    fn multiple_wildcards_in_alias() {
        report_problem_as(
            indoc!(
                r#"
                I : [ A (Num.Int *), B (Num.Int *) ]
                a : I
                a
                "#
            ),
            indoc!(
                r#"
                ── UNBOUND TYPE VARIABLE ───────────────────────────────── /code/proj/Main.roc ─

                The definition of `I` has 2 unbound type variables.

                Here is one occurrence:

                1│  I : [ A (Num.Int *), B (Num.Int *) ]
                                     ^

                Tip: Type variables must be bound before the `:`. Perhaps you intended
                to add a type parameter to this type?
                "#
            ),
        )
    }

    #[test]
    fn inference_var_in_alias() {
        report_problem_as(
            indoc!(
                r#"
                I : Num.Int _
                a : I
                a
                "#
            ),
            indoc!(
                r#"
                ── UNBOUND TYPE VARIABLE ───────────────────────────────── /code/proj/Main.roc ─

                The definition of `I` has an unbound type variable:

                1│  I : Num.Int _
                                ^

                Tip: Type variables must be bound before the `:`. Perhaps you intended
                to add a type parameter to this type?
                "#
            ),
        )
    }

    #[test]
    fn unbound_var_in_alias() {
        report_problem_as(
            indoc!(
                r#"
                I : Num.Int a
                a : I
                a
                "#
            ),
            indoc!(
                r#"
                ── UNBOUND TYPE VARIABLE ───────────────────────────────── /code/proj/Main.roc ─

                The definition of `I` has an unbound type variable:

                1│  I : Num.Int a
                                ^

                Tip: Type variables must be bound before the `:`. Perhaps you intended
                to add a type parameter to this type?
                "#
            ),
        )
    }

    #[test]
    fn ability_bad_type_parameter() {
        new_report_problem_as(
            "ability_bad_type_parameter",
            indoc!(
                r#"
                app "test" provides [] to "./platform"

                Hash a b c has
                  hash : a -> U64 | a has Hash
                "#
            ),
            indoc!(
                r#"
                ── ABILITY HAS TYPE VARIABLES ──────────────────────────── /code/proj/Main.roc ─

                The definition of the `Hash` ability includes type variables:

                3│  Hash a b c has
                         ^^^^^

                Abilities cannot depend on type variables, but their member values
                can!

                ── UNUSED DEFINITION ───────────────────────────────────── /code/proj/Main.roc ─

                `Hash` is not used anywhere in your code.

                3│  Hash a b c has
                    ^^^^

                If you didn't intend on using `Hash` then remove it so future readers of
                your code don't wonder why it is there.
                "#
            ),
        )
    }

    #[test]
    fn alias_in_has_clause() {
        new_report_problem_as(
            "alias_in_has_clause",
            indoc!(
                r#"
                app "test" provides [ hash ] to "./platform"

                Hash has hash : a, b -> Num.U64 | a has Hash, b has Bool.Bool
                "#
            ),
            indoc!(
                r#"
                ── HAS CLAUSE IS NOT AN ABILITY ────────────────────────── /code/proj/Main.roc ─

                The type referenced in this "has" clause is not an ability:

                3│  Hash has hash : a, b -> Num.U64 | a has Hash, b has Bool.Bool
                                                                        ^^^^^^^^^
                "#
            ),
        )
    }

    #[test]
    fn shadowed_type_variable_in_has_clause() {
        new_report_problem_as(
            "shadowed_type_variable_in_has_clause",
            indoc!(
                r#"
                app "test" provides [ ab1 ] to "./platform"

                Ab1 has ab1 : a -> {} | a has Ab1, a has Ab1
                "#
            ),
            indoc!(
                r#"
                ── DUPLICATE NAME ──────────────────────────────────────── /code/proj/Main.roc ─

                The `a` name is first defined here:

                3│  Ab1 has ab1 : a -> {} | a has Ab1, a has Ab1
                                            ^^^^^^^^^

                But then it's defined a second time here:

                3│  Ab1 has ab1 : a -> {} | a has Ab1, a has Ab1
                                                       ^^^^^^^^^

                Since these variables have the same name, it's easy to use the wrong
                one on accident. Give one of them a new name.
                "#
            ),
        )
    }

    #[test]
    fn alias_using_ability() {
        new_report_problem_as(
            "alias_using_ability",
            indoc!(
                r#"
                app "test" provides [ a ] to "./platform"

                Ability has ab : a -> {} | a has Ability

                Alias : Ability

                a : Alias
                "#
            ),
            indoc!(
                r#"
                ── ALIAS USES ABILITY ──────────────────────────────────── /code/proj/Main.roc ─

                The definition of the `Alias` aliases references the ability `Ability`:

                5│  Alias : Ability
                    ^^^^^

                Abilities are not types, but you can add an ability constraint to a
                type variable `a` by writing

                    | a has Ability

                 at the end of the type.

                ── UNUSED DEFINITION ───────────────────────────────────── /code/proj/Main.roc ─

                `ab` is not used anywhere in your code.

                3│  Ability has ab : a -> {} | a has Ability
                                ^^

                If you didn't intend on using `ab` then remove it so future readers of
                your code don't wonder why it is there.
                "#
            ),
        )
    }

    #[test]
    fn ability_shadows_ability() {
        new_report_problem_as(
            "ability_shadows_ability",
            indoc!(
                r#"
                app "test" provides [ ab ] to "./platform"

                Ability has ab : a -> U64 | a has Ability

                Ability has ab1 : a -> U64 | a has Ability
                "#
            ),
            indoc!(
                r#"
                ── DUPLICATE NAME ──────────────────────────────────────── /code/proj/Main.roc ─

                The `Ability` name is first defined here:

                3│  Ability has ab : a -> U64 | a has Ability
                    ^^^^^^^

                But then it's defined a second time here:

                5│  Ability has ab1 : a -> U64 | a has Ability
                    ^^^^^^^

                Since these abilities have the same name, it's easy to use the wrong
                one on accident. Give one of them a new name.
                "#
            ),
        )
    }

    #[test]
    fn ability_member_does_not_bind_ability() {
        new_report_problem_as(
            "ability_member_does_not_bind_ability",
            indoc!(
                r#"
                app "test" provides [ ] to "./platform"

                Ability has ab : {} -> {}
                "#
            ),
            indoc!(
                r#"
                ── ABILITY MEMBER MISSING HAS CLAUSE ───────────────────── /code/proj/Main.roc ─

                The definition of the ability member `ab` does not include a `has` clause
                binding a type variable to the ability `Ability`:

                3│  Ability has ab : {} -> {}
                                ^^

                Ability members must include a `has` clause binding a type variable to
                an ability, like

                    a has Ability

                Otherwise, the function does not need to be part of the ability!

                ── UNUSED DEFINITION ───────────────────────────────────── /code/proj/Main.roc ─

                `Ability` is not used anywhere in your code.

                3│  Ability has ab : {} -> {}
                    ^^^^^^^

                If you didn't intend on using `Ability` then remove it so future readers
                of your code don't wonder why it is there.

                ── UNUSED DEFINITION ───────────────────────────────────── /code/proj/Main.roc ─

                `ab` is not used anywhere in your code.

                3│  Ability has ab : {} -> {}
                                ^^

                If you didn't intend on using `ab` then remove it so future readers of
                your code don't wonder why it is there.
                "#
            ),
        )
    }

    #[test]
    fn ability_member_binds_extra_ability() {
        new_report_problem_as(
            "ability_member_binds_extra_ability",
            indoc!(
                r#"
                app "test" provides [ eq ] to "./platform"

                Eq has eq : a, a -> Bool.Bool | a has Eq
                Hash has hash : a, b -> Num.U64 | a has Eq, b has Hash
                "#
            ),
            indoc!(
                r#"
                ── ABILITY MEMBER HAS EXTRANEOUS HAS CLAUSE ────────────── /code/proj/Main.roc ─

                The definition of the ability member `hash` includes a has clause
                binding an ability it is not a part of:

                4│  Hash has hash : a, b -> Num.U64 | a has Eq, b has Hash
                                                      ^^^^^^^^

                Currently, ability members can only bind variables to the ability they
                are a part of.

                Hint: Did you mean to bind the `Hash` ability instead?

                ── UNUSED DEFINITION ───────────────────────────────────── /code/proj/Main.roc ─

                `hash` is not used anywhere in your code.

                4│  Hash has hash : a, b -> Num.U64 | a has Eq, b has Hash
                             ^^^^

                If you didn't intend on using `hash` then remove it so future readers of
                your code don't wonder why it is there.
                "#
            ),
        )
    }

    #[test]
    fn ability_member_binds_parent_twice() {
        new_report_problem_as(
            "ability_member_binds_parent_twice",
            indoc!(
                r#"
                app "test" provides [ ] to "./platform"

                Eq has eq : a, b -> Bool.Bool | a has Eq, b has Eq
                "#
            ),
            indoc!(
                r#"
                ── ABILITY MEMBER BINDS MULTIPLE VARIABLES ─────────────── /code/proj/Main.roc ─

                The definition of the ability member `eq` includes multiple variables
                bound to the `Eq`` ability:`

                3│  Eq has eq : a, b -> Bool.Bool | a has Eq, b has Eq
                                                    ^^^^^^^^^^^^^^^^^^

                Ability members can only bind one type variable to their parent
                ability. Otherwise, I wouldn't know what type implements an ability by
                looking at specializations!

                Hint: Did you mean to only bind `a` to `Eq`?

                ── UNUSED DEFINITION ───────────────────────────────────── /code/proj/Main.roc ─

                `eq` is not used anywhere in your code.

                3│  Eq has eq : a, b -> Bool.Bool | a has Eq, b has Eq
                           ^^

                If you didn't intend on using `eq` then remove it so future readers of
                your code don't wonder why it is there.
                "#
            ),
        )
    }

    #[test]
    fn has_clause_not_on_toplevel() {
        new_report_problem_as(
            "has_clause_outside_of_ability",
            indoc!(
                r#"
                app "test" provides [ f ] to "./platform"

                Hash has hash : (a | a has Hash) -> Num.U64

                f : a -> Num.U64 | a has Hash
                "#
            ),
            indoc!(
                r#"
                ── ILLEGAL HAS CLAUSE ──────────────────────────────────── /code/proj/Main.roc ─

                A `has` clause is not allowed here:

                3│  Hash has hash : (a | a has Hash) -> Num.U64
                                         ^^^^^^^^^^

                `has` clauses can only be specified on the top-level type annotations.

                ── ABILITY MEMBER MISSING HAS CLAUSE ───────────────────── /code/proj/Main.roc ─

                The definition of the ability member `hash` does not include a `has`
                clause binding a type variable to the ability `Hash`:

                3│  Hash has hash : (a | a has Hash) -> Num.U64
                             ^^^^

                Ability members must include a `has` clause binding a type variable to
                an ability, like

                    a has Hash

                Otherwise, the function does not need to be part of the ability!

                ── UNUSED DEFINITION ───────────────────────────────────── /code/proj/Main.roc ─

                `hash` is not used anywhere in your code.

                3│  Hash has hash : (a | a has Hash) -> Num.U64
                             ^^^^

                If you didn't intend on using `hash` then remove it so future readers of
                your code don't wonder why it is there.
                "#
            ),
        )
    }

    #[test]
    fn ability_specialization_with_non_implementing_type() {
        new_report_problem_as(
            "ability_specialization_with_non_implementing_type",
            indoc!(
                r#"
                app "test" provides [ hash ] to "./platform"

                Hash has hash : a -> Num.U64 | a has Hash

                hash = \{} -> 0u64
                "#
            ),
            indoc!(
                r#"
                ── TYPE MISMATCH ───────────────────────────────────────── /code/proj/Main.roc ─

                Something is off with this specialization of `hash`:

                5│  hash = \{} -> 0u64
                    ^^^^

                This value is a declared specialization of type:

                    {}a -> U64

                But the type annotation on `hash` says it must match:

                    a -> U64 | a has Hash

                Note: Some types in this specialization don't implement the abilities
                they are expected to. I found the following missing implementations:

                    {}a does not implement Hash
                "#
            ),
        )
    }

    #[test]
    fn ability_specialization_does_not_match_type() {
        new_report_problem_as(
            "ability_specialization_does_not_match_type",
            indoc!(
                r#"
                app "test" provides [ hash ] to "./platform"

                Hash has hash : a -> U64 | a has Hash

                Id := U32

                hash = \$Id n -> n
                "#
            ),
            indoc!(
                r#"
                ── TYPE MISMATCH ───────────────────────────────────────── /code/proj/Main.roc ─

                Something is off with this specialization of `hash`:

                7│  hash = \$Id n -> n
                    ^^^^

                This value is a declared specialization of type:

                    Id -> U32

                But the type annotation on `hash` says it must match:

                    Id -> U64
                "#
            ),
        )
    }

    #[test]
    fn ability_specialization_is_incomplete() {
        new_report_problem_as(
            "ability_specialization_is_incomplete",
            indoc!(
                r#"
                app "test" provides [ eq, le ] to "./platform"

                Eq has
                    eq : a, a -> Bool | a has Eq
                    le : a, a -> Bool | a has Eq

                Id := U64

                eq = \$Id m, $Id n -> m == n
                "#
            ),
            indoc!(
                r#"
                ── INCOMPLETE ABILITY IMPLEMENTATION ───────────────────── /code/proj/Main.roc ─

                The type `Id` does not fully implement the ability `Eq`. The following
                specializations are missing:

                A specialization for `le`, which is defined here:

                5│      le : a, a -> Bool | a has Eq
                        ^^

                Note: `Id` specializes the following members of `Eq`:

                `eq`, specialized here:

                9│  eq = \$Id m, $Id n -> m == n
                    ^^
                "#
            ),
        )
    }

    #[test]
    fn ability_specialization_overly_generalized() {
        new_report_problem_as(
            "ability_specialization_overly_generalized",
            indoc!(
                r#"
                app "test" provides [ hash ] to "./platform"

                Hash has
                    hash : a -> U64 | a has Hash

                hash = \_ -> 0u64
                "#
            ),
            indoc!(
                r#"
                ── TYPE MISMATCH ───────────────────────────────────────── /code/proj/Main.roc ─

                This specialization of `hash` is overly general:

                6│  hash = \_ -> 0u64
                    ^^^^

                This value is a declared specialization of type:

                    a -> U64

                But the type annotation on `hash` says it must match:

                    a -> U64 | a has Hash

                Note: The specialized type is too general, and does not provide a
                concrete type where a type variable is bound to an ability.

                Specializations can only be made for concrete types. If you have a
                generic implementation for this value, perhaps you don't need an
                ability?
                "#
            ),
        )
    }

    #[test]
    fn ability_specialization_conflicting_specialization_types() {
        new_report_problem_as(
            "ability_specialization_conflicting_specialization_types",
            indoc!(
                r#"
                app "test" provides [ eq ] to "./platform"

                Eq has
                    eq : a, a -> Bool | a has Eq

                You := {}
                AndI := {}

                eq = \$You {}, $AndI {} -> False
                "#
            ),
            indoc!(
                r#"
                ── TYPE MISMATCH ───────────────────────────────────────── /code/proj/Main.roc ─

                Something is off with this specialization of `eq`:

                9│  eq = \$You {}, $AndI {} -> False
                    ^^

                This value is a declared specialization of type:

                    You, AndI -> [ False, True ]

                But the type annotation on `eq` says it must match:

                    You, You -> Bool

                Tip: Type comparisons between an opaque type are only ever equal if
                both types are the same opaque type. Did you mean to create an opaque
                type by wrapping it? If I have an opaque type Age := U32 I can create
                an instance of this opaque type by doing @Age 23.
                "#
            ),
        )
    }

    #[test]
    fn ability_specialization_checked_against_annotation() {
        new_report_problem_as(
            "ability_specialization_checked_against_annotation",
            indoc!(
                r#"
                app "test" provides [ hash ] to "./platform"

                Hash has
                    hash : a -> U64 | a has Hash

                Id := U64

                hash : Id -> U32
                hash = \$Id n -> n
                "#
            ),
            indoc!(
                r#"
                ── TYPE MISMATCH ───────────────────────────────────────── /code/proj/Main.roc ─

                Something is off with the body of this definition:

                8│  hash : Id -> U32
                9│  hash = \$Id n -> n
                                     ^

                This `n` value is a:

                    U64

                But the type annotation says it should be:

                    U32

                ── TYPE MISMATCH ───────────────────────────────────────── /code/proj/Main.roc ─

                Something is off with this specialization of `hash`:

                9│  hash = \$Id n -> n
                    ^^^^

                This value is a declared specialization of type:

                    Id -> U32

                But the type annotation on `hash` says it must match:

                    Id -> U64
                "#
            ),
        )
    }

    #[test]
    fn ability_specialization_called_with_non_specializing() {
        new_report_problem_as(
            "ability_specialization_called_with_non_specializing",
            indoc!(
                r#"
                app "test" provides [ noGoodVeryBadTerrible ] to "./platform"

                Hash has
                    hash : a -> U64 | a has Hash

                Id := U64

                hash = \$Id n -> n

                User := {}

                noGoodVeryBadTerrible =
                    {
                        nope: hash ($User {}),
                        notYet: hash (A 1),
                    }
                "#
            ),
            indoc!(
                r#"
                ── TYPE MISMATCH ───────────────────────────────────────── /code/proj/Main.roc ─

                The 1st argument to `hash` is not what I expect:

                15│          notYet: hash (A 1),
                                           ^^^

                This `A` global tag application has the type:

                    [ A (Num a) ]b

                But `hash` needs the 1st argument to be:

                    a | a has Hash

                ── TYPE MISMATCH ───────────────────────────────────────── /code/proj/Main.roc ─

                This expression has a type that does not implement the abilities it's expected to:

                14│          nope: hash ($User {}),
                                         ^^^^^^^^

                This User opaque wrapping has the type:

                    User

                The ways this expression is used requires that the following types
                implement the following abilities, which they do not:

                    User does not implement Hash

                The type `User` does not fully implement the ability `Hash`. The following
                specializations are missing:

                A specialization for `hash`, which is defined here:

                4│      hash : a -> U64 | a has Hash
                        ^^^^
                "#
            ),
        )
    }

    #[test]
    fn ability_not_on_toplevel() {
        new_report_problem_as(
            "ability_not_on_toplevel",
            indoc!(
                r#"
                app "test" provides [ main ] to "./platform"

                main =
                    Hash has
                        hash : a -> U64 | a has Hash

                    123
                "#
            ),
            indoc!(
                r#"
                ── ABILITY NOT ON TOP-LEVEL ────────────────────────────── /code/proj/Main.roc ─

                This ability definition is not on the top-level of a module:

                4│>      Hash has
                5│>          hash : a -> U64 | a has Hash

                Abilities can only be defined on the top-level of a Roc module.
                "#
            ),
        )
    }

    #[test]
    fn expression_generalization_to_ability_is_an_error() {
        new_report_problem_as(
            "expression_generalization_to_ability_is_an_error",
            indoc!(
                r#"
                app "test" provides [ hash, hashable ] to "./platform"

                Hash has
                    hash : a -> U64 | a has Hash

                Id := U64
                hash = \$Id n -> n

                hashable : a | a has Hash
                hashable = $Id 15
                "#
            ),
            indoc!(
                r#"
                ── TYPE MISMATCH ───────────────────────────────────────── /code/proj/Main.roc ─

                Something is off with the body of the `hashable` definition:

                 9│  hashable : a | a has Hash
                10│  hashable = $Id 15
                                ^^^^^^

                This Id opaque wrapping has the type:

                    Id

                But the type annotation on `hashable` says it should be:

                    a | a has Hash

                Tip: The type annotation uses the type variable `a` to say that this
                definition can produce any value implementing the `Hash` ability. But in
                the body I see that it will only produce a `Id` value of a single
                specific type. Maybe change the type annotation to be more specific?
                Maybe change the code to be more general?
                "#
            ),
        )
    }

    #[test]
    fn ability_value_annotations_are_an_error() {
        new_report_problem_as(
            "ability_value_annotations_are_an_error",
            indoc!(
                r#"
                app "test" provides [ result ] to "./platform"

                Hash has
                    hash : a -> U64 | a has Hash

                mulHashes : Hash, Hash -> U64
                mulHashes = \x, y -> hash x * hash y

                Id := U64
                hash = \$Id n -> n

                Three := {}
                hash = \$Three _ -> 3

                result = mulHashes ($Id 100) ($Three {})
                "#
            ),
            indoc!(
                r#"
                ── ABILITY USED AS TYPE ────────────────────────────────── /code/proj/Main.roc ─

                You are attempting to use the ability `Hash` as a type directly:

                6│  mulHashes : Hash, Hash -> U64
                                ^^^^

                Abilities can only be used in type annotations to constrain type
                variables.

                Hint: Perhaps you meant to include a `has` annotation, like

                    a has Hash

                ── ABILITY USED AS TYPE ────────────────────────────────── /code/proj/Main.roc ─

                You are attempting to use the ability `Hash` as a type directly:

                6│  mulHashes : Hash, Hash -> U64
                                      ^^^^

                Abilities can only be used in type annotations to constrain type
                variables.

                Hint: Perhaps you meant to include a `has` annotation, like

                    b has Hash
                "#
            ),
        )
    }

    #[test]
<<<<<<< HEAD
    fn branches_have_more_cases_than_condition() {
        new_report_problem_as(
            "branches_have_more_cases_than_condition",
            indoc!(
                r#"
                foo : Bool -> Str
                foo = \bool ->
                    when bool is
                        True -> "true"
                        False -> "false"
                        Wat -> "surprise!"
                foo
                "#
            ),
            indoc!(
                r#"
                ── TYPE MISMATCH ───────────────────────────────────────── /code/proj/Main.roc ─

                The branches of this `when` expression don't match the condition:

                6│>          when bool is
                7│               True -> "true"
                8│               False -> "false"
                9│               Wat -> "surprise!"

                This `bool` value is a:

                    Bool

                But the branch patterns have type:

                    [ False, True, Wat ]

                The branches must be cases of the `when` condition's type!
                "#
            ),
=======
    fn always_function() {
        // from https://github.com/rtfeldman/roc/commit/1372737f5e53ee5bb96d7e1b9593985e5537023a
        // There was a bug where this reported UnusedArgument("val")
        // since it was used only in the returned function only.
        //
        // we want this to not give any warnings/errors!
        report_problem_as(
            indoc!(
                r#"
                always = \val -> \_ -> val

                always
                "#
            ),
            "",
>>>>>>> c02eaf75
        )
    }
}<|MERGE_RESOLUTION|>--- conflicted
+++ resolved
@@ -9998,7 +9998,6 @@
     }
 
     #[test]
-<<<<<<< HEAD
     fn branches_have_more_cases_than_condition() {
         new_report_problem_as(
             "branches_have_more_cases_than_condition",
@@ -10035,7 +10034,10 @@
                 The branches must be cases of the `when` condition's type!
                 "#
             ),
-=======
+        )
+    }
+  
+    #[test]
     fn always_function() {
         // from https://github.com/rtfeldman/roc/commit/1372737f5e53ee5bb96d7e1b9593985e5537023a
         // There was a bug where this reported UnusedArgument("val")
@@ -10051,7 +10053,6 @@
                 "#
             ),
             "",
->>>>>>> c02eaf75
         )
     }
 }