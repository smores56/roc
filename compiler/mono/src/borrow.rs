use crate::ir::{Expr, JoinPointId, Param, Proc, Stmt};
use crate::layout::Layout;
use bumpalo::collections::Vec;
use bumpalo::Bump;
use roc_collections::all::{MutMap, MutSet};
use roc_module::low_level::LowLevel;
use roc_module::symbol::Symbol;

fn should_borrow_layout(layout: &Layout) -> bool {
    match layout {
        Layout::Closure(_, _, _) => false,
        _ => layout.is_refcounted(),
    }
}

pub fn infer_borrow<'a>(
    arena: &'a Bump,
    procs: &MutMap<(Symbol, Layout<'a>), Proc<'a>>,
) -> ParamMap<'a> {
    let mut param_map = ParamMap {
        items: MutMap::default(),
    };

    for (key, proc) in procs {
        param_map.visit_proc(arena, proc, *key);
    }

    let mut env = BorrowInfState {
        current_proc: Symbol::ATTR_ATTR,
        param_set: MutSet::default(),
        owned: MutMap::default(),
        modified: false,
        param_map,
        arena,
    };

    // This is a fixed-point analysis
    //
    // all functions initiall own all their paramters
    // through a series of checks and heuristics, some arguments are set to borrowed
    // when that doesn't lead to conflicts the change is kept, otherwise it may be reverted
    //
    // when the signatures no longer change, the analysis stops and returns the signatures
    loop {
        // sort the symbols (roughly) in definition order.
        // TODO in the future I think we need to do this properly, and group
        // mutually recursive functions (or just make all their arguments owned)

        for (key, proc) in procs {
            env.collect_proc(proc, key.1);
        }

        if !env.modified {
            // if there were no modifications, we're done
            break;
        } else {
            // otherwise see if there are changes after another iteration
            env.modified = false;
        }
    }

    env.param_map
}

#[derive(Debug, PartialEq, Eq, Hash, Clone)]
pub enum Key<'a> {
    Declaration(Symbol, Layout<'a>),
    JoinPoint(JoinPointId),
}

#[derive(Debug, Clone, Default)]
pub struct ParamMap<'a> {
    items: MutMap<Key<'a>, &'a [Param<'a>]>,
}

impl<'a> IntoIterator for ParamMap<'a> {
    type Item = (Key<'a>, &'a [Param<'a>]);
    type IntoIter = <std::collections::HashMap<Key<'a>, &'a [Param<'a>]> as IntoIterator>::IntoIter;

    fn into_iter(self) -> Self::IntoIter {
        self.items.into_iter()
    }
}

impl<'a> IntoIterator for &'a ParamMap<'a> {
    type Item = (&'a Key<'a>, &'a &'a [Param<'a>]);
    type IntoIter =
        <&'a std::collections::HashMap<Key<'a>, &'a [Param<'a>]> as IntoIterator>::IntoIter;

    fn into_iter(self) -> Self::IntoIter {
        self.items.iter()
    }
}

impl<'a> ParamMap<'a> {
    pub fn get_symbol(&self, symbol: Symbol, layout: Layout<'a>) -> Option<&'a [Param<'a>]> {
        let key = Key::Declaration(symbol, layout);

        self.items.get(&key).copied()
    }
    pub fn get_join_point(&self, id: JoinPointId) -> &'a [Param<'a>] {
        let key = Key::JoinPoint(id);

        match self.items.get(&key) {
            Some(slice) => slice,
            None => unreachable!("join point not in param map: {:?}", id),
        }
    }
}

impl<'a> ParamMap<'a> {
    fn init_borrow_params(arena: &'a Bump, ps: &'a [Param<'a>]) -> &'a [Param<'a>] {
        Vec::from_iter_in(
            ps.iter().map(|p| Param {
                borrow: p.layout.is_refcounted(),
                layout: p.layout,
                symbol: p.symbol,
            }),
            arena,
        )
        .into_bump_slice()
    }

    fn init_borrow_args(arena: &'a Bump, ps: &'a [(Layout<'a>, Symbol)]) -> &'a [Param<'a>] {
        Vec::from_iter_in(
            ps.iter().map(|(layout, symbol)| Param {
                borrow: should_borrow_layout(layout),
                layout: *layout,
                symbol: *symbol,
            }),
            arena,
        )
        .into_bump_slice()
    }

    fn init_borrow_args_always_owned(
        arena: &'a Bump,
        ps: &'a [(Layout<'a>, Symbol)],
    ) -> &'a [Param<'a>] {
        Vec::from_iter_in(
            ps.iter().map(|(layout, symbol)| Param {
                borrow: false,
                layout: *layout,
                symbol: *symbol,
            }),
            arena,
        )
        .into_bump_slice()
    }

    fn visit_proc(&mut self, arena: &'a Bump, proc: &Proc<'a>, key: (Symbol, Layout<'a>)) {
        if proc.must_own_arguments {
            self.visit_proc_always_owned(arena, proc, key);
            return;
        }
        let already_in_there = self.items.insert(
            Key::Declaration(proc.name, key.1),
            Self::init_borrow_args(arena, proc.args),
        );
        debug_assert!(already_in_there.is_none());

        self.visit_stmt(arena, proc.name, &proc.body);
    }

    fn visit_proc_always_owned(
        &mut self,
        arena: &'a Bump,
        proc: &Proc<'a>,
        key: (Symbol, Layout<'a>),
    ) {
        let already_in_there = self.items.insert(
            Key::Declaration(proc.name, key.1),
            Self::init_borrow_args_always_owned(arena, proc.args),
        );
        debug_assert!(already_in_there.is_none());

        self.visit_stmt(arena, proc.name, &proc.body);
    }

    fn visit_stmt(&mut self, arena: &'a Bump, _fnid: Symbol, stmt: &Stmt<'a>) {
        use Stmt::*;

        let mut stack = bumpalo::vec![ in arena; stmt ];

        while let Some(stmt) = stack.pop() {
            match stmt {
                Join {
                    id: j,
                    parameters: xs,
                    remainder: v,
                    continuation: b,
                } => {
                    let already_in_there = self
                        .items
                        .insert(Key::JoinPoint(*j), Self::init_borrow_params(arena, xs));
                    debug_assert!(already_in_there.is_none());

                    stack.push(v);
                    stack.push(b);
                }
                Let(_, _, _, cont) => {
                    stack.push(cont);
                }
                Invoke { pass, fail, .. } => {
                    stack.push(pass);
                    stack.push(fail);
                }
                Switch {
                    branches,
                    default_branch,
                    ..
                } => {
                    stack.extend(branches.iter().map(|b| &b.2));
                    stack.push(default_branch.1);
                }
                Refcounting(_, _) => unreachable!("these have not been introduced yet"),

                Ret(_) | Rethrow | Jump(_, _) | RuntimeError(_) => {
                    // these are terminal, do nothing
                }
            }
        }
    }
}

// Apply the inferred borrow annotations stored in ParamMap to a block of mutually recursive procs

struct BorrowInfState<'a> {
    current_proc: Symbol,
    param_set: MutSet<Symbol>,
    owned: MutMap<Symbol, MutSet<Symbol>>,
    modified: bool,
    param_map: ParamMap<'a>,
    arena: &'a Bump,
}

impl<'a> BorrowInfState<'a> {
    pub fn own_var(&mut self, x: Symbol) {
        let current = self.owned.get_mut(&self.current_proc).unwrap();

        if current.contains(&x) {
            // do nothing
        } else {
            current.insert(x);
            self.modified = true;
        }
    }

    fn is_owned(&self, x: Symbol) -> bool {
        match self.owned.get(&self.current_proc) {
            None => unreachable!(
                "the current procedure symbol {:?} is not in the owned map",
                self.current_proc
            ),
            Some(set) => set.contains(&x),
        }
    }

    fn update_param_map(&mut self, k: Key<'a>) {
        let arena = self.arena;
        if let Some(ps) = self.param_map.items.get(&k) {
            let ps = Vec::from_iter_in(
                ps.iter().map(|p| {
                    if !p.borrow {
                        p.clone()
                    } else if self.is_owned(p.symbol) {
                        self.modified = true;
                        let mut p = p.clone();
                        p.borrow = false;

                        p
                    } else {
                        p.clone()
                    }
                }),
                arena,
            );

            self.param_map.items.insert(k, ps.into_bump_slice());
        }
    }

    /// This looks at an application `f x1 x2 x3`
    /// If the parameter (based on the definition of `f`) is owned,
    /// then the argument must also be owned
    fn own_args_using_params(&mut self, xs: &[Symbol], ps: &[Param<'a>]) {
        debug_assert_eq!(xs.len(), ps.len());

        for (x, p) in xs.iter().zip(ps.iter()) {
            if !p.borrow {
                self.own_var(*x);
            }
        }
    }

    /// This looks at an application `f x1 x2 x3`
    /// If the parameter (based on the definition of `f`) is owned,
    /// then the argument must also be owned
    fn own_args_using_bools(&mut self, xs: &[Symbol], ps: &[bool]) {
        debug_assert_eq!(xs.len(), ps.len());

        for (x, borrow) in xs.iter().zip(ps.iter()) {
            if !borrow {
                self.own_var(*x);
            }
        }
    }

    fn own_arg(&mut self, x: Symbol) {
        self.own_var(x);
    }

    fn own_args(&mut self, xs: &[Symbol]) {
        for x in xs.iter() {
            self.own_arg(*x);
        }
    }

    /// For each xs[i], if xs[i] is owned, then mark ps[i] as owned.
    /// We use this action to preserve tail calls. That is, if we have
    /// a tail call `f xs`, if the i-th parameter is borrowed, but `xs[i]` is owned
    /// we would have to insert a `dec xs[i]` after `f xs` and consequently
    /// "break" the tail call.
    fn own_params_using_args(&mut self, xs: &[Symbol], ps: &[Param<'a>]) {
        debug_assert_eq!(xs.len(), ps.len());

        for (x, p) in xs.iter().zip(ps.iter()) {
            if self.is_owned(*x) {
                self.own_var(p.symbol);
            }
        }
    }

    /// Mark `xs[i]` as owned if it is one of the parameters `ps`.
    /// We use this action to mark function parameters that are being "packed" inside constructors.
    /// This is a heuristic, and is not related with the effectiveness of the reset/reuse optimization.
    /// It is useful for code such as
    ///
    /// > def f (x y : obj) :=
    /// > let z := ctor_1 x y;
    /// > ret z
    fn own_args_if_param(&mut self, xs: &[Symbol]) {
        for x in xs.iter() {
            // TODO may also be asking for the index here? see Lean
            if self.param_set.contains(x) {
                self.own_var(*x);
            }
        }
    }

    /// This looks at the assignement
    ///
    /// let z = e in ...
    ///
    /// and determines whether z and which of the symbols used in e
    /// must be taken as owned paramters
    fn collect_call(&mut self, z: Symbol, e: &crate::ir::Call<'a>) {
        use crate::ir::CallType::*;

        let crate::ir::Call {
            call_type,
            arguments,
        } = e;

        match call_type {
            ByName {
                name, full_layout, ..
            } => {
                // get the borrow signature of the applied function
                match self.param_map.get_symbol(*name, *full_layout) {
                    Some(ps) => {
                        // the return value will be owned
                        self.own_var(z);

                        // if the function exects an owned argument (ps), the argument must be owned (args)
                        debug_assert_eq!(
                            arguments.len(),
                            ps.len(),
                            "{:?} has {} parameters, but was applied to {} arguments",
                            name,
                            ps.len(),
                            arguments.len()
                        );
                        self.own_args_using_params(arguments, ps);
                    }
                    None => {
                        // this is really an indirect call, but the function was bound to a symbol
                        // the return value will be owned
                        self.own_var(z);

                        // if the function exects an owned argument (ps), the argument must be owned (args)
                        self.own_args(arguments);
                    }
                }
            }

            ByPointer { .. } => {
                // the return value will be owned
                self.own_var(z);

                // if the function exects an owned argument (ps), the argument must be owned (args)
                self.own_args(arguments);
            }

            LowLevel { op } => {
                // very unsure what demand RunLowLevel should place upon its arguments
                self.own_var(z);

                let ps = lowlevel_borrow_signature(self.arena, *op);

                self.own_args_using_bools(arguments, ps);
            }

            Foreign { .. } => {
                // very unsure what demand ForeignCall should place upon its arguments
                self.own_var(z);

                let ps = foreign_borrow_signature(self.arena, arguments.len());

                self.own_args_using_bools(arguments, ps);
            }
        }
    }

    fn collect_expr(&mut self, z: Symbol, e: &Expr<'a>) {
        use Expr::*;

        match e {
            Tag { arguments: xs, .. } | Struct(xs) | Array { elems: xs, .. } => {
                self.own_var(z);

                // if the used symbol is an argument to the current function,
                // the function must take it as an owned parameter
                self.own_args_if_param(xs);
            }
            Reset(x) => {
                self.own_var(z);
                self.own_var(*x);
            }
            Reuse {
                symbol: x,
                arguments: ys,
                ..
            } => {
                self.own_var(z);
                self.own_var(*x);
                self.own_args_if_param(ys);
            }
            EmptyArray => {
                self.own_var(z);
            }
            AccessAtIndex { structure: x, .. } => {
                // if the structure (record/tag/array) is owned, the extracted value is
                if self.is_owned(*x) {
                    self.own_var(z);
                }

                // if the extracted value is owned, the structure must be too
                if self.is_owned(z) {
                    self.own_var(*x);
                }
            }

            Call(call) => self.collect_call(z, call),

            Literal(_) | FunctionPointer(_, _) | RuntimeErrorFunction(_) => {}
        }
    }

    #[allow(clippy::many_single_char_names)]
    fn preserve_tail_call(&mut self, x: Symbol, v: &Expr<'a>, b: &Stmt<'a>) {
        match (v, b) {
            (
                Expr::Call(crate::ir::Call {
                    call_type:
                        crate::ir::CallType::ByName {
                            name: g,
                            full_layout,
                            ..
                        },
                    arguments: ys,
                    ..
                }),
                Stmt::Ret(z),
            )
            | (
                Expr::Call(crate::ir::Call {
                    call_type:
                        crate::ir::CallType::ByPointer {
                            name: g,
                            full_layout,
                            ..
                        },
                    arguments: ys,
                    ..
                }),
                Stmt::Ret(z),
            ) => {
                if self.current_proc == *g && x == *z {
                    // anonymous functions (for which the ps may not be known)
                    // can never be tail-recursive, so this is fine
                    if let Some(ps) = self.param_map.get_symbol(*g, *full_layout) {
                        self.own_params_using_args(ys, ps)
                    }
                }
            }
            _ => {}
        }
    }

    fn update_param_set(&mut self, ps: &[Param<'a>]) {
        for p in ps.iter() {
            self.param_set.insert(p.symbol);
        }
    }

    fn update_param_set_symbols(&mut self, ps: &[Symbol]) {
        for p in ps.iter() {
            self.param_set.insert(*p);
        }
    }

    fn collect_stmt(&mut self, stmt: &Stmt<'a>) {
        use Stmt::*;

        match stmt {
            Join {
                id: j,
                parameters: ys,
                remainder: v,
                continuation: b,
            } => {
                let old = self.param_set.clone();
                self.update_param_set(ys);
                self.collect_stmt(v);
                self.param_set = old;
                self.update_param_map(Key::JoinPoint(*j));

                self.collect_stmt(b);
            }

            Let(x, Expr::FunctionPointer(fsymbol, layout), _, b) => {
                // ensure that the function pointed to is in the param map
                if let Some(params) = self.param_map.get_symbol(*fsymbol, *layout) {
                    self.param_map
                        .items
                        .insert(Key::Declaration(*x, *layout), params);
                }

                self.collect_stmt(b);
                self.preserve_tail_call(*x, &Expr::FunctionPointer(*fsymbol, *layout), b);
            }

            Let(x, v, _, b) => {
                self.collect_stmt(b);
                self.collect_expr(*x, v);
                self.preserve_tail_call(*x, v, b);
            }

            Invoke {
                symbol,
                call,
                layout: _,
                pass,
                fail,
            } => {
                self.collect_stmt(pass);
                self.collect_stmt(fail);

                self.collect_call(*symbol, call);

                // TODO how to preserve the tail call of an invoke?
                // self.preserve_tail_call(*x, v, b);
            }

            Jump(j, ys) => {
                let ps = self.param_map.get_join_point(*j);

                // for making sure the join point can reuse
                self.own_args_using_params(ys, ps);

                // for making sure the tail call is preserved
                self.own_params_using_args(ys, ps);
            }
            Switch {
                branches,
                default_branch,
                ..
            } => {
                for (_, _, b) in branches.iter() {
                    self.collect_stmt(b);
                }
                self.collect_stmt(default_branch.1);
            }
            Refcounting(_, _) => unreachable!("these have not been introduced yet"),

            Ret(_) | RuntimeError(_) | Rethrow => {
                // these are terminal, do nothing
            }
        }
    }

    fn collect_proc(&mut self, proc: &Proc<'a>, layout: Layout<'a>) {
        let old = self.param_set.clone();

        let ys = Vec::from_iter_in(proc.args.iter().map(|t| t.1), self.arena).into_bump_slice();
        self.update_param_set_symbols(ys);
        self.current_proc = proc.name;

        // ensure that current_proc is in the owned map
        self.owned.entry(proc.name).or_default();

        self.collect_stmt(&proc.body);
        self.update_param_map(Key::Declaration(proc.name, layout));

        self.param_set = old;
    }
}

pub fn foreign_borrow_signature(arena: &Bump, arity: usize) -> &[bool] {
    // NOTE this means that Roc is responsible for cleaning up resources;
    // the host cannot (currently) take ownership
    let all = bumpalo::vec![in arena; true; arity];
    all.into_bump_slice()
}

pub fn lowlevel_borrow_signature(arena: &Bump, op: LowLevel) -> &[bool] {
    use LowLevel::*;

    // TODO is true or false more efficient for non-refcounted layouts?
    let irrelevant = false;
    let owned = false;
    let borrowed = true;

    // Here we define the borrow signature of low-level operations
    //
    // - arguments with non-refcounted layouts (ints, floats) are `irrelevant`
    // - arguments that we may want to update destructively must be Owned
    // - other refcounted arguments are Borrowed
    match op {
        ListLen | StrIsEmpty | StrCountGraphemes => arena.alloc_slice_copy(&[borrowed]),
        ListSet => arena.alloc_slice_copy(&[owned, irrelevant, irrelevant]),
        ListSetInPlace => arena.alloc_slice_copy(&[owned, irrelevant, irrelevant]),
        ListGetUnsafe => arena.alloc_slice_copy(&[borrowed, irrelevant]),
        ListConcat | StrConcat => arena.alloc_slice_copy(&[borrowed, borrowed]),
        StrSplit => arena.alloc_slice_copy(&[borrowed, borrowed]),
        ListSingle => arena.alloc_slice_copy(&[irrelevant]),
        ListRepeat => arena.alloc_slice_copy(&[irrelevant, borrowed]),
        ListReverse => arena.alloc_slice_copy(&[owned]),
        ListPrepend => arena.alloc_slice_copy(&[owned, owned]),
        StrJoinWith => arena.alloc_slice_copy(&[borrowed, borrowed]),
        ListJoin => arena.alloc_slice_copy(&[irrelevant]),
        ListMap | ListMapWithIndex => arena.alloc_slice_copy(&[owned, irrelevant]),
        ListMap2 => arena.alloc_slice_copy(&[owned, owned, irrelevant]),
        ListMap3 => arena.alloc_slice_copy(&[owned, owned, owned, irrelevant]),
        ListKeepIf | ListKeepOks | ListKeepErrs => arena.alloc_slice_copy(&[owned, borrowed]),
        ListContains => arena.alloc_slice_copy(&[borrowed, irrelevant]),
<<<<<<< HEAD
        ListWalk => arena.alloc_slice_copy(&[owned, irrelevant, owned]),
        ListWalkBackwards => arena.alloc_slice_copy(&[owned, irrelevant, owned]),
        ListRange => arena.alloc_slice_copy(&[irrelevant, irrelevant]),
        ListSum | ListProduct => arena.alloc_slice_copy(&[borrowed]),
=======
        ListWalk | ListWalkUntil | ListWalkBackwards => {
            arena.alloc_slice_copy(&[owned, irrelevant, owned])
        }
>>>>>>> 5d8d2bb0

        // TODO when we have lists with capacity (if ever)
        // List.append should own its first argument
        ListAppend => arena.alloc_slice_copy(&[owned, owned]),

        Eq | NotEq => arena.alloc_slice_copy(&[borrowed, borrowed]),

        And | Or | NumAdd | NumAddWrap | NumAddChecked | NumSub | NumSubWrap | NumSubChecked
        | NumMul | NumMulWrap | NumMulChecked | NumGt | NumGte | NumLt | NumLte | NumCompare
        | NumDivUnchecked | NumRemUnchecked | NumIsMultipleOf | NumPow | NumPowInt
        | NumBitwiseAnd | NumBitwiseXor | NumBitwiseOr | NumShiftLeftBy | NumShiftRightBy
        | NumShiftRightZfBy => arena.alloc_slice_copy(&[irrelevant, irrelevant]),

        NumAbs | NumNeg | NumSin | NumCos | NumSqrtUnchecked | NumLogUnchecked | NumRound
        | NumCeiling | NumFloor | NumToFloat | Not | NumIsFinite | NumAtan | NumAcos | NumAsin
        | NumIntCast => arena.alloc_slice_copy(&[irrelevant]),
        StrStartsWith | StrEndsWith => arena.alloc_slice_copy(&[owned, borrowed]),
        StrFromUtf8 => arena.alloc_slice_copy(&[owned]),
        StrToBytes => arena.alloc_slice_copy(&[owned]),
        StrFromInt | StrFromFloat => arena.alloc_slice_copy(&[irrelevant]),
        Hash => arena.alloc_slice_copy(&[borrowed, irrelevant]),
        DictSize => arena.alloc_slice_copy(&[borrowed]),
        DictEmpty => &[],
        DictInsert => arena.alloc_slice_copy(&[owned, owned, owned]),
        DictRemove => arena.alloc_slice_copy(&[owned, borrowed]),
        DictContains => arena.alloc_slice_copy(&[borrowed, borrowed]),
        DictGetUnsafe => arena.alloc_slice_copy(&[borrowed, borrowed]),
        DictKeys | DictValues => arena.alloc_slice_copy(&[borrowed]),
        DictUnion | DictDifference | DictIntersection => arena.alloc_slice_copy(&[owned, borrowed]),

        // borrow function argument so we don't have to worry about RC of the closure
        DictWalk => arena.alloc_slice_copy(&[owned, borrowed, owned]),

        SetFromList => arena.alloc_slice_copy(&[owned]),
    }
}<|MERGE_RESOLUTION|>--- conflicted
+++ resolved
@@ -655,16 +655,10 @@
         ListMap3 => arena.alloc_slice_copy(&[owned, owned, owned, irrelevant]),
         ListKeepIf | ListKeepOks | ListKeepErrs => arena.alloc_slice_copy(&[owned, borrowed]),
         ListContains => arena.alloc_slice_copy(&[borrowed, irrelevant]),
-<<<<<<< HEAD
-        ListWalk => arena.alloc_slice_copy(&[owned, irrelevant, owned]),
-        ListWalkBackwards => arena.alloc_slice_copy(&[owned, irrelevant, owned]),
         ListRange => arena.alloc_slice_copy(&[irrelevant, irrelevant]),
-        ListSum | ListProduct => arena.alloc_slice_copy(&[borrowed]),
-=======
         ListWalk | ListWalkUntil | ListWalkBackwards => {
             arena.alloc_slice_copy(&[owned, irrelevant, owned])
         }
->>>>>>> 5d8d2bb0
 
         // TODO when we have lists with capacity (if ever)
         // List.append should own its first argument
