use crate::docs::ModuleDocumentation;
use bumpalo::Bump;
use crossbeam::channel::{bounded, Sender};
use crossbeam::deque::{Injector, Stealer, Worker};
use crossbeam::thread;
use parking_lot::Mutex;
use roc_builtins::standard_library::module_source;
use roc_builtins::std::borrow_stdlib;
use roc_can::constraint::{Constraint as ConstraintSoa, Constraints};
use roc_can::def::Declaration;
use roc_can::module::{canonicalize_module_defs, Module};
use roc_collections::all::{default_hasher, BumpMap, MutMap, MutSet};
use roc_constrain::module::{
    constrain_builtin_imports, constrain_module, ExposedByModule, ExposedForModule,
    ExposedModuleTypes,
};
use roc_error_macros::internal_error;
use roc_module::ident::{Ident, ModuleName, QualifiedModuleName, TagName};
use roc_module::symbol::{
    IdentIds, Interns, ModuleId, ModuleIds, PQModuleName, PackageModuleIds, PackageQualified,
    Symbol,
};
use roc_mono::ir::{
    CapturedSymbols, EntryPoint, ExternalSpecializations, PartialProc, Proc, ProcLayout, Procs,
    UpdateModeIds,
};
use roc_mono::layout::{Layout, LayoutCache, LayoutProblem};
use roc_parse::ast::{self, Collection, ExtractSpaces, Spaced, StrLiteral};
use roc_parse::header::{ExposedName, ImportsEntry, PackageEntry, PlatformHeader, To, TypedIdent};
use roc_parse::header::{HeaderFor, ModuleNameEnum, PackageName};
use roc_parse::ident::UppercaseIdent;
use roc_parse::module::module_defs;
use roc_parse::parser::{FileError, Parser, SyntaxError};
use roc_region::all::{LineInfo, Loc, Region};
use roc_solve::module::SolvedModule;
use roc_solve::solve;
use roc_target::TargetInfo;
use roc_types::solved_types::Solved;
use roc_types::subs::{Subs, VarStore, Variable};
use roc_types::types::{Alias, AliasCommon, TypeExtension};
use std::collections::hash_map::Entry::{Occupied, Vacant};
use std::collections::{HashMap, HashSet};
use std::io;
use std::iter;
use std::ops::ControlFlow;
use std::path::{Path, PathBuf};
use std::str::from_utf8_unchecked;
use std::sync::Arc;
use std::{env, fs};

use crate::work::Dependencies;
pub use crate::work::Phase;

#[cfg(target_family = "wasm")]
use crate::wasm_system_time::{Duration, SystemTime};
#[cfg(not(target_family = "wasm"))]
use std::time::{Duration, SystemTime};

/// Default name for the binary generated for an app, if an invalid one was specified.
const DEFAULT_APP_OUTPUT_PATH: &str = "app";

/// Filename extension for normal Roc modules
const ROC_FILE_EXTENSION: &str = "roc";

/// Roc-Config file name
const PKG_CONFIG_FILE_NAME: &str = "Package-Config";

/// The . in between module names like Foo.Bar.Baz
const MODULE_SEPARATOR: char = '.';

const SHOW_MESSAGE_LOG: bool = false;

const EXPANDED_STACK_SIZE: usize = 8 * 1024 * 1024;

macro_rules! log {
    () => (if SHOW_MESSAGE_LOG { println!()} else {});
    ($($arg:tt)*) => (if SHOW_MESSAGE_LOG { println!($($arg)*); } else {})
}

const BUILTIN_MODULES: &[(ModuleId, &[ModuleId])] = &[(ModuleId::RESULT, &[])];

/// Struct storing various intermediate stages by their ModuleId
#[derive(Debug)]
struct ModuleCache<'a> {
    module_names: MutMap<ModuleId, PQModuleName<'a>>,

    /// Phases
    headers: MutMap<ModuleId, ModuleHeader<'a>>,
    parsed: MutMap<ModuleId, ParsedModule<'a>>,
    aliases: MutMap<ModuleId, MutMap<Symbol, (bool, Alias)>>,
    constrained: MutMap<ModuleId, ConstrainedModule>,
    typechecked: MutMap<ModuleId, TypeCheckedModule<'a>>,
    found_specializations: MutMap<ModuleId, FoundSpecializationsModule<'a>>,
    external_specializations_requested: MutMap<ModuleId, Vec<ExternalSpecializations>>,

    /// Various information
    imports: MutMap<ModuleId, MutSet<ModuleId>>,
    top_level_thunks: MutMap<ModuleId, MutSet<Symbol>>,
    documentation: MutMap<ModuleId, ModuleDocumentation>,
    can_problems: MutMap<ModuleId, Vec<roc_problem::can::Problem>>,
    type_problems: MutMap<ModuleId, Vec<solve::TypeError>>,
    mono_problems: MutMap<ModuleId, Vec<roc_mono::ir::MonoProblem>>,

    sources: MutMap<ModuleId, (PathBuf, &'a str)>,
}

impl Default for ModuleCache<'_> {
    fn default() -> Self {
        let mut module_names = MutMap::default();

        module_names.insert(
            ModuleId::RESULT,
            PQModuleName::Unqualified(ModuleName::from(ModuleName::RESULT)),
        );

        module_names.insert(
            ModuleId::LIST,
            PQModuleName::Unqualified(ModuleName::from(ModuleName::LIST)),
        );

        module_names.insert(
            ModuleId::STR,
            PQModuleName::Unqualified(ModuleName::from(ModuleName::STR)),
        );

        module_names.insert(
            ModuleId::DICT,
            PQModuleName::Unqualified(ModuleName::from(ModuleName::DICT)),
        );

        module_names.insert(
            ModuleId::SET,
            PQModuleName::Unqualified(ModuleName::from(ModuleName::SET)),
        );

        module_names.insert(
            ModuleId::BOOL,
            PQModuleName::Unqualified(ModuleName::from(ModuleName::BOOL)),
        );

        module_names.insert(
            ModuleId::NUM,
            PQModuleName::Unqualified(ModuleName::from(ModuleName::NUM)),
        );

        Self {
            module_names,
            headers: Default::default(),
            parsed: Default::default(),
            aliases: Default::default(),
            constrained: Default::default(),
            typechecked: Default::default(),
            found_specializations: Default::default(),
            external_specializations_requested: Default::default(),
            imports: Default::default(),
            top_level_thunks: Default::default(),
            documentation: Default::default(),
            can_problems: Default::default(),
            type_problems: Default::default(),
            mono_problems: Default::default(),
            sources: Default::default(),
        }
    }
}

fn start_phase<'a>(
    module_id: ModuleId,
    phase: Phase,
    arena: &'a Bump,
    state: &mut State<'a>,
) -> Vec<BuildTask<'a>> {
    // we blindly assume all dependencies are met

    use crate::work::PrepareStartPhase::*;
    match state.dependencies.prepare_start_phase(module_id, phase) {
        Continue => {
            // fall through
        }
        Done => {
            // no more work to do
            return vec![];
        }
        Recurse(new) => {
            return new
                .into_iter()
                .flat_map(|(module_id, phase)| start_phase(module_id, phase, arena, state))
                .collect()
        }
    }

    let task = {
        match phase {
            Phase::LoadHeader => {
                let opt_dep_name = state.module_cache.module_names.get(&module_id);

                match opt_dep_name {
                    None => {
                        panic!("Module {:?} is not in module_cache.module_names", module_id)
                    }
                    Some(dep_name) => {
                        let module_name = dep_name.clone();

                        BuildTask::LoadModule {
                            module_name,
                            // Provide mutexes of ModuleIds and IdentIds by module,
                            // so other modules can populate them as they load.
                            module_ids: Arc::clone(&state.arc_modules),
                            shorthands: Arc::clone(&state.arc_shorthands),
                            ident_ids_by_module: Arc::clone(&state.ident_ids_by_module),
                        }
                    }
                }
            }
            Phase::Parse => {
                // parse the file
                let header = state.module_cache.headers.remove(&module_id).unwrap();

                BuildTask::Parse { header }
            }
            Phase::CanonicalizeAndConstrain => {
                // canonicalize the file
                let parsed = state.module_cache.parsed.remove(&module_id).unwrap();

                let deps_by_name = &parsed.deps_by_name;
                let num_deps = deps_by_name.len();
                let mut dep_idents: MutMap<ModuleId, IdentIds> =
                    IdentIds::exposed_builtins(num_deps);

                let State {
                    ident_ids_by_module,
                    ..
                } = &state;

                {
                    let ident_ids_by_module = (*ident_ids_by_module).lock();

                    // Populate dep_idents with each of their IdentIds,
                    // which we'll need during canonicalization to translate
                    // identifier strings into IdentIds, which we need to build Symbols.
                    // We only include the modules we care about (the ones we import).
                    //
                    // At the end of this loop, dep_idents contains all the information to
                    // resolve a symbol from another module: if it's in here, that means
                    // we have both imported the module and the ident was exported by that mdoule.
                    for dep_id in deps_by_name.values() {
                        // We already verified that these are all present,
                        // so unwrapping should always succeed here.
                        let idents = ident_ids_by_module.get(dep_id).unwrap();

                        dep_idents.insert(*dep_id, idents.clone());
                    }
                }

                // Clone the module_ids we'll need for canonicalization.
                // This should be small, and cloning it should be quick.
                // We release the lock as soon as we're done cloning, so we don't have
                // to lock the global module_ids while canonicalizing any given module.
                let qualified_module_ids = Arc::clone(&state.arc_modules);
                let qualified_module_ids = { (*qualified_module_ids).lock().clone() };

                let module_ids = qualified_module_ids.into_module_ids();

                let exposed_symbols = state
                    .exposed_symbols_by_module
                    .remove(&module_id)
                    .expect("Could not find listener ID in exposed_symbols_by_module");

                let mut aliases = MutMap::default();

                for imported in parsed.imported_modules.keys() {
                    match state.module_cache.aliases.get(imported) {
                        None => unreachable!(
                            r"imported module {:?} did not register its aliases, so {:?} cannot use them",
                            imported, parsed.module_id,
                        ),
                        Some(new) => {
                            aliases.extend(new.iter().filter_map(|(s, (exposed, a))| {
                                // only pass this on if it's exposed, or the alias is a transitive import
                                if *exposed || s.module_id() != *imported {
                                    Some((*s, a.clone()))
                                } else {
                                    None
                                }
                            }));
                        }
                    }
                }

                BuildTask::CanonicalizeAndConstrain {
                    parsed,
                    dep_idents,
                    exposed_symbols,
                    module_ids,
                    aliases,
                }
            }

            Phase::SolveTypes => {
                let constrained = state.module_cache.constrained.remove(&module_id).unwrap();

                let ConstrainedModule {
                    module,
                    ident_ids,
                    module_timing,
                    constraints,
                    constraint,
                    var_store,
                    imported_modules,
                    declarations,
                    dep_idents,
                    ..
                } = constrained;

                BuildTask::solve_module(
                    module,
                    ident_ids,
                    module_timing,
                    constraints,
                    constraint,
                    var_store,
                    imported_modules,
                    &mut state.exposed_types,
                    dep_idents,
                    declarations,
                    state.cached_subs.clone(),
                )
            }
            Phase::FindSpecializations => {
                let typechecked = state.module_cache.typechecked.remove(&module_id).unwrap();

                let TypeCheckedModule {
                    layout_cache,
                    module_id,
                    module_timing,
                    solved_subs,
                    decls,
                    ident_ids,
                } = typechecked;

                let mut imported_module_thunks = bumpalo::collections::Vec::new_in(arena);

                if let Some(imports) = state.module_cache.imports.get(&module_id) {
                    for imported in imports.iter() {
                        imported_module_thunks.extend(
                            state.module_cache.top_level_thunks[imported]
                                .iter()
                                .copied(),
                        );
                    }
                }

                BuildTask::BuildPendingSpecializations {
                    layout_cache,
                    module_id,
                    module_timing,
                    solved_subs,
                    imported_module_thunks: imported_module_thunks.into_bump_slice(),
                    decls,
                    ident_ids,
                    exposed_to_host: state.exposed_to_host.clone(),
                }
            }
            Phase::MakeSpecializations => {
                let found_specializations = state
                    .module_cache
                    .found_specializations
                    .remove(&module_id)
                    .unwrap();

                let specializations_we_must_make = state
                    .module_cache
                    .external_specializations_requested
                    .remove(&module_id)
                    .unwrap_or_default();

                let FoundSpecializationsModule {
                    module_id,
                    ident_ids,
                    subs,
                    procs_base,
                    layout_cache,
                    module_timing,
                } = found_specializations;

                BuildTask::MakeSpecializations {
                    module_id,
                    ident_ids,
                    subs,
                    procs_base,
                    layout_cache,
                    specializations_we_must_make,
                    module_timing,
                }
            }
        }
    };

    vec![task]
}

#[derive(Debug)]
pub struct LoadedModule {
    pub module_id: ModuleId,
    pub interns: Interns,
    pub solved: Solved<Subs>,
    pub can_problems: MutMap<ModuleId, Vec<roc_problem::can::Problem>>,
    pub type_problems: MutMap<ModuleId, Vec<solve::TypeError>>,
    pub declarations_by_id: MutMap<ModuleId, Vec<Declaration>>,
    pub exposed_to_host: MutMap<Symbol, Variable>,
    pub dep_idents: MutMap<ModuleId, IdentIds>,
    pub exposed_aliases: MutMap<Symbol, Alias>,
    pub exposed_values: Vec<Symbol>,
    pub sources: MutMap<ModuleId, (PathBuf, Box<str>)>,
    pub timings: MutMap<ModuleId, ModuleTiming>,
    pub documentation: MutMap<ModuleId, ModuleDocumentation>,
}

impl LoadedModule {
    pub fn total_problems(&self) -> usize {
        let mut total = 0;

        for problems in self.can_problems.values() {
            total += problems.len();
        }

        for problems in self.type_problems.values() {
            total += problems.len();
        }

        total
    }

    pub fn exposed_values_str(&self) -> Vec<&str> {
        self.exposed_values
            .iter()
            .map(|symbol| symbol.ident_str(&self.interns).as_str())
            .collect()
    }
}

#[derive(Debug)]
pub enum BuildProblem<'a> {
    FileNotFound(&'a Path),
}

#[derive(Debug)]
struct ModuleHeader<'a> {
    module_id: ModuleId,
    module_name: ModuleNameEnum<'a>,
    module_path: PathBuf,
    is_root_module: bool,
    exposed_ident_ids: IdentIds,
    deps_by_name: MutMap<PQModuleName<'a>, ModuleId>,
    packages: MutMap<&'a str, PackageName<'a>>,
    imported_modules: MutMap<ModuleId, Region>,
    package_qualified_imported_modules: MutSet<PackageQualified<'a, ModuleId>>,
    exposes: Vec<Symbol>,
    exposed_imports: MutMap<Ident, (Symbol, Region)>,
    parse_state: roc_parse::state::State<'a>,
    module_timing: ModuleTiming,
    header_for: HeaderFor<'a>,
}

#[derive(Debug)]
struct ConstrainedModule {
    module: Module,
    declarations: Vec<Declaration>,
    imported_modules: MutMap<ModuleId, Region>,
    constraints: Constraints,
    constraint: ConstraintSoa,
    ident_ids: IdentIds,
    var_store: VarStore,
    dep_idents: MutMap<ModuleId, IdentIds>,
    module_timing: ModuleTiming,
}

#[derive(Debug)]
pub struct TypeCheckedModule<'a> {
    pub module_id: ModuleId,
    pub layout_cache: LayoutCache<'a>,
    pub module_timing: ModuleTiming,
    pub solved_subs: Solved<Subs>,
    pub decls: Vec<Declaration>,
    pub ident_ids: IdentIds,
}

#[derive(Debug)]
struct FoundSpecializationsModule<'a> {
    module_id: ModuleId,
    ident_ids: IdentIds,
    layout_cache: LayoutCache<'a>,
    procs_base: ProcsBase<'a>,
    subs: Subs,
    module_timing: ModuleTiming,
}

#[derive(Debug)]
pub struct MonomorphizedModule<'a> {
    pub module_id: ModuleId,
    pub interns: Interns,
    pub subs: Subs,
    pub output_path: Box<str>,
    pub platform_path: Box<str>,
    pub can_problems: MutMap<ModuleId, Vec<roc_problem::can::Problem>>,
    pub type_problems: MutMap<ModuleId, Vec<solve::TypeError>>,
    pub mono_problems: MutMap<ModuleId, Vec<roc_mono::ir::MonoProblem>>,
    pub procedures: MutMap<(Symbol, ProcLayout<'a>), Proc<'a>>,
    pub entry_point: EntryPoint<'a>,
    pub exposed_to_host: ExposedToHost,
    pub sources: MutMap<ModuleId, (PathBuf, Box<str>)>,
    pub timings: MutMap<ModuleId, ModuleTiming>,
}

#[derive(Clone, Debug, Default)]
pub struct ExposedToHost {
    /// usually `mainForHost`
    pub values: MutMap<Symbol, Variable>,
    /// exposed closure types, typically `Fx`
    pub closure_types: Vec<Symbol>,
}

impl<'a> MonomorphizedModule<'a> {
    pub fn total_problems(&self) -> usize {
        let mut total = 0;

        for problems in self.can_problems.values() {
            total += problems.len();
        }

        for problems in self.type_problems.values() {
            total += problems.len();
        }

        for problems in self.mono_problems.values() {
            total += problems.len();
        }

        total
    }
}

#[derive(Debug)]
struct ParsedModule<'a> {
    module_id: ModuleId,
    module_path: PathBuf,
    src: &'a str,
    module_timing: ModuleTiming,
    deps_by_name: MutMap<PQModuleName<'a>, ModuleId>,
    imported_modules: MutMap<ModuleId, Region>,
    exposed_ident_ids: IdentIds,
    exposed_imports: MutMap<Ident, (Symbol, Region)>,
    parsed_defs: &'a [Loc<roc_parse::ast::Def<'a>>],
    module_name: ModuleNameEnum<'a>,
    header_for: HeaderFor<'a>,
}

/// A message sent out _from_ a worker thread,
/// representing a result of work done, or a request for further work
#[derive(Debug)]
enum Msg<'a> {
    Many(Vec<Msg<'a>>),
    Header(ModuleHeader<'a>),
    Parsed(ParsedModule<'a>),
    CanonicalizedAndConstrained {
        constrained_module: ConstrainedModule,
        canonicalization_problems: Vec<roc_problem::can::Problem>,
        module_docs: Option<ModuleDocumentation>,
    },
    SolvedTypes {
        module_id: ModuleId,
        ident_ids: IdentIds,
        solved_module: SolvedModule,
        solved_subs: Solved<Subs>,
        decls: Vec<Declaration>,
        dep_idents: MutMap<ModuleId, IdentIds>,
        module_timing: ModuleTiming,
    },
    FinishedAllTypeChecking {
        solved_subs: Solved<Subs>,
        exposed_vars_by_symbol: Vec<(Symbol, Variable)>,
        exposed_aliases_by_symbol: MutMap<Symbol, (bool, Alias)>,
        dep_idents: MutMap<ModuleId, IdentIds>,
        documentation: MutMap<ModuleId, ModuleDocumentation>,
    },
    FoundSpecializations {
        module_id: ModuleId,
        ident_ids: IdentIds,
        layout_cache: LayoutCache<'a>,
        procs_base: ProcsBase<'a>,
        problems: Vec<roc_mono::ir::MonoProblem>,
        solved_subs: Solved<Subs>,
        module_timing: ModuleTiming,
    },
    MadeSpecializations {
        module_id: ModuleId,
        ident_ids: IdentIds,
        layout_cache: LayoutCache<'a>,
        external_specializations_requested: BumpMap<ModuleId, ExternalSpecializations>,
        procedures: MutMap<(Symbol, ProcLayout<'a>), Proc<'a>>,
        problems: Vec<roc_mono::ir::MonoProblem>,
        update_mode_ids: UpdateModeIds,
        module_timing: ModuleTiming,
        subs: Subs,
    },

    /// The task is to only typecheck AND monomorphize modules
    /// all modules are now monomorphized, we are done
    FinishedAllSpecialization {
        subs: Subs,
        exposed_to_host: ExposedToHost,
    },

    FailedToParse(FileError<'a, SyntaxError<'a>>),
    FailedToReadFile {
        filename: PathBuf,
        error: io::ErrorKind,
    },
}

#[derive(Debug)]
enum PlatformPath<'a> {
    NotSpecified,
    Valid(To<'a>),
    RootIsInterface,
    RootIsHosted,
    RootIsPkgConfig,
}

#[derive(Debug)]
struct PlatformData {
    module_id: ModuleId,
    provides: Symbol,
}

#[derive(Debug)]
struct State<'a> {
    pub root_id: ModuleId,
    pub platform_data: Option<PlatformData>,
    pub goal_phase: Phase,
    pub exposed_types: ExposedByModule,
    pub output_path: Option<&'a str>,
    pub platform_path: PlatformPath<'a>,
    pub target_info: TargetInfo,

    pub module_cache: ModuleCache<'a>,
    pub dependencies: Dependencies<'a>,
    pub procedures: MutMap<(Symbol, ProcLayout<'a>), Proc<'a>>,
    pub exposed_to_host: ExposedToHost,

    /// This is the "final" list of IdentIds, after canonicalization and constraint gen
    /// have completed for a given module.
    pub constrained_ident_ids: MutMap<ModuleId, IdentIds>,

    /// From now on, these will be used by multiple threads; time to make an Arc<Mutex<_>>!
    pub arc_modules: Arc<Mutex<PackageModuleIds<'a>>>,
    pub arc_shorthands: Arc<Mutex<MutMap<&'a str, PackageName<'a>>>>,

    pub ident_ids_by_module: Arc<Mutex<MutMap<ModuleId, IdentIds>>>,

    pub declarations_by_id: MutMap<ModuleId, Vec<Declaration>>,

    pub exposed_symbols_by_module: MutMap<ModuleId, MutSet<Symbol>>,

    pub timings: MutMap<ModuleId, ModuleTiming>,

    // Each thread gets its own layout cache. When one "pending specializations"
    // pass completes, it returns its layout cache so another thread can use it.
    // We don't bother trying to union them all together to maximize cache hits,
    // since the unioning process could potentially take longer than the savings.
    // (Granted, this has not been attempted or measured!)
    pub layout_caches: std::vec::Vec<LayoutCache<'a>>,

    // cached subs (used for builtin modules, could include packages in the future too)
    cached_subs: CachedSubs,
}

type CachedSubs = Arc<Mutex<MutMap<ModuleId, (Subs, Vec<(Symbol, Variable)>)>>>;

impl<'a> State<'a> {
    fn new(
        root_id: ModuleId,
        target_info: TargetInfo,
        goal_phase: Phase,
        exposed_types: ExposedByModule,
        arc_modules: Arc<Mutex<PackageModuleIds<'a>>>,
        ident_ids_by_module: Arc<Mutex<MutMap<ModuleId, IdentIds>>>,
        cached_subs: MutMap<ModuleId, (Subs, Vec<(Symbol, Variable)>)>,
    ) -> Self {
        let arc_shorthands = Arc::new(Mutex::new(MutMap::default()));

        Self {
            root_id,
            target_info,
            platform_data: None,
            goal_phase,
            output_path: None,
            platform_path: PlatformPath::NotSpecified,
            module_cache: ModuleCache::default(),
            dependencies: Dependencies::default(),
            procedures: MutMap::default(),
            exposed_to_host: ExposedToHost::default(),
            exposed_types,
            arc_modules,
            arc_shorthands,
            constrained_ident_ids: IdentIds::exposed_builtins(0),
            ident_ids_by_module,
            declarations_by_id: MutMap::default(),
            exposed_symbols_by_module: MutMap::default(),
            timings: MutMap::default(),
            layout_caches: std::vec::Vec::with_capacity(num_cpus::get()),
            cached_subs: Arc::new(Mutex::new(cached_subs)),
        }
    }
}

#[derive(Debug)]
pub struct ModuleTiming {
    pub read_roc_file: Duration,
    pub parse_header: Duration,
    pub parse_body: Duration,
    pub canonicalize: Duration,
    pub constrain: Duration,
    pub solve: Duration,
    pub find_specializations: Duration,
    pub make_specializations: Duration,
    // TODO pub monomorphize: Duration,
    /// Total duration will always be more than the sum of the other fields, due
    /// to things like state lookups in between phases, waiting on other threads, etc.
    start_time: SystemTime,
    end_time: SystemTime,
}

impl ModuleTiming {
    pub fn new(start_time: SystemTime) -> Self {
        ModuleTiming {
            read_roc_file: Duration::default(),
            parse_header: Duration::default(),
            parse_body: Duration::default(),
            canonicalize: Duration::default(),
            constrain: Duration::default(),
            solve: Duration::default(),
            find_specializations: Duration::default(),
            make_specializations: Duration::default(),
            start_time,
            end_time: start_time, // just for now; we'll overwrite this at the end
        }
    }

    pub fn total(&self) -> Duration {
        self.end_time.duration_since(self.start_time).unwrap()
    }

    /// Subtract all the other fields from total_start_to_finish
    pub fn other(&self) -> Duration {
        let Self {
            read_roc_file,
            parse_header,
            parse_body,
            canonicalize,
            constrain,
            solve,
            find_specializations,
            make_specializations,
            start_time,
            end_time,
        } = self;

        let calculate = |t: Result<Duration, _>| -> Option<Duration> {
            t.ok()?
                .checked_sub(*make_specializations)?
                .checked_sub(*find_specializations)?
                .checked_sub(*solve)?
                .checked_sub(*constrain)?
                .checked_sub(*canonicalize)?
                .checked_sub(*parse_body)?
                .checked_sub(*parse_header)?
                .checked_sub(*read_roc_file)
        };

        calculate(end_time.duration_since(*start_time)).unwrap_or_default()
    }
}

/// A message sent _to_ a worker thread, describing the work to be done
#[derive(Debug)]
#[allow(dead_code)]
enum BuildTask<'a> {
    LoadModule {
        module_name: PQModuleName<'a>,
        module_ids: Arc<Mutex<PackageModuleIds<'a>>>,
        shorthands: Arc<Mutex<MutMap<&'a str, PackageName<'a>>>>,
        ident_ids_by_module: Arc<Mutex<MutMap<ModuleId, IdentIds>>>,
    },
    Parse {
        header: ModuleHeader<'a>,
    },
    CanonicalizeAndConstrain {
        parsed: ParsedModule<'a>,
        module_ids: ModuleIds,
        dep_idents: MutMap<ModuleId, IdentIds>,
        exposed_symbols: MutSet<Symbol>,
        aliases: MutMap<Symbol, Alias>,
    },
    Solve {
        module: Module,
        ident_ids: IdentIds,
        imported_builtins: Vec<Symbol>,
        exposed_for_module: ExposedForModule,
        module_timing: ModuleTiming,
        constraints: Constraints,
        constraint: ConstraintSoa,
        var_store: VarStore,
        declarations: Vec<Declaration>,
        dep_idents: MutMap<ModuleId, IdentIds>,
        cached_subs: CachedSubs,
    },
    BuildPendingSpecializations {
        module_timing: ModuleTiming,
        layout_cache: LayoutCache<'a>,
        solved_subs: Solved<Subs>,
        imported_module_thunks: &'a [Symbol],
        module_id: ModuleId,
        ident_ids: IdentIds,
        decls: Vec<Declaration>,
        exposed_to_host: ExposedToHost,
    },
    MakeSpecializations {
        module_id: ModuleId,
        ident_ids: IdentIds,
        subs: Subs,
        procs_base: ProcsBase<'a>,
        layout_cache: LayoutCache<'a>,
        specializations_we_must_make: Vec<ExternalSpecializations>,
        module_timing: ModuleTiming,
    },
}

enum WorkerMsg {
    Shutdown,
    TaskAdded,
}

#[derive(Debug)]
pub enum LoadingProblem<'a> {
    FileProblem {
        filename: PathBuf,
        error: io::ErrorKind,
    },
    ParsingFailed(FileError<'a, SyntaxError<'a>>),
    UnexpectedHeader(String),

    MsgChannelDied,
    ErrJoiningWorkerThreads,
    TriedToImportAppModule,

    /// a formatted report
    FormattedReport(String),
}

pub enum Phases {
    /// Parse, canonicalize, check types
    TypeCheck,
    /// Parse, canonicalize, check types, monomorphize
    Monomorphize,
}

type MsgSender<'a> = Sender<Msg<'a>>;

/// Add a task to the queue, and notify all the listeners.
fn enqueue_task<'a>(
    injector: &Injector<BuildTask<'a>>,
    listeners: &[Sender<WorkerMsg>],
    task: BuildTask<'a>,
) -> Result<(), LoadingProblem<'a>> {
    injector.push(task);

    for listener in listeners {
        listener
            .send(WorkerMsg::TaskAdded)
            .map_err(|_| LoadingProblem::MsgChannelDied)?;
    }

    Ok(())
}

pub fn load_and_typecheck_str<'a>(
    arena: &'a Bump,
    filename: PathBuf,
    source: &'a str,
    src_dir: &Path,
    exposed_types: ExposedByModule,
    target_info: TargetInfo,
) -> Result<LoadedModule, LoadingProblem<'a>> {
    use LoadResult::*;

    let load_start = LoadStart::from_str(arena, filename, source)?;

    // this function is used specifically in the case
    // where we want to regenerate the cached data
    let cached_subs = MutMap::default();

    match load(
        arena,
        load_start,
        src_dir,
        exposed_types,
        Phase::SolveTypes,
        target_info,
        cached_subs,
    )? {
        Monomorphized(_) => unreachable!(""),
        TypeChecked(module) => Ok(module),
    }
}

pub struct LoadStart<'a> {
    arc_modules: Arc<Mutex<PackageModuleIds<'a>>>,
    ident_ids_by_module: Arc<Mutex<MutMap<ModuleId, IdentIds>>>,
    root_id: ModuleId,
    root_msg: Msg<'a>,
}

impl<'a> LoadStart<'a> {
    pub fn from_path(arena: &'a Bump, filename: PathBuf) -> Result<Self, LoadingProblem<'a>> {
        let arc_modules = Arc::new(Mutex::new(PackageModuleIds::default()));
        let root_exposed_ident_ids = IdentIds::exposed_builtins(0);
        let ident_ids_by_module = Arc::new(Mutex::new(root_exposed_ident_ids));

        // Load the root module synchronously; we can't proceed until we have its id.
        let (root_id, root_msg) = {
            let root_start_time = SystemTime::now();

            let res_loaded = load_filename(
                arena,
                filename,
                true,
                None,
                Arc::clone(&arc_modules),
                Arc::clone(&ident_ids_by_module),
                root_start_time,
            );

            match res_loaded {
                Ok(good) => good,

                Err(LoadingProblem::ParsingFailed(problem)) => {
                    let module_ids = Arc::try_unwrap(arc_modules)
                        .unwrap_or_else(|_| {
                            panic!("There were still outstanding Arc references to module_ids")
                        })
                        .into_inner()
                        .into_module_ids();

                    // if parsing failed, this module did not add any identifiers
                    let root_exposed_ident_ids = IdentIds::exposed_builtins(0);
                    let buf = to_parse_problem_report(problem, module_ids, root_exposed_ident_ids);
                    return Err(LoadingProblem::FormattedReport(buf));
                }
                Err(LoadingProblem::FileProblem { filename, error }) => {
                    let buf = to_file_problem_report(&filename, error);
                    return Err(LoadingProblem::FormattedReport(buf));
                }
                Err(e) => return Err(e),
            }
        };

        Ok(LoadStart {
            arc_modules,
            ident_ids_by_module,
            root_id,
            root_msg,
        })
    }

    pub fn from_str(
        arena: &'a Bump,
        filename: PathBuf,
        src: &'a str,
    ) -> Result<Self, LoadingProblem<'a>> {
        let arc_modules = Arc::new(Mutex::new(PackageModuleIds::default()));
        let root_exposed_ident_ids = IdentIds::exposed_builtins(0);
        let ident_ids_by_module = Arc::new(Mutex::new(root_exposed_ident_ids));

        // Load the root module synchronously; we can't proceed until we have its id.
        let (root_id, root_msg) = {
            let root_start_time = SystemTime::now();

            load_from_str(
                arena,
                filename,
                src,
                Arc::clone(&arc_modules),
                Arc::clone(&ident_ids_by_module),
                root_start_time,
            )?
        };

        Ok(LoadStart {
            arc_modules,
            ident_ids_by_module,
            root_id,
            root_msg,
        })
    }
}

pub enum LoadResult<'a> {
    TypeChecked(LoadedModule),
    Monomorphized(MonomorphizedModule<'a>),
}

/// The loading process works like this, starting from the given filename (e.g. "main.roc"):
///
/// 1. Open the file.
/// 2. Parse the module's header.
/// 3. For each of its imports, send a message on the channel to the coordinator thread, which
///    will repeat this process to load that module - starting with step 1.
/// 4. Add everything we were able to import unqualified to the module's default scope.
/// 5. Parse the module's defs.
/// 6. Canonicalize the module.
/// 7. Before type checking, block on waiting for type checking to complete on all imports.
///    (Since Roc doesn't allow cyclic dependencies, this cannot deadlock.)
/// 8. Type check the module and create type annotations for its top-level declarations.
/// 9. Report the completed type annotation to the coordinator thread, so other modules
///    that are waiting in step 7 can unblock.
///
/// The loaded_modules argument specifies which modules have already been loaded.
/// It typically contains *at least* the standard modules, but is empty when loading
/// the standard modules themselves.
///
/// If we're just type-checking everything (e.g. running `roc check` at the command line),
/// we can stop there. However, if we're generating code, then there are additional steps.
///
/// 10. After reporting the completed type annotation, we have all the information necessary
///     to monomorphize. However, since we want to monomorphize in parallel without
///     duplicating work, we do monomorphization in two steps. First, we go through and
///     determine all the specializations this module *wants*. We compute the hashes
///     and report them to the coordinator thread, along with the mono::expr::Expr values of
///     the current function's body. At this point, we have not yet begun to assemble Procs;
///     all we've done is send a list of requetsted specializations to the coordinator.
/// 11. The coordinator works through the specialization requests in parallel, adding them
///     to a global map once they're finished. Performing one specialization may result
///     in requests for others; these are added to the queue and worked through as normal.
///     This process continues until *both* all modules have reported that they've finished
///     adding specialization requests to the queue, *and* the queue is empty (including
///     of any requests that were added in the course of completing other requests). Now
///     we have a map of specializations, and everything was assembled in parallel with
///     no unique specialization ever getting assembled twice (meaning no wasted effort).
/// 12. Now that we have our final map of specializations, we can proceed to code gen!
///     As long as the specializations are stored in a per-ModuleId map, we can also
///     parallelize this code gen. (e.g. in dev builds, building separate LLVM modules
///     and then linking them together, and possibly caching them by the hash of their
///     specializations, so if none of their specializations changed, we don't even need
///     to rebuild the module and can link in the cached one directly.)
#[allow(clippy::too_many_arguments)]
pub fn load<'a>(
    arena: &'a Bump,
    load_start: LoadStart<'a>,
    src_dir: &Path,
    exposed_types: ExposedByModule,
    goal_phase: Phase,
    target_info: TargetInfo,
    cached_subs: MutMap<ModuleId, (Subs, Vec<(Symbol, Variable)>)>,
) -> Result<LoadResult<'a>, LoadingProblem<'a>> {
    // When compiling to wasm, we cannot spawn extra threads
    // so we have a single-threaded implementation
    if true || cfg!(target_family = "wasm") {
        load_single_threaded(
            arena,
            load_start,
            src_dir,
            exposed_types,
            goal_phase,
            target_info,
            cached_subs,
        )
    } else {
        load_multi_threaded(
            arena,
            load_start,
            src_dir,
            exposed_types,
            goal_phase,
            target_info,
            cached_subs,
        )
    }
}

/// Load using only a single thread; used when compiling to webassembly
#[allow(clippy::too_many_arguments)]
fn load_single_threaded<'a>(
    arena: &'a Bump,
    load_start: LoadStart<'a>,
    src_dir: &Path,
    exposed_types: ExposedByModule,
    goal_phase: Phase,
    target_info: TargetInfo,
    cached_subs: MutMap<ModuleId, (Subs, Vec<(Symbol, Variable)>)>,
) -> Result<LoadResult<'a>, LoadingProblem<'a>> {
    let LoadStart {
        arc_modules,
        ident_ids_by_module,
        root_id,
        root_msg,
    } = load_start;

    let (msg_tx, msg_rx) = bounded(1024);

    msg_tx
        .send(root_msg)
        .map_err(|_| LoadingProblem::MsgChannelDied)?;

    let mut state = State::new(
        root_id,
        target_info,
        goal_phase,
        exposed_types,
        arc_modules,
        ident_ids_by_module,
        cached_subs,
    );

    // We'll add tasks to this, and then worker threads will take tasks from it.
    let injector = Injector::new();

    let (worker_msg_tx, worker_msg_rx) = bounded(1024);
    let worker_listener = worker_msg_tx;
    let worker_listeners = arena.alloc([worker_listener]);

    let worker = Worker::new_fifo();
    let stealer = worker.stealer();
    let stealers = &[stealer];

    // now we just manually interleave stepping the state "thread" and the worker "thread"
    loop {
        match state_thread_step(arena, state, worker_listeners, &injector, &msg_tx, &msg_rx) {
            Ok(ControlFlow::Break(done)) => return Ok(done),
            Ok(ControlFlow::Continue(new_state)) => {
                state = new_state;
            }
            Err(e) => return Err(e),
        }

        // then check if the worker can step
        let control_flow = worker_task_step(
            arena,
            &worker,
            &injector,
            stealers,
            &worker_msg_rx,
            &msg_tx,
            src_dir,
            target_info,
        );

        match control_flow {
            Ok(ControlFlow::Break(())) => panic!("the worker should not break!"),
            Ok(ControlFlow::Continue(())) => {
                // progress was made
            }
            Err(e) => return Err(e),
        }
    }
}

fn state_thread_step<'a>(
    arena: &'a Bump,
    state: State<'a>,
    worker_listeners: &'a [Sender<WorkerMsg>],
    injector: &Injector<BuildTask<'a>>,
    msg_tx: &crossbeam::channel::Sender<Msg<'a>>,
    msg_rx: &crossbeam::channel::Receiver<Msg<'a>>,
) -> Result<ControlFlow<LoadResult<'a>, State<'a>>, LoadingProblem<'a>> {
    match msg_rx.try_recv() {
        Ok(msg) => {
            match msg {
                Msg::FinishedAllTypeChecking {
                    solved_subs,
                    exposed_vars_by_symbol,
                    exposed_aliases_by_symbol,
                    dep_idents,
                    documentation,
                } => {
                    // We're done! There should be no more messages pending.
                    debug_assert!(msg_rx.is_empty());

                    let exposed_aliases_by_symbol = exposed_aliases_by_symbol
                        .into_iter()
                        .map(|(k, (_, v))| (k, v))
                        .collect();

                    let typechecked = finish(
                        state,
                        solved_subs,
                        exposed_aliases_by_symbol,
                        exposed_vars_by_symbol,
                        dep_idents,
                        documentation,
                    );

                    Ok(ControlFlow::Break(LoadResult::TypeChecked(typechecked)))
                }
                Msg::FinishedAllSpecialization {
                    subs,
                    exposed_to_host,
                } => {
                    // We're done! There should be no more messages pending.
                    debug_assert!(msg_rx.is_empty());

                    let monomorphized = finish_specialization(state, subs, exposed_to_host)?;

                    Ok(ControlFlow::Break(LoadResult::Monomorphized(monomorphized)))
                }
                Msg::FailedToReadFile { filename, error } => {
                    let buf = to_file_problem_report(&filename, error);
                    Err(LoadingProblem::FormattedReport(buf))
                }

                Msg::FailedToParse(problem) => {
                    let module_ids = (*state.arc_modules).lock().clone().into_module_ids();
                    let buf =
                        to_parse_problem_report(problem, module_ids, state.constrained_ident_ids);
                    Err(LoadingProblem::FormattedReport(buf))
                }
                msg => {
                    // This is where most of the main thread's work gets done.
                    // Everything up to this point has been setting up the threading
                    // system which lets this logic work efficiently.
                    let arc_modules = state.arc_modules.clone();

                    let res_state = update(
                        state,
                        msg,
                        msg_tx.clone(),
                        injector,
                        worker_listeners,
                        arena,
                    );

                    match res_state {
                        Ok(new_state) => Ok(ControlFlow::Continue(new_state)),
                        Err(LoadingProblem::ParsingFailed(problem)) => {
                            let module_ids = Arc::try_unwrap(arc_modules)
                                .unwrap_or_else(|_| {
                                    panic!(
                                        r"There were still outstanding Arc references to module_ids"
                                    )
                                })
                                .into_inner()
                                .into_module_ids();

                            // if parsing failed, this module did not add anything to IdentIds
                            let root_exposed_ident_ids = IdentIds::exposed_builtins(0);
                            let buf = to_parse_problem_report(
                                problem,
                                module_ids,
                                root_exposed_ident_ids,
                            );
                            Err(LoadingProblem::FormattedReport(buf))
                        }
                        Err(e) => Err(e),
                    }
                }
            }
        }
        Err(err) => match err {
            crossbeam::channel::TryRecvError::Empty => Ok(ControlFlow::Continue(state)),
            crossbeam::channel::TryRecvError::Disconnected => Err(LoadingProblem::MsgChannelDied),
        },
    }
}

#[allow(clippy::too_many_arguments)]
fn load_multi_threaded<'a>(
    arena: &'a Bump,
    load_start: LoadStart<'a>,
    src_dir: &Path,
    exposed_types: ExposedByModule,
    goal_phase: Phase,
    target_info: TargetInfo,
    cached_subs: MutMap<ModuleId, (Subs, Vec<(Symbol, Variable)>)>,
) -> Result<LoadResult<'a>, LoadingProblem<'a>> {
    let LoadStart {
        arc_modules,
        ident_ids_by_module,
        root_id,
        root_msg,
    } = load_start;

    let mut state = State::new(
        root_id,
        target_info,
        goal_phase,
        exposed_types,
        arc_modules,
        ident_ids_by_module,
        cached_subs,
    );

    let (msg_tx, msg_rx) = bounded(1024);
    msg_tx
        .send(root_msg)
        .map_err(|_| LoadingProblem::MsgChannelDied)?;

    // Reserve one CPU for the main thread, and let all the others be eligible
    // to spawn workers. We use .max(2) to enforce that we always
    // end up with at least 1 worker - since (.max(2) - 1) will
    // always return a number that's at least 1. Using
    // .max(2) on the initial number of CPUs instead of
    // doing .max(1) on the entire expression guards against
    // num_cpus returning 0, while also avoiding wrapping
    // unsigned subtraction overflow.
    let default_num_workers = num_cpus::get().max(2) - 1;

    let num_workers = match env::var("ROC_NUM_WORKERS") {
        Ok(env_str) => env_str.parse::<usize>().unwrap_or(default_num_workers),
        Err(_) => default_num_workers,
    };

    // an arena for every worker, stored in an arena-allocated bumpalo vec to make the lifetimes work
    let arenas = std::iter::repeat_with(Bump::new).take(num_workers);
    let worker_arenas = arena.alloc(bumpalo::collections::Vec::from_iter_in(arenas, arena));

    // We'll add tasks to this, and then worker threads will take tasks from it.
    let injector = Injector::new();

    // We need to allocate worker *queues* on the main thread and then move them
    // into the worker threads, because those workers' stealers need to be
    // shared between all threads, and this coordination work is much easier
    // on the main thread.
    let mut worker_queues = bumpalo::collections::Vec::with_capacity_in(num_workers, arena);
    let mut stealers = bumpalo::collections::Vec::with_capacity_in(num_workers, arena);

    for _ in 0..num_workers {
        let worker = Worker::new_fifo();

        stealers.push(worker.stealer());
        worker_queues.push(worker);
    }

    // Get a reference to the completed stealers, so we can send that
    // reference to each worker. (Slices are Sync, but bumpalo Vecs are not.)
    let stealers = stealers.into_bump_slice();

    let it = worker_arenas.iter_mut();
    {
        thread::scope(|thread_scope| {
            let mut worker_listeners =
                bumpalo::collections::Vec::with_capacity_in(num_workers, arena);

            for worker_arena in it {
                let msg_tx = msg_tx.clone();
                let worker = worker_queues.pop().unwrap();

                let (worker_msg_tx, worker_msg_rx) = bounded(1024);
                worker_listeners.push(worker_msg_tx);

                // We only want to move a *reference* to the main task queue's
                // injector in the thread, not the injector itself
                // (since other threads need to reference it too).
                let injector = &injector;

                // Record this thread's handle so the main thread can join it later.
                let res_join_handle = thread_scope
                    .builder()
                    .stack_size(EXPANDED_STACK_SIZE)
                    .spawn(move |_| {
                        // will process messages until we run out
                        worker_task(
                            worker_arena,
                            worker,
                            injector,
                            stealers,
                            worker_msg_rx,
                            msg_tx,
                            src_dir,
                            target_info,
                        )
                    });

                res_join_handle.unwrap();
            }

            // We've now distributed one worker queue to each thread.
            // There should be no queues left to distribute!
            debug_assert!(worker_queues.is_empty());
            drop(worker_queues);

            // Grab a reference to these Senders outside the loop, so we can share
            // it across each iteration of the loop.
            let worker_listeners = worker_listeners.into_bump_slice();
            let msg_tx = msg_tx.clone();

            macro_rules! shut_down_worker_threads {
                () => {
                    for listener in worker_listeners {
                        listener
                            .send(WorkerMsg::Shutdown)
                            .map_err(|_| LoadingProblem::MsgChannelDied)?;
                    }
                };
            }

            // The root module will have already queued up messages to process,
            // and processing those messages will in turn queue up more messages.
            loop {
                match state_thread_step(arena, state, worker_listeners, &injector, &msg_tx, &msg_rx)
                {
                    Ok(ControlFlow::Break(load_result)) => {
                        shut_down_worker_threads!();

                        return Ok(load_result);
                    }
                    Ok(ControlFlow::Continue(new_state)) => {
                        state = new_state;
                        continue;
                    }
                    Err(e) => {
                        shut_down_worker_threads!();

                        return Err(e);
                    }
                }
            }
        })
    }
    .unwrap()
}

#[allow(clippy::too_many_arguments)]
fn worker_task_step<'a>(
    worker_arena: &'a Bump,
    worker: &Worker<BuildTask<'a>>,
    injector: &Injector<BuildTask<'a>>,
    stealers: &[Stealer<BuildTask<'a>>],
    worker_msg_rx: &crossbeam::channel::Receiver<WorkerMsg>,
    msg_tx: &MsgSender<'a>,
    src_dir: &Path,
    target_info: TargetInfo,
) -> Result<ControlFlow<(), ()>, LoadingProblem<'a>> {
    match worker_msg_rx.try_recv() {
        Ok(msg) => {
            match msg {
                WorkerMsg::Shutdown => {
                    // We've finished all our work. It's time to
                    // shut down the thread, so when the main thread
                    // blocks on joining with all the worker threads,
                    // it can finally exit too!
                    Ok(ControlFlow::Break(()))
                }
                WorkerMsg::TaskAdded => {
                    // Find a task - either from this thread's queue,
                    // or from the main queue, or from another worker's
                    // queue - and run it.
                    //
                    // There might be no tasks to work on! That could
                    // happen if another thread is working on a task
                    // which will later result in more tasks being
                    // added. In that case, do nothing, and keep waiting
                    // until we receive a Shutdown message.
                    if let Some(task) = find_task(worker, injector, stealers) {
                        let result =
                            run_task(task, worker_arena, src_dir, msg_tx.clone(), target_info);

                        match result {
                            Ok(()) => {}
                            Err(LoadingProblem::MsgChannelDied) => {
                                panic!("Msg channel closed unexpectedly.")
                            }
                            Err(LoadingProblem::ParsingFailed(problem)) => {
                                msg_tx.send(Msg::FailedToParse(problem)).unwrap();
                            }
                            Err(LoadingProblem::FileProblem { filename, error }) => {
                                msg_tx
                                    .send(Msg::FailedToReadFile { filename, error })
                                    .unwrap();
                            }
                            Err(other) => {
                                return Err(other);
                            }
                        }
                    }

                    Ok(ControlFlow::Continue(()))
                }
            }
        }
        Err(err) => match err {
            crossbeam::channel::TryRecvError::Empty => Ok(ControlFlow::Continue(())),
            crossbeam::channel::TryRecvError::Disconnected => Ok(ControlFlow::Break(())),
        },
    }
}

#[allow(clippy::too_many_arguments)]
fn worker_task<'a>(
    worker_arena: &'a Bump,
    worker: Worker<BuildTask<'a>>,
    injector: &Injector<BuildTask<'a>>,
    stealers: &[Stealer<BuildTask<'a>>],
    worker_msg_rx: crossbeam::channel::Receiver<WorkerMsg>,
    msg_tx: MsgSender<'a>,
    src_dir: &Path,
    target_info: TargetInfo,
) -> Result<(), LoadingProblem<'a>> {
    // Keep listening until we receive a Shutdown msg
    for msg in worker_msg_rx.iter() {
        match msg {
            WorkerMsg::Shutdown => {
                // We've finished all our work. It's time to
                // shut down the thread, so when the main thread
                // blocks on joining with all the worker threads,
                // it can finally exit too!
                return Ok(());
            }
            WorkerMsg::TaskAdded => {
                // Find a task - either from this thread's queue,
                // or from the main queue, or from another worker's
                // queue - and run it.
                //
                // There might be no tasks to work on! That could
                // happen if another thread is working on a task
                // which will later result in more tasks being
                // added. In that case, do nothing, and keep waiting
                // until we receive a Shutdown message.
                if let Some(task) = find_task(&worker, injector, stealers) {
                    let result = run_task(task, worker_arena, src_dir, msg_tx.clone(), target_info);

                    match result {
                        Ok(()) => {}
                        Err(LoadingProblem::MsgChannelDied) => {
                            panic!("Msg channel closed unexpectedly.")
                        }
                        Err(LoadingProblem::ParsingFailed(problem)) => {
                            msg_tx.send(Msg::FailedToParse(problem)).unwrap();
                        }
                        Err(LoadingProblem::FileProblem { filename, error }) => {
                            msg_tx
                                .send(Msg::FailedToReadFile { filename, error })
                                .unwrap();
                        }
                        Err(other) => {
                            return Err(other);
                        }
                    }
                }
            }
        }
    }

    Ok(())
}

fn start_tasks<'a>(
    arena: &'a Bump,
    state: &mut State<'a>,
    work: MutSet<(ModuleId, Phase)>,
    injector: &Injector<BuildTask<'a>>,
    worker_listeners: &'a [Sender<WorkerMsg>],
) -> Result<(), LoadingProblem<'a>> {
    for (module_id, phase) in work {
        for task in start_phase(module_id, phase, arena, state) {
            enqueue_task(injector, worker_listeners, task)?
        }
    }

    Ok(())
}

#[cfg(debug_assertions)]
fn debug_print_ir(state: &State, flag: &str) {
    if env::var(flag) != Ok("1".into()) {
        return;
    }

    let procs_string = state
        .procedures
        .values()
        .map(|proc| proc.to_pretty(200))
        .collect::<Vec<_>>();

    let result = procs_string.join("\n");

    println!("{}", result);
}

/// Report modules that are imported, but from which nothing is used
fn report_unused_imported_modules<'a>(
    state: &mut State<'a>,
    module_id: ModuleId,
    constrained_module: &ConstrainedModule,
) {
    let mut unused_imported_modules = constrained_module.imported_modules.clone();

    for symbol in constrained_module.module.referenced_values.iter() {
        unused_imported_modules.remove(&symbol.module_id());
    }

    for symbol in constrained_module.module.referenced_types.iter() {
        unused_imported_modules.remove(&symbol.module_id());
    }

    let existing = match state.module_cache.can_problems.entry(module_id) {
        Vacant(entry) => entry.insert(std::vec::Vec::new()),
        Occupied(entry) => entry.into_mut(),
    };

    for (unused, region) in unused_imported_modules.drain() {
        if !unused.is_builtin() {
            existing.push(roc_problem::can::Problem::UnusedImport(unused, region));
        }
    }
}

fn update<'a>(
    mut state: State<'a>,
    msg: Msg<'a>,
    msg_tx: MsgSender<'a>,
    injector: &Injector<BuildTask<'a>>,
    worker_listeners: &'a [Sender<WorkerMsg>],
    arena: &'a Bump,
) -> Result<State<'a>, LoadingProblem<'a>> {
    use self::Msg::*;

    match msg {
        Many(messages) => {
            // enqueue all these message
            for msg in messages {
                msg_tx
                    .send(msg)
                    .map_err(|_| LoadingProblem::MsgChannelDied)?;
            }

            Ok(state)
        }
        Header(header) => {
            use HeaderFor::*;

            log!("loaded header for {:?}", header.module_id);
            let home = header.module_id;

            let mut work = MutSet::default();

            {
                let mut shorthands = (*state.arc_shorthands).lock();

                for (shorthand, package_name) in header.packages.iter() {
                    shorthands.insert(shorthand, *package_name);
                }

                if let PkgConfig {
                    config_shorthand, ..
                } = header.header_for
                {
                    work.extend(state.dependencies.notify_package(config_shorthand));
                }
            }

            match header.header_for {
                App { to_platform } => {
                    debug_assert!(matches!(state.platform_path, PlatformPath::NotSpecified));
                    state.platform_path = PlatformPath::Valid(to_platform);
                }
                PkgConfig { main_for_host, .. } => {
                    debug_assert!(matches!(state.platform_data, None));

                    state.platform_data = Some(PlatformData {
                        module_id: header.module_id,
                        provides: main_for_host,
                    });

                    if header.is_root_module {
                        debug_assert!(matches!(state.platform_path, PlatformPath::NotSpecified));
                        state.platform_path = PlatformPath::RootIsPkgConfig;
                    }
                }
                Builtin { .. } | Interface => {
                    if header.is_root_module {
                        debug_assert!(matches!(state.platform_path, PlatformPath::NotSpecified));
                        state.platform_path = PlatformPath::RootIsInterface;
                    }
                }
                Hosted { .. } => {
                    if header.is_root_module {
                        debug_assert!(matches!(state.platform_path, PlatformPath::NotSpecified));
                        state.platform_path = PlatformPath::RootIsHosted;
                    }
                }
            }

            // store an ID to name mapping, so we know the file to read when fetching dependencies' headers
            for (name, id) in header.deps_by_name.iter() {
                state.module_cache.module_names.insert(*id, name.clone());
            }

            // This was a dependency. Write it down and keep processing messages.
            let mut exposed_symbols: MutSet<Symbol> =
                HashSet::with_capacity_and_hasher(header.exposes.len(), default_hasher());

            // TODO can we avoid this loop by storing them as a Set in Header to begin with?
            for symbol in header.exposes.iter() {
                exposed_symbols.insert(*symbol);
            }

            // NOTE we currently re-parse the headers when a module is imported twice.
            // We need a proper solution that marks a phase as in-progress so it's not repeated
            // debug_assert!(!state.exposed_symbols_by_module.contains_key(&home));

            state
                .exposed_symbols_by_module
                .insert(home, exposed_symbols);

            // add the prelude
            let mut header = header;
            // let mut imports = header.package_qualified_imported_modules.clone();
            //

            if ![ModuleId::RESULT, ModuleId::BOOL].contains(&header.module_id) {
                header
                    .package_qualified_imported_modules
                    .insert(PackageQualified::Unqualified(ModuleId::RESULT));

                header
                    .imported_modules
                    .insert(ModuleId::RESULT, Region::zero());

                header.exposed_imports.insert(
                    Ident::from("Result"),
                    (Symbol::RESULT_RESULT, Region::zero()),
                );
            }

            if ![ModuleId::NUM, ModuleId::BOOL, ModuleId::RESULT].contains(&header.module_id) {
                header
                    .package_qualified_imported_modules
                    .insert(PackageQualified::Unqualified(ModuleId::NUM));

                header
                    .imported_modules
                    .insert(ModuleId::NUM, Region::zero());

                let prelude_types = [
                    (Ident::from("Num"), Symbol::NUM_NUM),
                    (Ident::from("Int"), Symbol::NUM_INT),
                    (Ident::from("Float"), Symbol::NUM_FLOAT),
                    (Ident::from("Integer"), Symbol::NUM_INTEGER),
                    (Ident::from("FloatingPoint"), Symbol::NUM_FLOATINGPOINT),
                    (Ident::from("Binary32"), Symbol::NUM_BINARY32),
                    (Ident::from("Binary64"), Symbol::NUM_BINARY64),
                    (Ident::from("Signed128"), Symbol::NUM_SIGNED128),
                    (Ident::from("Signed64"), Symbol::NUM_SIGNED64),
                    (Ident::from("Signed32"), Symbol::NUM_SIGNED32),
                    (Ident::from("Signed16"), Symbol::NUM_SIGNED16),
                    (Ident::from("Signed8"), Symbol::NUM_SIGNED8),
                    (Ident::from("Unsigned128"), Symbol::NUM_UNSIGNED128),
                    (Ident::from("Unsigned64"), Symbol::NUM_UNSIGNED64),
                    (Ident::from("Unsigned32"), Symbol::NUM_UNSIGNED32),
                    (Ident::from("Unsigned16"), Symbol::NUM_UNSIGNED16),
                    (Ident::from("Unsigned8"), Symbol::NUM_UNSIGNED8),
                    (Ident::from("Natural"), Symbol::NUM_NATURAL),
                    (Ident::from("Decimal"), Symbol::NUM_DECIMAL),
                    (Ident::from("Nat"), Symbol::NUM_NAT),
                    (Ident::from("I8"), Symbol::NUM_I8),
                    (Ident::from("I16"), Symbol::NUM_I16),
                    (Ident::from("I32"), Symbol::NUM_I32),
                    (Ident::from("I64"), Symbol::NUM_I64),
                    (Ident::from("I128"), Symbol::NUM_I128),
                    (Ident::from("U8"), Symbol::NUM_U8),
                    (Ident::from("U16"), Symbol::NUM_U16),
                    (Ident::from("U32"), Symbol::NUM_U32),
                    (Ident::from("U64"), Symbol::NUM_U64),
                    (Ident::from("U128"), Symbol::NUM_U128),
                    (Ident::from("F32"), Symbol::NUM_F32),
                    (Ident::from("F64"), Symbol::NUM_F64),
                    (Ident::from("Dec"), Symbol::NUM_DEC),
                ];

                for (ident, symbol) in prelude_types {
                    header
                        .exposed_imports
                        .insert(ident, (symbol, Region::zero()));
                }
            }

            if header.module_id != ModuleId::BOOL {
                header
                    .package_qualified_imported_modules
                    .insert(PackageQualified::Unqualified(ModuleId::BOOL));

                header
                    .imported_modules
                    .insert(ModuleId::BOOL, Region::zero());

                header
                    .exposed_imports
                    .insert(Ident::from("Bool"), (Symbol::BOOL_BOOL, Region::zero()));
            }

            if !header.module_id.is_builtin() {
                header
                    .package_qualified_imported_modules
                    .insert(PackageQualified::Unqualified(ModuleId::STR));

                header
                    .imported_modules
                    .insert(ModuleId::STR, Region::zero());

                header
                    .package_qualified_imported_modules
                    .insert(PackageQualified::Unqualified(ModuleId::DICT));

                header
                    .imported_modules
                    .insert(ModuleId::DICT, Region::zero());

                header
                    .package_qualified_imported_modules
                    .insert(PackageQualified::Unqualified(ModuleId::SET));

                header
                    .imported_modules
                    .insert(ModuleId::SET, Region::zero());

                header
                    .package_qualified_imported_modules
                    .insert(PackageQualified::Unqualified(ModuleId::LIST));

                header
                    .imported_modules
                    .insert(ModuleId::LIST, Region::zero());
            }

            state
                .module_cache
                .imports
                .entry(header.module_id)
                .or_default()
                .extend(
                    header
                        .package_qualified_imported_modules
                        .iter()
                        .map(|x| *x.as_inner()),
                );

            work.extend(state.dependencies.add_module(
                header.module_id,
                &header.package_qualified_imported_modules,
                state.goal_phase,
            ));

            state.module_cache.headers.insert(header.module_id, header);

            start_tasks(arena, &mut state, work, injector, worker_listeners)?;

            let work = state.dependencies.notify(home, Phase::LoadHeader);

            start_tasks(arena, &mut state, work, injector, worker_listeners)?;

            Ok(state)
        }
        Parsed(parsed) => {
            state
                .module_cache
                .sources
                .insert(parsed.module_id, (parsed.module_path.clone(), parsed.src));

            // If this was an app module, set the output path to be
            // the module's declared "name".
            //
            // e.g. for `app "blah"` we should generate an output file named "blah"
            match &parsed.module_name {
                ModuleNameEnum::App(output_str) => match output_str {
                    StrLiteral::PlainLine(path) => {
                        state.output_path = Some(path);
                    }
                    _ => {
                        todo!("TODO gracefully handle a malformed string literal after `app` keyword.");
                    }
                },
                ModuleNameEnum::PkgConfig
                | ModuleNameEnum::Interface(_)
                | ModuleNameEnum::Hosted(_) => {}
            }

            let module_id = parsed.module_id;

            state.module_cache.parsed.insert(parsed.module_id, parsed);

            let work = state.dependencies.notify(module_id, Phase::Parse);

            start_tasks(arena, &mut state, work, injector, worker_listeners)?;

            Ok(state)
        }

        CanonicalizedAndConstrained {
            constrained_module,
            canonicalization_problems,
            module_docs,
        } => {
            let module_id = constrained_module.module.module_id;
            log!("generated constraints for {:?}", module_id);
            state
                .module_cache
                .can_problems
                .insert(module_id, canonicalization_problems);

            if let Some(docs) = module_docs {
                state.module_cache.documentation.insert(module_id, docs);
            }

            report_unused_imported_modules(&mut state, module_id, &constrained_module);

            state
                .module_cache
                .aliases
                .insert(module_id, constrained_module.module.aliases.clone());

            state
                .module_cache
                .constrained
                .insert(module_id, constrained_module);

            let work = state
                .dependencies
                .notify(module_id, Phase::CanonicalizeAndConstrain);

            start_tasks(arena, &mut state, work, injector, worker_listeners)?;

            Ok(state)
        }
        SolvedTypes {
            module_id,
            ident_ids,
            solved_module,
            solved_subs,
            decls,
            dep_idents,
            mut module_timing,
        } => {
            log!("solved types for {:?}", module_id);
            module_timing.end_time = SystemTime::now();

            state
                .module_cache
                .type_problems
                .insert(module_id, solved_module.problems);

            let work = state.dependencies.notify(module_id, Phase::SolveTypes);

            // if there is a platform, the Package-Config module provides host-exposed,
            // otherwise the App module exposes host-exposed
            let is_host_exposed = match state.platform_data {
                None => module_id == state.root_id,
                Some(ref platform_data) => module_id == platform_data.module_id,
            };

            if is_host_exposed {
                state.exposed_to_host.values.extend(
                    solved_module
                        .exposed_vars_by_symbol
                        .iter()
                        .map(|(k, v)| (*k, *v)),
                );

                state
                    .exposed_to_host
                    .closure_types
                    .extend(solved_module.aliases.keys().copied());
            }

            if is_host_exposed && state.goal_phase == Phase::SolveTypes {
                debug_assert!(work.is_empty());
                debug_assert!(state.dependencies.solved_all());

                state.timings.insert(module_id, module_timing);

                let documentation = {
                    let mut empty = MutMap::default();
                    std::mem::swap(&mut empty, &mut state.module_cache.documentation);

                    empty
                };

                msg_tx
                    .send(Msg::FinishedAllTypeChecking {
                        solved_subs,
                        exposed_vars_by_symbol: solved_module.exposed_vars_by_symbol,
                        exposed_aliases_by_symbol: solved_module.aliases,
                        dep_idents,
                        documentation,
                    })
                    .map_err(|_| LoadingProblem::MsgChannelDied)?;

                // bookkeeping
                state.declarations_by_id.insert(module_id, decls);
                state.constrained_ident_ids.insert(module_id, ident_ids);

                // As far as type-checking goes, once we've solved
                // the originally requested module, we're all done!
                return Ok(state);
            } else {
                state.exposed_types.insert(
                    module_id,
                    ExposedModuleTypes::Valid {
                        stored_vars_by_symbol: solved_module.stored_vars_by_symbol,
                        storage_subs: solved_module.storage_subs,
                    },
                );

                if state.goal_phase > Phase::SolveTypes {
                    let layout_cache = state
                        .layout_caches
                        .pop()
                        .unwrap_or_else(|| LayoutCache::new(state.target_info));

                    let typechecked = TypeCheckedModule {
                        module_id,
                        layout_cache,
                        module_timing,
                        solved_subs,
                        decls,
                        ident_ids,
                    };

                    state
                        .module_cache
                        .typechecked
                        .insert(module_id, typechecked);
                } else {
                    state.constrained_ident_ids.insert(module_id, ident_ids);
                    state.timings.insert(module_id, module_timing);
                }

                start_tasks(arena, &mut state, work, injector, worker_listeners)?;
            }

            Ok(state)
        }
        FoundSpecializations {
            module_id,
            procs_base,
            solved_subs,
            ident_ids,
            layout_cache,
            problems,
            module_timing,
        } => {
            log!("found specializations for {:?}", module_id);

            debug_assert!(problems.is_empty());

            let subs = solved_subs.into_inner();

            state
                .module_cache
                .top_level_thunks
                .entry(module_id)
                .or_default()
                .extend(procs_base.module_thunks.iter().copied());

            let found_specializations_module = FoundSpecializationsModule {
                module_id,
                ident_ids,
                layout_cache,
                procs_base,
                subs,
                module_timing,
            };

            state
                .module_cache
                .found_specializations
                .insert(module_id, found_specializations_module);

            let work = state
                .dependencies
                .notify(module_id, Phase::FindSpecializations);

            start_tasks(arena, &mut state, work, injector, worker_listeners)?;

            Ok(state)
        }
        MadeSpecializations {
            module_id,
            mut ident_ids,
            mut update_mode_ids,
            subs,
            procedures,
            external_specializations_requested,
            problems,
            module_timing,
            layout_cache,
            ..
        } => {
            log!("made specializations for {:?}", module_id);

            // in the future, layouts will be in SoA form and we'll want to hold on to this data
            let _ = layout_cache;

            state.module_cache.mono_problems.insert(module_id, problems);

            state.procedures.extend(procedures);
            state.timings.insert(module_id, module_timing);

            let work = state
                .dependencies
                .notify(module_id, Phase::MakeSpecializations);

            if work.is_empty()
                && state.dependencies.solved_all()
                && state.goal_phase == Phase::MakeSpecializations
            {
                #[cfg(debug_assertions)]
                debug_print_ir(&state, "PRINT_IR_AFTER_SPECIALIZATION");

                Proc::insert_reset_reuse_operations(
                    arena,
                    module_id,
                    &mut ident_ids,
                    &mut update_mode_ids,
                    &mut state.procedures,
                );

                #[cfg(debug_assertions)]
                debug_print_ir(&state, "PRINT_IR_AFTER_RESET_REUSE");

                Proc::insert_refcount_operations(arena, &mut state.procedures);

                #[cfg(debug_assertions)]
                debug_print_ir(&state, "PRINT_IR_AFTER_REFCOUNT");

                // This is not safe with the new non-recursive RC updates that we do for tag unions
                //
                //                Proc::optimize_refcount_operations(
                //                    arena,
                //                    module_id,
                //                    &mut ident_ids,
                //                    &mut state.procedures,
                //                );

                state.constrained_ident_ids.insert(module_id, ident_ids);

                for (module_id, requested) in external_specializations_requested {
                    let existing = match state
                        .module_cache
                        .external_specializations_requested
                        .entry(module_id)
                    {
                        Vacant(entry) => entry.insert(vec![]),
                        Occupied(entry) => entry.into_mut(),
                    };

                    existing.push(requested);
                }

                msg_tx
                    .send(Msg::FinishedAllSpecialization {
                        subs,
                        // TODO thread through mono problems
                        exposed_to_host: state.exposed_to_host.clone(),
                    })
                    .map_err(|_| LoadingProblem::MsgChannelDied)?;

                // As far as type-checking goes, once we've solved
                // the originally requested module, we're all done!
                return Ok(state);
            } else {
                state.constrained_ident_ids.insert(module_id, ident_ids);

                for (module_id, requested) in external_specializations_requested {
                    let existing = match state
                        .module_cache
                        .external_specializations_requested
                        .entry(module_id)
                    {
                        Vacant(entry) => entry.insert(vec![]),
                        Occupied(entry) => entry.into_mut(),
                    };

                    existing.push(requested);
                }

                start_tasks(arena, &mut state, work, injector, worker_listeners)?;
            }

            Ok(state)
        }
        Msg::FinishedAllTypeChecking { .. } => {
            unreachable!();
        }
        Msg::FinishedAllSpecialization { .. } => {
            unreachable!();
        }
        Msg::FailedToParse(_) => {
            unreachable!();
        }
        Msg::FailedToReadFile { .. } => {
            unreachable!();
        }
    }
}

fn finish_specialization(
    state: State,
    subs: Subs,
    exposed_to_host: ExposedToHost,
) -> Result<MonomorphizedModule, LoadingProblem> {
    if false {
        println!(
            "total Type clones: {} ",
            roc_types::types::get_type_clone_count()
        );
    }
    let module_ids = Arc::try_unwrap(state.arc_modules)
        .unwrap_or_else(|_| panic!("There were still outstanding Arc references to module_ids"))
        .into_inner()
        .into_module_ids();

    let interns = Interns {
        module_ids,
        all_ident_ids: state.constrained_ident_ids,
    };

    let State {
        procedures,
        module_cache,
        output_path,
        platform_path,
        platform_data,
        ..
    } = state;

    let ModuleCache {
        mono_problems,
        type_problems,
        can_problems,
        sources,
        ..
    } = module_cache;

    let sources: MutMap<ModuleId, (PathBuf, Box<str>)> = sources
        .into_iter()
        .map(|(id, (path, src))| (id, (path, src.into())))
        .collect();

    let path_to_platform = {
        use PlatformPath::*;
        let package_name = match platform_path {
            Valid(To::ExistingPackage(shorthand)) => {
                match (*state.arc_shorthands).lock().get(shorthand) {
                    Some(p_or_p) => *p_or_p,
                    None => unreachable!(),
                }
            }
            Valid(To::NewPackage(p_or_p)) => p_or_p,
            other => {
                let buf = to_missing_platform_report(state.root_id, other);
                return Err(LoadingProblem::FormattedReport(buf));
            }
        };

        package_name.0
    };

    let platform_path = path_to_platform.into();

    let entry_point = {
        let symbol = match platform_data {
            None => {
                debug_assert_eq!(exposed_to_host.values.len(), 1);
                *exposed_to_host.values.iter().next().unwrap().0
            }
            Some(PlatformData { provides, .. }) => provides,
        };

        match procedures.keys().find(|(s, _)| *s == symbol) {
            Some((_, layout)) => EntryPoint {
                layout: *layout,
                symbol,
            },
            None => {
                // the entry point is not specialized. This can happen if the repl output
                // is a function value
                EntryPoint {
                    layout: roc_mono::ir::ProcLayout {
                        arguments: &[],
                        result: Layout::struct_no_name_order(&[]),
                    },
                    symbol,
                }
            }
        }
    };

    Ok(MonomorphizedModule {
        can_problems,
        mono_problems,
        type_problems,
        output_path: output_path.unwrap_or(DEFAULT_APP_OUTPUT_PATH).into(),
        platform_path,
        exposed_to_host,
        module_id: state.root_id,
        subs,
        interns,
        procedures,
        entry_point,
        sources,
        timings: state.timings,
    })
}

fn finish(
    state: State,
    solved: Solved<Subs>,
    exposed_aliases_by_symbol: MutMap<Symbol, Alias>,
    exposed_vars_by_symbol: Vec<(Symbol, Variable)>,
    dep_idents: MutMap<ModuleId, IdentIds>,
    documentation: MutMap<ModuleId, ModuleDocumentation>,
) -> LoadedModule {
    let module_ids = Arc::try_unwrap(state.arc_modules)
        .unwrap_or_else(|_| panic!("There were still outstanding Arc references to module_ids"))
        .into_inner()
        .into_module_ids();

    let interns = Interns {
        module_ids,
        all_ident_ids: state.constrained_ident_ids,
    };

    let sources = state
        .module_cache
        .sources
        .into_iter()
        .map(|(id, (path, src))| (id, (path, src.into())))
        .collect();

    let exposed_values = exposed_vars_by_symbol.iter().map(|x| x.0).collect();

    LoadedModule {
        module_id: state.root_id,
        interns,
        solved,
        can_problems: state.module_cache.can_problems,
        type_problems: state.module_cache.type_problems,
        declarations_by_id: state.declarations_by_id,
        dep_idents,
        exposed_aliases: exposed_aliases_by_symbol,
        exposed_values,
        exposed_to_host: exposed_vars_by_symbol.into_iter().collect(),
        sources,
        timings: state.timings,
        documentation,
    }
}

/// Load a PkgConfig.roc file
fn load_pkg_config<'a>(
    arena: &'a Bump,
    src_dir: &Path,
    shorthand: &'a str,
    app_module_id: ModuleId,
    module_ids: Arc<Mutex<PackageModuleIds<'a>>>,
    ident_ids_by_module: Arc<Mutex<MutMap<ModuleId, IdentIds>>>,
) -> Result<Msg<'a>, LoadingProblem<'a>> {
    let module_start_time = SystemTime::now();

    let filename = PathBuf::from(src_dir);

    let file_io_start = SystemTime::now();
    let file = fs::read(&filename);
    let file_io_duration = file_io_start.elapsed().unwrap();

    match file {
        Ok(bytes_vec) => {
            let parse_start = SystemTime::now();
            let bytes = arena.alloc(bytes_vec);
            let parse_state = roc_parse::state::State::new(bytes);
            let parsed = roc_parse::module::parse_header(arena, parse_state.clone());
            let parse_header_duration = parse_start.elapsed().unwrap();

            // Insert the first entries for this module's timings
            let mut pkg_module_timing = ModuleTiming::new(module_start_time);

            pkg_module_timing.read_roc_file = file_io_duration;
            pkg_module_timing.parse_header = parse_header_duration;

            match parsed {
                Ok((ast::Module::Interface { header }, _parse_state)) => {
                    Err(LoadingProblem::UnexpectedHeader(format!(
                        "expected platform/package module, got Interface with header\n{:?}",
                        header
                    )))
                }
                Ok((ast::Module::Hosted { header }, _parse_state)) => {
                    Err(LoadingProblem::UnexpectedHeader(format!(
                        "expected platform/package module, got Hosted module with header\n{:?}",
                        header
                    )))
                }
                Ok((ast::Module::App { header }, _parse_state)) => {
                    Err(LoadingProblem::UnexpectedHeader(format!(
                        "expected platform/package module, got App with header\n{:?}",
                        header
                    )))
                }
                Ok((ast::Module::Platform { header }, parser_state)) => {
                    // make a Package-Config module that ultimately exposes `main` to the host
                    let pkg_config_module_msg = fabricate_pkg_config_module(
                        arena,
                        shorthand,
                        app_module_id,
                        filename,
                        parser_state,
                        module_ids.clone(),
                        ident_ids_by_module,
                        &header,
                        pkg_module_timing,
                    )
                    .1;

                    Ok(pkg_config_module_msg)
                }
                Err(fail) => Err(LoadingProblem::ParsingFailed(
                    fail.map_problem(SyntaxError::Header)
                        .into_file_error(filename),
                )),
            }
        }

        Err(err) => Err(LoadingProblem::FileProblem {
            filename,
            error: err.kind(),
        }),
    }
}

/// Load a module by its module name, rather than by its filename
fn load_module<'a>(
    arena: &'a Bump,
    src_dir: &Path,
    module_name: PQModuleName<'a>,
    module_ids: Arc<Mutex<PackageModuleIds<'a>>>,
    arc_shorthands: Arc<Mutex<MutMap<&'a str, PackageName<'a>>>>,
    ident_ids_by_module: Arc<Mutex<MutMap<ModuleId, IdentIds>>>,
) -> Result<(ModuleId, Msg<'a>), LoadingProblem<'a>> {
    let module_start_time = SystemTime::now();

    let parse_start = SystemTime::now();
    let parse_header_duration = parse_start.elapsed().unwrap();

    // Insert the first entries for this module's timings
    let mut module_timing = ModuleTiming::new(module_start_time);

    module_timing.read_roc_file = Default::default();
    module_timing.parse_header = parse_header_duration;
    match module_name.as_inner().as_str() {
        "Result" => {
            let filename = PathBuf::from("Result.roc");

            const EXPOSES: &[Loc<ExposedName>] = &[
                Loc::at_zero(ExposedName::new("Result")),
                Loc::at_zero(ExposedName::new("isOk")),
                Loc::at_zero(ExposedName::new("isErr")),
                Loc::at_zero(ExposedName::new("map")),
                Loc::at_zero(ExposedName::new("mapErr")),
                Loc::at_zero(ExposedName::new("after")),
                Loc::at_zero(ExposedName::new("withDefault")),
            ];

            const IMPORTS: &[Loc<ImportsEntry>] = &[Loc::at_zero(ImportsEntry::Module(
                roc_parse::header::ModuleName::new("Bool"),
                Collection::with_items(&[Loc::at_zero(Spaced::Item(ExposedName::new("Bool")))]),
            ))];

            let info = HeaderInfo {
                loc_name: Loc {
                    region: Region::zero(),
                    value: ModuleNameEnum::Interface(roc_parse::header::ModuleName::new("Result")),
                },
                filename,
                is_root_module: false,
                opt_shorthand: None,
                packages: &[],
                exposes: EXPOSES,
                imports: IMPORTS,
                extra: HeaderFor::Builtin {
                    generates_with: &[],
                },
            };

            let src_bytes = module_source(ModuleId::RESULT);

            let parse_state = roc_parse::state::State::new(src_bytes.as_bytes());

            return Ok(send_header(
                info,
                parse_state,
                module_ids,
                ident_ids_by_module,
                module_timing,
            ));
        }
        "List" => {
            let filename = PathBuf::from("List.roc");

            const EXPOSES: &[Loc<ExposedName>] = &[
                Loc::at_zero(ExposedName::new("isEmpty")),
                Loc::at_zero(ExposedName::new("get")),
                Loc::at_zero(ExposedName::new("set")),
                Loc::at_zero(ExposedName::new("replace")),
                Loc::at_zero(ExposedName::new("append")),
                Loc::at_zero(ExposedName::new("map")),
                Loc::at_zero(ExposedName::new("len")),
                Loc::at_zero(ExposedName::new("walkBackwards")),
                Loc::at_zero(ExposedName::new("concat")),
                Loc::at_zero(ExposedName::new("first")),
                Loc::at_zero(ExposedName::new("single")),
                Loc::at_zero(ExposedName::new("repeat")),
                Loc::at_zero(ExposedName::new("reverse")),
                Loc::at_zero(ExposedName::new("prepend")),
                Loc::at_zero(ExposedName::new("join")),
                Loc::at_zero(ExposedName::new("keepIf")),
                Loc::at_zero(ExposedName::new("contains")),
                Loc::at_zero(ExposedName::new("sum")),
                Loc::at_zero(ExposedName::new("walk")),
                Loc::at_zero(ExposedName::new("last")),
                Loc::at_zero(ExposedName::new("keepOks")),
                Loc::at_zero(ExposedName::new("keepErrs")),
                Loc::at_zero(ExposedName::new("mapWithIndex")),
                Loc::at_zero(ExposedName::new("map2")),
                Loc::at_zero(ExposedName::new("map3")),
                Loc::at_zero(ExposedName::new("product")),
                Loc::at_zero(ExposedName::new("walkUntil")),
                Loc::at_zero(ExposedName::new("range")),
                Loc::at_zero(ExposedName::new("sortWith")),
                Loc::at_zero(ExposedName::new("drop")),
                Loc::at_zero(ExposedName::new("swap")),
                Loc::at_zero(ExposedName::new("dropAt")),
                Loc::at_zero(ExposedName::new("dropLast")),
                Loc::at_zero(ExposedName::new("min")),
                Loc::at_zero(ExposedName::new("max")),
                Loc::at_zero(ExposedName::new("map4")),
                Loc::at_zero(ExposedName::new("dropFirst")),
                Loc::at_zero(ExposedName::new("joinMap")),
                Loc::at_zero(ExposedName::new("any")),
                Loc::at_zero(ExposedName::new("takeFirst")),
                Loc::at_zero(ExposedName::new("takeLast")),
                Loc::at_zero(ExposedName::new("find")),
                Loc::at_zero(ExposedName::new("sublist")),
                Loc::at_zero(ExposedName::new("intersperse")),
                Loc::at_zero(ExposedName::new("split")),
                Loc::at_zero(ExposedName::new("all")),
                Loc::at_zero(ExposedName::new("dropIf")),
                Loc::at_zero(ExposedName::new("sortAsc")),
                Loc::at_zero(ExposedName::new("sortDesc")),
            ];

            const IMPORTS: &[Loc<ImportsEntry>] = &[
                Loc::at_zero(ImportsEntry::Module(
                    roc_parse::header::ModuleName::new("Result"),
                    Collection::with_items(&[Loc::at_zero(Spaced::Item(ExposedName::new(
                        "Result",
                    )))]),
                )),
                Loc::at_zero(ImportsEntry::Module(
                    roc_parse::header::ModuleName::new("Bool"),
                    Collection::with_items(&[Loc::at_zero(Spaced::Item(ExposedName::new("Bool")))]),
                )),
                Loc::at_zero(ImportsEntry::Module(
                    roc_parse::header::ModuleName::new("Num"),
                    Collection::with_items(&[Loc::at_zero(Spaced::Item(ExposedName::new("Nat")))]),
                )),
            ];

            const GENERATES_WITH: &[Symbol] = &[];

            let info = HeaderInfo {
                loc_name: Loc {
                    region: Region::zero(),
                    value: ModuleNameEnum::Interface(roc_parse::header::ModuleName::new("List")),
                },
                filename,
                is_root_module: false,
                opt_shorthand: None,
                packages: &[],
                exposes: EXPOSES,
                imports: IMPORTS,
                extra: HeaderFor::Builtin {
                    generates_with: GENERATES_WITH,
                },
            };

            let src_bytes = module_source(ModuleId::LIST);

            let parse_state = roc_parse::state::State::new(src_bytes.as_bytes());

            return Ok(send_header(
                info,
                parse_state,
                module_ids,
                ident_ids_by_module,
                module_timing,
            ));
        }
        "Str" => {
            let filename = PathBuf::from("Str.roc");

            const EXPOSES: &[Loc<ExposedName>] = &[
                Loc::at_zero(ExposedName::new("concat")),
                Loc::at_zero(ExposedName::new("Utf8Problem")),
                Loc::at_zero(ExposedName::new("Utf8ByteProblem")),
                Loc::at_zero(ExposedName::new("isEmpty")),
                Loc::at_zero(ExposedName::new("joinWith")),
                Loc::at_zero(ExposedName::new("split")),
                Loc::at_zero(ExposedName::new("repeat")),
                Loc::at_zero(ExposedName::new("countGraphemes")),
                Loc::at_zero(ExposedName::new("startsWithCodePt")),
                Loc::at_zero(ExposedName::new("toUtf8")),
                Loc::at_zero(ExposedName::new("fromUtf8")),
                Loc::at_zero(ExposedName::new("fromUtf8Range")),
                Loc::at_zero(ExposedName::new("startsWith")),
                Loc::at_zero(ExposedName::new("endsWith")),
                Loc::at_zero(ExposedName::new("trim")),
                Loc::at_zero(ExposedName::new("trimLeft")),
                Loc::at_zero(ExposedName::new("trimRight")),
                //
                Loc::at_zero(ExposedName::new("toDec")),
                Loc::at_zero(ExposedName::new("toF64")),
                Loc::at_zero(ExposedName::new("toF32")),
                Loc::at_zero(ExposedName::new("toNat")),
                Loc::at_zero(ExposedName::new("toU128")),
                Loc::at_zero(ExposedName::new("toI128")),
                Loc::at_zero(ExposedName::new("toU64")),
                Loc::at_zero(ExposedName::new("toI64")),
                Loc::at_zero(ExposedName::new("toU32")),
                Loc::at_zero(ExposedName::new("toI32")),
                Loc::at_zero(ExposedName::new("toU16")),
                Loc::at_zero(ExposedName::new("toI16")),
                Loc::at_zero(ExposedName::new("toU8")),
                Loc::at_zero(ExposedName::new("toI8")),
            ];

            const IMPORTS: &[Loc<ImportsEntry>] = &[
                Loc::at_zero(ImportsEntry::Module(
                    roc_parse::header::ModuleName::new("Result"),
                    Collection::with_items(&[Loc::at_zero(Spaced::Item(ExposedName::new(
                        "Result",
                    )))]),
                )),
                Loc::at_zero(ImportsEntry::Module(
                    roc_parse::header::ModuleName::new("Bool"),
                    Collection::with_items(&[Loc::at_zero(Spaced::Item(ExposedName::new("Bool")))]),
                )),
                Loc::at_zero(ImportsEntry::Module(
                    roc_parse::header::ModuleName::new("List"),
                    Collection::with_items(&[Loc::at_zero(Spaced::Item(ExposedName::new("List")))]),
                )),
                Loc::at_zero(ImportsEntry::Module(
                    roc_parse::header::ModuleName::new("Num"),
                    Collection::with_items(&[
                        Loc::at_zero(Spaced::Item(ExposedName::new("Int"))), // needed because used by the aliases below
                        Loc::at_zero(Spaced::Item(ExposedName::new("Float"))), // needed because used by the aliases below
                        Loc::at_zero(Spaced::Item(ExposedName::new("Dec"))),
                        Loc::at_zero(Spaced::Item(ExposedName::new("F64"))),
                        Loc::at_zero(Spaced::Item(ExposedName::new("F32"))),
                        Loc::at_zero(Spaced::Item(ExposedName::new("Nat"))),
                        Loc::at_zero(Spaced::Item(ExposedName::new("U128"))),
                        Loc::at_zero(Spaced::Item(ExposedName::new("I128"))),
                        Loc::at_zero(Spaced::Item(ExposedName::new("U64"))),
                        Loc::at_zero(Spaced::Item(ExposedName::new("I64"))),
                        Loc::at_zero(Spaced::Item(ExposedName::new("U32"))),
                        Loc::at_zero(Spaced::Item(ExposedName::new("I32"))),
                        Loc::at_zero(Spaced::Item(ExposedName::new("U16"))),
                        Loc::at_zero(Spaced::Item(ExposedName::new("I16"))),
                        Loc::at_zero(Spaced::Item(ExposedName::new("U8"))),
                        Loc::at_zero(Spaced::Item(ExposedName::new("I8"))),
                    ]),
                )),
            ];

            const GENERATES_WITH: &[Symbol] = &[];

            let info = HeaderInfo {
                loc_name: Loc {
                    region: Region::zero(),
                    value: ModuleNameEnum::Interface(roc_parse::header::ModuleName::new("Str")),
                },
                filename,
                is_root_module: false,
                opt_shorthand: None,
                packages: &[],
                exposes: EXPOSES,
                imports: IMPORTS,
                extra: HeaderFor::Builtin {
                    generates_with: GENERATES_WITH,
                },
            };

            let src_bytes = module_source(ModuleId::STR);

            let parse_state = roc_parse::state::State::new(src_bytes.as_bytes());

            return Ok(send_header(
                info,
                parse_state,
                module_ids,
                ident_ids_by_module,
                module_timing,
            ));
        }
        "Dict" => {
            let filename = PathBuf::from("Dict.roc");

            const EXPOSES: &[Loc<ExposedName>] = &[
                Loc::at_zero(ExposedName::new("empty")),
                Loc::at_zero(ExposedName::new("single")),
                Loc::at_zero(ExposedName::new("get")),
                Loc::at_zero(ExposedName::new("walk")),
                Loc::at_zero(ExposedName::new("insert")),
                Loc::at_zero(ExposedName::new("len")),
                Loc::at_zero(ExposedName::new("remove")),
                Loc::at_zero(ExposedName::new("contains")),
                Loc::at_zero(ExposedName::new("keys")),
                Loc::at_zero(ExposedName::new("values")),
                Loc::at_zero(ExposedName::new("union")),
                Loc::at_zero(ExposedName::new("intersection")),
                Loc::at_zero(ExposedName::new("difference")),
            ];
            const IMPORTS: &[Loc<ImportsEntry>] = &[
                Loc::at_zero(ImportsEntry::Module(
                    roc_parse::header::ModuleName::new("Result"),
                    Collection::with_items(&[Loc::at_zero(Spaced::Item(ExposedName::new(
                        "Result",
                    )))]),
                )),
                Loc::at_zero(ImportsEntry::Module(
                    roc_parse::header::ModuleName::new("Bool"),
                    Collection::with_items(&[Loc::at_zero(Spaced::Item(ExposedName::new("Bool")))]),
                )),
                Loc::at_zero(ImportsEntry::Module(
                    roc_parse::header::ModuleName::new("List"),
                    Collection::with_items(&[Loc::at_zero(Spaced::Item(ExposedName::new("List")))]),
                )),
                Loc::at_zero(ImportsEntry::Module(
                    roc_parse::header::ModuleName::new("Num"),
                    Collection::with_items(&[Loc::at_zero(Spaced::Item(ExposedName::new("Nat")))]),
                )),
            ];

            const GENERATES_WITH: &[Symbol] = &[];

            let info = HeaderInfo {
                loc_name: Loc {
                    region: Region::zero(),
                    value: ModuleNameEnum::Interface(roc_parse::header::ModuleName::new("Dict")),
                },
                filename,
                is_root_module: false,
                opt_shorthand: None,
                packages: &[],
                exposes: EXPOSES,
                imports: IMPORTS,
                extra: HeaderFor::Builtin {
                    generates_with: GENERATES_WITH,
                },
            };

            let src_bytes = module_source(ModuleId::DICT);

            let parse_state = roc_parse::state::State::new(src_bytes.as_bytes());

            return Ok(send_header(
                info,
                parse_state,
                module_ids,
                ident_ids_by_module,
                module_timing,
            ));
        }
        "Set" => {
            let filename = PathBuf::from("Set.roc");

            const EXPOSES: &[Loc<ExposedName>] = &[
                Loc::at_zero(ExposedName::new("empty")),
                Loc::at_zero(ExposedName::new("single")),
                Loc::at_zero(ExposedName::new("walk")),
                Loc::at_zero(ExposedName::new("insert")),
                Loc::at_zero(ExposedName::new("len")),
                Loc::at_zero(ExposedName::new("remove")),
                Loc::at_zero(ExposedName::new("contains")),
                Loc::at_zero(ExposedName::new("toList")),
                Loc::at_zero(ExposedName::new("fromList")),
                Loc::at_zero(ExposedName::new("union")),
                Loc::at_zero(ExposedName::new("intersection")),
                Loc::at_zero(ExposedName::new("difference")),
            ];
            const IMPORTS: &[Loc<ImportsEntry>] = &[
                Loc::at_zero(ImportsEntry::Module(
                    roc_parse::header::ModuleName::new("Result"),
                    Collection::with_items(&[Loc::at_zero(Spaced::Item(ExposedName::new(
                        "Result",
                    )))]),
                )),
                Loc::at_zero(ImportsEntry::Module(
                    roc_parse::header::ModuleName::new("Bool"),
                    Collection::with_items(&[Loc::at_zero(Spaced::Item(ExposedName::new("Bool")))]),
                )),
                Loc::at_zero(ImportsEntry::Module(
                    roc_parse::header::ModuleName::new("List"),
                    Collection::with_items(&[Loc::at_zero(Spaced::Item(ExposedName::new("List")))]),
                )),
                Loc::at_zero(ImportsEntry::Module(
                    roc_parse::header::ModuleName::new("Dict"),
                    Collection::with_items(&[Loc::at_zero(Spaced::Item(ExposedName::new("Dict")))]),
                )),
                Loc::at_zero(ImportsEntry::Module(
                    roc_parse::header::ModuleName::new("Num"),
                    Collection::with_items(&[Loc::at_zero(Spaced::Item(ExposedName::new("Nat")))]),
                )),
            ];

            const GENERATES_WITH: &[Symbol] = &[];

            let info = HeaderInfo {
                loc_name: Loc {
                    region: Region::zero(),
                    value: ModuleNameEnum::Interface(roc_parse::header::ModuleName::new("Set")),
                },
                filename,
                is_root_module: false,
                opt_shorthand: None,
                packages: &[],
                exposes: EXPOSES,
                imports: IMPORTS,
                extra: HeaderFor::Builtin {
                    generates_with: GENERATES_WITH,
                },
            };

            let src_bytes = module_source(ModuleId::SET);

            let parse_state = roc_parse::state::State::new(src_bytes.as_bytes());

            return Ok(send_header(
                info,
                parse_state,
                module_ids,
                ident_ids_by_module,
                module_timing,
            ));
        }
        "Num" => {
            let filename = PathBuf::from("Num.roc");

            const EXPOSES: &[Loc<ExposedName>] = &[
                Loc::at_zero(ExposedName::new("Num")),
                Loc::at_zero(ExposedName::new("Int")),
                Loc::at_zero(ExposedName::new("Float")),
                //
                Loc::at_zero(ExposedName::new("Integer")),
                Loc::at_zero(ExposedName::new("FloatingPoint")),
                //
                Loc::at_zero(ExposedName::new("I128")),
                Loc::at_zero(ExposedName::new("I64")),
                Loc::at_zero(ExposedName::new("I32")),
                Loc::at_zero(ExposedName::new("I16")),
                Loc::at_zero(ExposedName::new("I8")),
                //
                Loc::at_zero(ExposedName::new("U128")),
                Loc::at_zero(ExposedName::new("U64")),
                Loc::at_zero(ExposedName::new("U32")),
                Loc::at_zero(ExposedName::new("U16")),
                Loc::at_zero(ExposedName::new("U8")),
                //
                Loc::at_zero(ExposedName::new("Signed128")),
                Loc::at_zero(ExposedName::new("Signed64")),
                Loc::at_zero(ExposedName::new("Signed32")),
                Loc::at_zero(ExposedName::new("Signed16")),
                Loc::at_zero(ExposedName::new("Signed8")),
                //
                Loc::at_zero(ExposedName::new("Unsigned128")),
                Loc::at_zero(ExposedName::new("Unsigned64")),
                Loc::at_zero(ExposedName::new("Unsigned32")),
                Loc::at_zero(ExposedName::new("Unsigned16")),
                Loc::at_zero(ExposedName::new("Unsigned8")),
                //
                Loc::at_zero(ExposedName::new("Nat")),
                Loc::at_zero(ExposedName::new("Dec")),
                //
                Loc::at_zero(ExposedName::new("F32")),
                Loc::at_zero(ExposedName::new("F64")),
                //
                Loc::at_zero(ExposedName::new("Natural")),
                Loc::at_zero(ExposedName::new("Decimal")),
                //
                Loc::at_zero(ExposedName::new("Binary32")),
                Loc::at_zero(ExposedName::new("Binary64")),
                //
                // Loc::at_zero(ExposedName::new("maxFloat")),
                // Loc::at_zero(ExposedName::new("minFloat")),
                Loc::at_zero(ExposedName::new("abs")),
                Loc::at_zero(ExposedName::new("neg")),
                Loc::at_zero(ExposedName::new("add")),
                Loc::at_zero(ExposedName::new("sub")),
                Loc::at_zero(ExposedName::new("mul")),
                Loc::at_zero(ExposedName::new("isLt")),
                Loc::at_zero(ExposedName::new("isLte")),
                Loc::at_zero(ExposedName::new("isGt")),
                Loc::at_zero(ExposedName::new("isGte")),
                Loc::at_zero(ExposedName::new("sin")),
                Loc::at_zero(ExposedName::new("cos")),
                Loc::at_zero(ExposedName::new("tan")),
                Loc::at_zero(ExposedName::new("atan")),
                Loc::at_zero(ExposedName::new("acos")),
                Loc::at_zero(ExposedName::new("asin")),
                Loc::at_zero(ExposedName::new("isZero")),
                Loc::at_zero(ExposedName::new("isEven")),
                Loc::at_zero(ExposedName::new("isOdd")),
                Loc::at_zero(ExposedName::new("toFloat")),
                Loc::at_zero(ExposedName::new("isPositive")),
                Loc::at_zero(ExposedName::new("isNegative")),
                Loc::at_zero(ExposedName::new("rem")),
                Loc::at_zero(ExposedName::new("div")),
                //Loc::at_zero(ExposedName::new("modInt")),
                //Loc::at_zero(ExposedName::new("modFloat")),
                Loc::at_zero(ExposedName::new("sqrt")),
                Loc::at_zero(ExposedName::new("log")),
                Loc::at_zero(ExposedName::new("round")),
                Loc::at_zero(ExposedName::new("ceiling")),
                Loc::at_zero(ExposedName::new("floor")),
                Loc::at_zero(ExposedName::new("compare")),
                Loc::at_zero(ExposedName::new("pow")),
                Loc::at_zero(ExposedName::new("powInt")),
                Loc::at_zero(ExposedName::new("addWrap")),
                Loc::at_zero(ExposedName::new("addChecked")),
                Loc::at_zero(ExposedName::new("addSaturated")),
                Loc::at_zero(ExposedName::new("bitwiseAnd")),
                Loc::at_zero(ExposedName::new("bitwiseXor")),
                Loc::at_zero(ExposedName::new("bitwiseOr")),
                Loc::at_zero(ExposedName::new("shiftLeftBy")),
                Loc::at_zero(ExposedName::new("shiftRightBy")),
                Loc::at_zero(ExposedName::new("shiftRightZfBy")),
                Loc::at_zero(ExposedName::new("subWrap")),
                Loc::at_zero(ExposedName::new("subChecked")),
                Loc::at_zero(ExposedName::new("subSaturated")),
                Loc::at_zero(ExposedName::new("mulWrap")),
                Loc::at_zero(ExposedName::new("mulChecked")),
                Loc::at_zero(ExposedName::new("intCast")),
                Loc::at_zero(ExposedName::new("bytesToU16")),
                Loc::at_zero(ExposedName::new("bytesToU32")),
                Loc::at_zero(ExposedName::new("divCeil")),
                Loc::at_zero(ExposedName::new("divFloor")),
                Loc::at_zero(ExposedName::new("toStr")),
                Loc::at_zero(ExposedName::new("isMultipleOf")),
                Loc::at_zero(ExposedName::new("minI8")),
                Loc::at_zero(ExposedName::new("maxI8")),
                Loc::at_zero(ExposedName::new("minU8")),
                Loc::at_zero(ExposedName::new("maxU8")),
                Loc::at_zero(ExposedName::new("minI16")),
                Loc::at_zero(ExposedName::new("maxI16")),
                Loc::at_zero(ExposedName::new("minU16")),
                Loc::at_zero(ExposedName::new("maxU16")),
                Loc::at_zero(ExposedName::new("minI32")),
                Loc::at_zero(ExposedName::new("maxI32")),
                Loc::at_zero(ExposedName::new("minU32")),
                Loc::at_zero(ExposedName::new("maxU32")),
                Loc::at_zero(ExposedName::new("minI64")),
                Loc::at_zero(ExposedName::new("maxI64")),
                Loc::at_zero(ExposedName::new("minU64")),
                Loc::at_zero(ExposedName::new("maxU64")),
                Loc::at_zero(ExposedName::new("minI128")),
                Loc::at_zero(ExposedName::new("maxI128")),
                Loc::at_zero(ExposedName::new("minU128")),
                Loc::at_zero(ExposedName::new("maxU128")),
                Loc::at_zero(ExposedName::new("toI8")),
                Loc::at_zero(ExposedName::new("toI8Checked")),
                Loc::at_zero(ExposedName::new("toI16")),
                Loc::at_zero(ExposedName::new("toI16Checked")),
                Loc::at_zero(ExposedName::new("toI32")),
                Loc::at_zero(ExposedName::new("toI32Checked")),
                Loc::at_zero(ExposedName::new("toI64")),
                Loc::at_zero(ExposedName::new("toI64Checked")),
                Loc::at_zero(ExposedName::new("toI128")),
                Loc::at_zero(ExposedName::new("toI128Checked")),
                Loc::at_zero(ExposedName::new("toU8")),
                Loc::at_zero(ExposedName::new("toU8Checked")),
                Loc::at_zero(ExposedName::new("toU16")),
                Loc::at_zero(ExposedName::new("toU16Checked")),
                Loc::at_zero(ExposedName::new("toU32")),
                Loc::at_zero(ExposedName::new("toU32Checked")),
                Loc::at_zero(ExposedName::new("toU64")),
                Loc::at_zero(ExposedName::new("toU64Checked")),
                Loc::at_zero(ExposedName::new("toU128")),
                Loc::at_zero(ExposedName::new("toU128Checked")),
            ];
            const IMPORTS: &[Loc<ImportsEntry>] = &[];

            const GENERATES_WITH: &[Symbol] = &[];

            let info = HeaderInfo {
                loc_name: Loc {
                    region: Region::zero(),
                    value: ModuleNameEnum::Interface(roc_parse::header::ModuleName::new("Num")),
                },
                filename,
                is_root_module: false,
                opt_shorthand: None,
                packages: &[],
                exposes: EXPOSES,
                imports: IMPORTS,
                extra: HeaderFor::Builtin {
                    generates_with: GENERATES_WITH,
                },
            };

            let src_bytes = module_source(ModuleId::NUM);

            let parse_state = roc_parse::state::State::new(src_bytes.as_bytes());

            return Ok(send_header(
                info,
                parse_state,
                module_ids,
                ident_ids_by_module,
                module_timing,
            ));
        }
        "Bool" => {
            let filename = PathBuf::from("Bool.roc");

            const EXPOSES: &[Loc<ExposedName>] = &[
                Loc::at_zero(ExposedName::new("and")),
                Loc::at_zero(ExposedName::new("or")),
                // Loc::at_zero(ExposedName::new("xor")),
                Loc::at_zero(ExposedName::new("not")),
                Loc::at_zero(ExposedName::new("isEq")),
                Loc::at_zero(ExposedName::new("isNotEq")),
            ];
            const IMPORTS: &[Loc<ImportsEntry>] = &[];

            const GENERATES_WITH: &[Symbol] = &[];

            let info = HeaderInfo {
                loc_name: Loc {
                    region: Region::zero(),
                    value: ModuleNameEnum::Interface(roc_parse::header::ModuleName::new("Bool")),
                },
                filename,
                is_root_module: false,
                opt_shorthand: None,
                packages: &[],
                exposes: EXPOSES,
                imports: IMPORTS,
                extra: HeaderFor::Builtin {
                    generates_with: GENERATES_WITH,
                },
            };

            let src_bytes = module_source(ModuleId::BOOL);

            let parse_state = roc_parse::state::State::new(src_bytes.as_bytes());

            return Ok(send_header(
                info,
                parse_state,
                module_ids,
                ident_ids_by_module,
                module_timing,
            ));
        }
        "Box" => {
            let filename = PathBuf::from("Box.roc");

            const EXPOSES: &[Loc<ExposedName>] = &[
                Loc::at_zero(ExposedName::new("box")),
                Loc::at_zero(ExposedName::new("unbox")),
            ];
            const IMPORTS: &[Loc<ImportsEntry>] = &[];

            const GENERATES_WITH: &[Symbol] = &[];

            let info = HeaderInfo {
                loc_name: Loc {
                    region: Region::zero(),
                    value: ModuleNameEnum::Interface(roc_parse::header::ModuleName::new("Box")),
                },
                filename,
                is_root_module: false,
                opt_shorthand: None,
                packages: &[],
                exposes: EXPOSES,
                imports: IMPORTS,
                extra: HeaderFor::Builtin {
                    generates_with: GENERATES_WITH,
                },
            };

            let src_bytes = module_source(ModuleId::BOX);

            let parse_state = roc_parse::state::State::new(src_bytes.as_bytes());

            return Ok(send_header(
                info,
                parse_state,
                module_ids,
                ident_ids_by_module,
                module_timing,
            ));
        }
        _ => {
            // fall through
        }
    }

    let (filename, opt_shorthand) = module_name_to_path(src_dir, module_name, arc_shorthands);

    load_filename(
        arena,
        filename,
        false,
        opt_shorthand,
        module_ids,
        ident_ids_by_module,
        module_start_time,
    )
}

fn module_name_to_path<'a>(
    src_dir: &Path,
    module_name: PQModuleName<'a>,
    arc_shorthands: Arc<Mutex<MutMap<&'a str, PackageName<'a>>>>,
) -> (PathBuf, Option<&'a str>) {
    let mut filename = PathBuf::new();

    filename.push(src_dir);

    let opt_shorthand;
    match module_name {
        PQModuleName::Unqualified(name) => {
            opt_shorthand = None;
            // Convert dots in module name to directories
            for part in name.split(MODULE_SEPARATOR) {
                filename.push(part);
            }
        }
        PQModuleName::Qualified(shorthand, name) => {
            opt_shorthand = Some(shorthand);
            let shorthands = arc_shorthands.lock();

            match shorthands.get(shorthand) {
                Some(PackageName(path)) => {
                    filename.push(path);
                }
                None => unreachable!("there is no shorthand named {:?}", shorthand),
            }

            // Convert dots in module name to directories
            for part in name.split(MODULE_SEPARATOR) {
                filename.push(part);
            }
        }
    }

    // End with .roc
    filename.set_extension(ROC_FILE_EXTENSION);

    (filename, opt_shorthand)
}

/// Find a task according to the following algorithm:
///
/// 1. Look in a local Worker queue. If it has a task, pop it off the queue and return it.
/// 2. If that queue was empty, ask the global queue for a task.
/// 3. If the global queue is also empty, iterate through each Stealer (each Worker queue has a
///    corresponding Stealer, which can steal from it. Stealers can be shared across threads.)
///
/// Based on https://docs.rs/crossbeam/0.7.3/crossbeam/deque/index.html#examples
fn find_task<T>(local: &Worker<T>, global: &Injector<T>, stealers: &[Stealer<T>]) -> Option<T> {
    // Pop a task from the local queue, if not empty.
    local.pop().or_else(|| {
        // Otherwise, we need to look for a task elsewhere.
        iter::repeat_with(|| {
            // Try stealing a task from the global queue.
            global
                .steal()
                // Or try stealing a task from one of the other threads.
                .or_else(|| stealers.iter().map(|s| s.steal()).collect())
        })
        // Loop while no task was stolen and any steal operation needs to be retried.
        .find(|s| !s.is_retry())
        // Extract the stolen task, if there is one.
        .and_then(|s| s.success())
    })
}

#[allow(clippy::too_many_arguments)]
fn parse_header<'a>(
    arena: &'a Bump,
    read_file_duration: Duration,
    filename: PathBuf,
    is_root_module: bool,
    opt_shorthand: Option<&'a str>,
    module_ids: Arc<Mutex<PackageModuleIds<'a>>>,
    ident_ids_by_module: Arc<Mutex<MutMap<ModuleId, IdentIds>>>,
    src_bytes: &'a [u8],
    start_time: SystemTime,
) -> Result<(ModuleId, Msg<'a>), LoadingProblem<'a>> {
    let parse_start = SystemTime::now();
    let parse_state = roc_parse::state::State::new(src_bytes);
    let parsed = roc_parse::module::parse_header(arena, parse_state.clone());
    let parse_header_duration = parse_start.elapsed().unwrap();

    // Insert the first entries for this module's timings
    let mut module_timing = ModuleTiming::new(start_time);

    module_timing.read_roc_file = read_file_duration;
    module_timing.parse_header = parse_header_duration;

    match parsed {
        Ok((ast::Module::Interface { header }, parse_state)) => {
            let info = HeaderInfo {
                loc_name: Loc {
                    region: header.name.region,
                    value: ModuleNameEnum::Interface(header.name.value),
                },
                filename,
                is_root_module,
                opt_shorthand,
                packages: &[],
                exposes: unspace(arena, header.exposes.items),
                imports: unspace(arena, header.imports.items),
                extra: HeaderFor::Interface,
            };

            Ok(send_header(
                info,
                parse_state,
                module_ids,
                ident_ids_by_module,
                module_timing,
            ))
        }
        Ok((ast::Module::Hosted { header }, parse_state)) => {
            let info = HeaderInfo {
                loc_name: Loc {
                    region: header.name.region,
                    value: ModuleNameEnum::Hosted(header.name.value),
                },
                filename,
                is_root_module,
                opt_shorthand,
                packages: &[],
                exposes: unspace(arena, header.exposes.items),
                imports: unspace(arena, header.imports.items),
                extra: HeaderFor::Hosted {
                    generates: header.generates,
                    generates_with: unspace(arena, header.generates_with.items),
                },
            };

            Ok(send_header(
                info,
                parse_state,
                module_ids,
                ident_ids_by_module,
                module_timing,
            ))
        }
        Ok((ast::Module::App { header }, parse_state)) => {
            let mut pkg_config_dir = filename.clone();
            pkg_config_dir.pop();

            let packages = unspace(arena, header.packages.items);

            let mut exposes = bumpalo::collections::Vec::new_in(arena);
            exposes.extend(unspace(arena, header.provides.items));

            if let Some(provided_types) = header.provides_types {
                for provided_type in unspace(arena, provided_types.items) {
                    let string: &str = provided_type.value.into();
                    let exposed_name = ExposedName::new(string);

                    exposes.push(Loc::at(provided_type.region, exposed_name));
                }
            }

            let exposes = exposes.into_bump_slice();

            let info = HeaderInfo {
                loc_name: Loc {
                    region: header.name.region,
                    value: ModuleNameEnum::App(header.name.value),
                },
                filename,
                is_root_module,
                opt_shorthand,
                packages,
                exposes,
                imports: unspace(arena, header.imports.items),
                extra: HeaderFor::App {
                    to_platform: header.to.value,
                },
            };

            let (module_id, app_module_header_msg) = send_header(
                info,
                parse_state,
                module_ids.clone(),
                ident_ids_by_module.clone(),
                module_timing,
            );

            match header.to.value {
                To::ExistingPackage(existing_package) => {
                    let opt_base_package = packages.iter().find_map(|loc_package_entry| {
                        let Loc { value, .. } = loc_package_entry;

                        if value.shorthand == existing_package {
                            Some(value)
                        } else {
                            None
                        }
                    });

                    if let Some(PackageEntry {
                        shorthand,
                        package_name:
                            Loc {
                                value: package_name,
                                ..
                            },
                        ..
                    }) = opt_base_package
                    {
                        let package = package_name.0;

                        // check whether we can find a Package-Config.roc file
                        let mut pkg_config_roc = pkg_config_dir;
                        pkg_config_roc.push(package);
                        pkg_config_roc.push(PKG_CONFIG_FILE_NAME);
                        pkg_config_roc.set_extension(ROC_FILE_EXTENSION);

                        if pkg_config_roc.as_path().exists() {
                            let load_pkg_config_msg = load_pkg_config(
                                arena,
                                &pkg_config_roc,
                                shorthand,
                                module_id,
                                module_ids,
                                ident_ids_by_module,
                            )?;

                            Ok((
                                module_id,
                                Msg::Many(vec![app_module_header_msg, load_pkg_config_msg]),
                            ))
                        } else {
                            Err(LoadingProblem::FileProblem {
                                filename: pkg_config_roc,
                                error: io::ErrorKind::NotFound,
                            })
                        }
                    } else {
                        panic!("could not find base")
                    }
                }
                To::NewPackage(_package_name) => Ok((module_id, app_module_header_msg)),
            }
        }
        Ok((ast::Module::Platform { header }, _parse_state)) => {
            Err(LoadingProblem::UnexpectedHeader(format!(
                "got an unexpected platform header\n{:?}",
                header
            )))
        }

        Err(fail) => Err(LoadingProblem::ParsingFailed(
            fail.map_problem(SyntaxError::Header)
                .into_file_error(filename),
        )),
    }
}

/// Load a module by its filename
#[allow(clippy::too_many_arguments)]
fn load_filename<'a>(
    arena: &'a Bump,
    filename: PathBuf,
    is_root_module: bool,
    opt_shorthand: Option<&'a str>,
    module_ids: Arc<Mutex<PackageModuleIds<'a>>>,
    ident_ids_by_module: Arc<Mutex<MutMap<ModuleId, IdentIds>>>,
    module_start_time: SystemTime,
) -> Result<(ModuleId, Msg<'a>), LoadingProblem<'a>> {
    let file_io_start = SystemTime::now();
    let file = fs::read(&filename);
    let file_io_duration = file_io_start.elapsed().unwrap();

    match file {
        Ok(bytes) => parse_header(
            arena,
            file_io_duration,
            filename,
            is_root_module,
            opt_shorthand,
            module_ids,
            ident_ids_by_module,
            arena.alloc(bytes),
            module_start_time,
        ),
        Err(err) => Err(LoadingProblem::FileProblem {
            filename,
            error: err.kind(),
        }),
    }
}

/// Load a module from a str
/// the `filename` is never read, but used for the module name
#[allow(clippy::too_many_arguments)]
fn load_from_str<'a>(
    arena: &'a Bump,
    filename: PathBuf,
    src: &'a str,
    module_ids: Arc<Mutex<PackageModuleIds<'a>>>,
    ident_ids_by_module: Arc<Mutex<MutMap<ModuleId, IdentIds>>>,
    module_start_time: SystemTime,
) -> Result<(ModuleId, Msg<'a>), LoadingProblem<'a>> {
    let file_io_start = SystemTime::now();
    let file_io_duration = file_io_start.elapsed().unwrap();

    parse_header(
        arena,
        file_io_duration,
        filename,
        false,
        None,
        module_ids,
        ident_ids_by_module,
        src.as_bytes(),
        module_start_time,
    )
}

#[derive(Debug)]
struct HeaderInfo<'a> {
    loc_name: Loc<ModuleNameEnum<'a>>,
    filename: PathBuf,
    is_root_module: bool,
    opt_shorthand: Option<&'a str>,
    packages: &'a [Loc<PackageEntry<'a>>],
    exposes: &'a [Loc<ExposedName<'a>>],
    imports: &'a [Loc<ImportsEntry<'a>>],
    extra: HeaderFor<'a>,
}

#[allow(clippy::too_many_arguments)]
fn send_header<'a>(
    info: HeaderInfo<'a>,
    parse_state: roc_parse::state::State<'a>,
    module_ids: Arc<Mutex<PackageModuleIds<'a>>>,
    ident_ids_by_module: Arc<Mutex<MutMap<ModuleId, IdentIds>>>,
    module_timing: ModuleTiming,
) -> (ModuleId, Msg<'a>) {
    use ModuleNameEnum::*;

    let HeaderInfo {
        loc_name,
        filename,
        is_root_module,
        opt_shorthand,
        packages,
        exposes,
        imports,
        extra,
    } = info;

    let declared_name: ModuleName = match &loc_name.value {
        PkgConfig => unreachable!(),
        App(_) => ModuleName::APP.into(),
        Interface(module_name) | Hosted(module_name) => {
            // TODO check to see if module_name is consistent with filename.
            // If it isn't, report a problem!

            module_name.as_str().into()
        }
    };

    let mut imported: Vec<(QualifiedModuleName, Vec<Ident>, Region)> =
        Vec::with_capacity(imports.len());
    let mut imported_modules: MutMap<ModuleId, Region> = MutMap::default();
    let mut scope_size = 0;

    for loc_entry in imports {
        let (qualified_module_name, exposed) = exposed_from_import(&loc_entry.value);

        scope_size += exposed.len();

        imported.push((qualified_module_name, exposed, loc_entry.region));
    }

    let num_exposes = exposes.len();
    let mut deps_by_name: MutMap<PQModuleName, ModuleId> =
        HashMap::with_capacity_and_hasher(num_exposes, default_hasher());
    let mut exposed: Vec<Symbol> = Vec::with_capacity(num_exposes);

    // Make sure the module_ids has ModuleIds for all our deps,
    // then record those ModuleIds in can_module_ids for later.
    let mut scope: MutMap<Ident, (Symbol, Region)> =
        HashMap::with_capacity_and_hasher(scope_size, default_hasher());
    let home: ModuleId;

    let ident_ids = {
        // Lock just long enough to perform the minimal operations necessary.
        let mut module_ids = (*module_ids).lock();
        let mut ident_ids_by_module = (*ident_ids_by_module).lock();

        let name = match opt_shorthand {
            Some(shorthand) => PQModuleName::Qualified(shorthand, declared_name),
            None => PQModuleName::Unqualified(declared_name),
        };
        home = module_ids.get_or_insert(&name);

        // Ensure this module has an entry in the exposed_ident_ids map.
        ident_ids_by_module
            .entry(home)
            .or_insert_with(IdentIds::default);

        // For each of our imports, add an entry to deps_by_name
        //
        // e.g. for `imports [ pf.Foo.{ bar } ]`, add `Foo` to deps_by_name
        //
        // Also build a list of imported_values_to_expose (like `bar` above.)
        for (qualified_module_name, exposed_idents, region) in imported.into_iter() {
            let cloned_module_name = qualified_module_name.module.clone();
            let pq_module_name = match qualified_module_name.opt_package {
                None => match opt_shorthand {
                    Some(shorthand) => {
                        PQModuleName::Qualified(shorthand, qualified_module_name.module)
                    }
                    None => PQModuleName::Unqualified(qualified_module_name.module),
                },
                Some(package) => PQModuleName::Qualified(package, cloned_module_name),
            };

            let module_id = module_ids.get_or_insert(&pq_module_name);
            imported_modules.insert(module_id, region);

            deps_by_name.insert(pq_module_name, module_id);

            // Add the new exposed idents to the dep module's IdentIds, so
            // once that module later gets loaded, its lookups will resolve
            // to the same symbols as the ones we're using here.
            let ident_ids = ident_ids_by_module
                .entry(module_id)
                .or_insert_with(IdentIds::default);

            for ident in exposed_idents {
                let ident_id = ident_ids.get_or_insert(&ident);
                let symbol = Symbol::new(module_id, ident_id);

                // Since this value is exposed, add it to our module's default scope.
                debug_assert!(!scope.contains_key(&ident.clone()));

                scope.insert(ident, (symbol, region));
            }
        }

        let ident_ids = ident_ids_by_module.get_mut(&home).unwrap();

        // Generate IdentIds entries for all values this module exposes.
        // This way, when we encounter them in Defs later, they already
        // have an IdentIds entry.
        //
        // We must *not* add them to scope yet, or else the Defs will
        // incorrectly think they're shadowing them!
        for loc_exposed in exposes.iter() {
            // Use get_or_insert here because the ident_ids may already
            // created an IdentId for this, when it was imported exposed
            // in a dependent module.
            //
            // For example, if module A has [ B.{ foo } ], then
            // when we get here for B, `foo` will already have
            // an IdentId. We must reuse that!
            let ident_id = ident_ids.get_or_insert(&loc_exposed.value.as_str().into());
            let symbol = Symbol::new(home, ident_id);

            exposed.push(symbol);
        }

        if cfg!(debug_assertions) {
            home.register_debug_idents(ident_ids);
        }

        ident_ids.clone()
    };

    let package_entries = packages
        .iter()
        .map(|pkg| {
            let pkg = pkg.value;
            (pkg.shorthand, pkg.package_name.value)
        })
        .collect::<MutMap<_, _>>();

    // Send the deps to the coordinator thread for processing,
    // then continue on to parsing and canonicalizing defs.
    //
    // We always need to send these, even if deps is empty,
    // because the coordinator thread needs to receive this message
    // to decrement its "pending" count.
    let mut package_qualified_imported_modules = MutSet::default();
    for (pq_module_name, module_id) in &deps_by_name {
        match pq_module_name {
            PackageQualified::Unqualified(_) => {
                package_qualified_imported_modules
                    .insert(PackageQualified::Unqualified(*module_id));
            }
            PackageQualified::Qualified(shorthand, _) => {
                package_qualified_imported_modules
                    .insert(PackageQualified::Qualified(shorthand, *module_id));
            }
        }
    }

    (
        home,
        Msg::Header(ModuleHeader {
            module_id: home,
            module_path: filename,
            is_root_module,
            exposed_ident_ids: ident_ids,
            module_name: loc_name.value,
            packages: package_entries,
            imported_modules,
            package_qualified_imported_modules,
            deps_by_name,
            exposes: exposed,
            parse_state,
            exposed_imports: scope,
            module_timing,
            header_for: extra,
        }),
    )
}

#[derive(Debug)]
struct PlatformHeaderInfo<'a> {
    filename: PathBuf,
    is_root_module: bool,
    shorthand: &'a str,
    app_module_id: ModuleId,
    packages: &'a [Loc<PackageEntry<'a>>],
    provides: &'a [Loc<ExposedName<'a>>],
    requires: &'a [Loc<TypedIdent<'a>>],
    requires_types: &'a [Loc<UppercaseIdent<'a>>],
    imports: &'a [Loc<ImportsEntry<'a>>],
}

// TODO refactor so more logic is shared with `send_header`
#[allow(clippy::too_many_arguments)]
fn send_header_two<'a>(
    info: PlatformHeaderInfo<'a>,
    parse_state: roc_parse::state::State<'a>,
    module_ids: Arc<Mutex<PackageModuleIds<'a>>>,
    ident_ids_by_module: Arc<Mutex<MutMap<ModuleId, IdentIds>>>,
    module_timing: ModuleTiming,
) -> (ModuleId, Msg<'a>) {
    let PlatformHeaderInfo {
        filename,
        shorthand,
        is_root_module,
        app_module_id,
        packages,
        provides,
        requires,
        requires_types,
        imports,
    } = info;

    let declared_name: ModuleName = "".into();

    let mut imported: Vec<(QualifiedModuleName, Vec<Ident>, Region)> =
        Vec::with_capacity(imports.len());
    let mut imported_modules: MutMap<ModuleId, Region> = MutMap::default();

    let num_exposes = provides.len();
    let mut deps_by_name: MutMap<PQModuleName, ModuleId> =
        HashMap::with_capacity_and_hasher(num_exposes, default_hasher());

    // add standard imports
    imported_modules.insert(app_module_id, Region::zero());
    deps_by_name.insert(
        PQModuleName::Unqualified(ModuleName::APP.into()),
        app_module_id,
    );

    let mut scope_size = 0;

    for loc_entry in imports {
        let (qualified_module_name, exposed) = exposed_from_import(&loc_entry.value);

        scope_size += exposed.len();

        imported.push((qualified_module_name, exposed, loc_entry.region));
    }

    let mut exposed: Vec<Symbol> = Vec::with_capacity(num_exposes);

    // Make sure the module_ids has ModuleIds for all our deps,
    // then record those ModuleIds in can_module_ids for later.
    let mut scope: MutMap<Ident, (Symbol, Region)> =
        HashMap::with_capacity_and_hasher(scope_size, default_hasher());
    let home: ModuleId;

    let mut ident_ids = {
        // Lock just long enough to perform the minimal operations necessary.
        let mut module_ids = (*module_ids).lock();
        let mut ident_ids_by_module = (*ident_ids_by_module).lock();

        let name = PQModuleName::Qualified(shorthand, declared_name);
        home = module_ids.get_or_insert(&name);

        // Ensure this module has an entry in the exposed_ident_ids map.
        ident_ids_by_module
            .entry(home)
            .or_insert_with(IdentIds::default);

        // For each of our imports, add an entry to deps_by_name
        //
        // e.g. for `imports [ pf.Foo.{ bar } ]`, add `Foo` to deps_by_name
        //
        // Also build a list of imported_values_to_expose (like `bar` above.)
        for (qualified_module_name, exposed_idents, region) in imported.into_iter() {
            let cloned_module_name = qualified_module_name.module.clone();
            let pq_module_name = match qualified_module_name.opt_package {
                None => PQModuleName::Qualified(shorthand, qualified_module_name.module),
                Some(package) => PQModuleName::Qualified(package, cloned_module_name.clone()),
            };

            let module_id = module_ids.get_or_insert(&pq_module_name);
            imported_modules.insert(module_id, region);

            deps_by_name.insert(pq_module_name, module_id);

            // Add the new exposed idents to the dep module's IdentIds, so
            // once that module later gets loaded, its lookups will resolve
            // to the same symbols as the ones we're using here.
            let ident_ids = ident_ids_by_module
                .entry(module_id)
                .or_insert_with(IdentIds::default);

            for ident in exposed_idents {
                let ident_id = ident_ids.get_or_insert(&ident);
                let symbol = Symbol::new(module_id, ident_id);

                // Since this value is exposed, add it to our module's default scope.
                debug_assert!(!scope.contains_key(&ident.clone()));

                scope.insert(ident, (symbol, region));
            }
        }

        {
            let ident_ids = ident_ids_by_module
                .entry(app_module_id)
                .or_insert_with(IdentIds::default);

            for entry in requires {
                let entry = entry.value;

                let ident: Ident = entry.ident.value.into();
                let ident_id = ident_ids.get_or_insert(&ident);
                let symbol = Symbol::new(app_module_id, ident_id);

                // Since this value is exposed, add it to our module's default scope.
                debug_assert!(!scope.contains_key(&ident.clone()));

                scope.insert(ident, (symbol, entry.ident.region));
            }

            for entry in requires_types {
                let string: &str = entry.value.into();
                let ident: Ident = string.into();
                let ident_id = ident_ids.get_or_insert(&ident);
                let symbol = Symbol::new(app_module_id, ident_id);

                // Since this value is exposed, add it to our module's default scope.
                debug_assert!(!scope.contains_key(&ident.clone()));

                scope.insert(ident, (symbol, entry.region));
            }
        }

        let ident_ids = ident_ids_by_module.get_mut(&home).unwrap();

        // Generate IdentIds entries for all values this module exposes.
        // This way, when we encounter them in Defs later, they already
        // have an IdentIds entry.
        //
        // We must *not* add them to scope yet, or else the Defs will
        // incorrectly think they're shadowing them!
        for loc_exposed in provides.iter() {
            // Use get_or_insert here because the ident_ids may already
            // created an IdentId for this, when it was imported exposed
            // in a dependent module.
            //
            // For example, if module A has [ B.{ foo } ], then
            // when we get here for B, `foo` will already have
            // an IdentId. We must reuse that!
            let ident_id = ident_ids.get_or_insert(&loc_exposed.value.as_str().into());
            let symbol = Symbol::new(home, ident_id);

            exposed.push(symbol);
        }

        if cfg!(debug_assertions) {
            home.register_debug_idents(ident_ids);
        }

        ident_ids.clone()
    };

    let package_entries = packages
        .iter()
        .map(|pkg| (pkg.value.shorthand, pkg.value.package_name.value))
        .collect::<MutMap<_, _>>();

    // Send the deps to the coordinator thread for processing,
    // then continue on to parsing and canonicalizing defs.
    //
    // We always need to send these, even if deps is empty,
    // because the coordinator thread needs to receive this message
    // to decrement its "pending" count.
    let module_name = ModuleNameEnum::PkgConfig;

    let main_for_host = {
        let ident_str: Ident = provides[0].value.as_str().into();
        let ident_id = ident_ids.get_or_insert(&ident_str);

        Symbol::new(home, ident_id)
    };

    let extra = HeaderFor::PkgConfig {
        config_shorthand: shorthand,
        platform_main_type: requires[0].value,
        main_for_host,
    };

    let mut package_qualified_imported_modules = MutSet::default();
    for (pq_module_name, module_id) in &deps_by_name {
        match pq_module_name {
            PackageQualified::Unqualified(_) => {
                package_qualified_imported_modules
                    .insert(PackageQualified::Unqualified(*module_id));
            }
            PackageQualified::Qualified(shorthand, _) => {
                package_qualified_imported_modules
                    .insert(PackageQualified::Qualified(shorthand, *module_id));
            }
        }
    }

    (
        home,
        Msg::Header(ModuleHeader {
            module_id: home,
            module_path: filename,
            is_root_module,
            exposed_ident_ids: ident_ids,
            module_name,
            packages: package_entries,
            imported_modules,
            package_qualified_imported_modules,
            deps_by_name,
            exposes: exposed,
            parse_state,
            exposed_imports: scope,
            module_timing,
            header_for: extra,
        }),
    )
}

impl<'a> BuildTask<'a> {
    // TODO trim down these arguments - possibly by moving Constraint into Module
    #[allow(clippy::too_many_arguments)]
    fn solve_module(
        module: Module,
        ident_ids: IdentIds,
        module_timing: ModuleTiming,
        constraints: Constraints,
        constraint: ConstraintSoa,
        var_store: VarStore,
        imported_modules: MutMap<ModuleId, Region>,
        exposed_types: &mut ExposedByModule,
        dep_idents: MutMap<ModuleId, IdentIds>,
        declarations: Vec<Declaration>,
        cached_subs: CachedSubs,
    ) -> Self {
        let exposed_by_module = exposed_types.retain_modules(imported_modules.keys());
        let exposed_for_module =
            ExposedForModule::new(module.referenced_values.iter(), exposed_by_module);

        let imported_builtins = module
            .referenced_values
            .iter()
            .filter(|s| s.is_builtin())
            .copied()
            .collect();

        // Next, solve this module in the background.
        Self::Solve {
            module,
            ident_ids,
            imported_builtins,
            exposed_for_module,
            constraints,
            constraint,
            var_store,
            declarations,
            dep_idents,
            module_timing,
            cached_subs,
        }
    }
}

fn add_imports(
    subs: &mut Subs,
    mut exposed_for_module: ExposedForModule,
<<<<<<< HEAD
    mut constraints: Constraints,
    constraint: ConstraintSoa,
    mut var_store: VarStore,
    decls: Vec<Declaration>,
    dep_idents: MutMap<ModuleId, IdentIds>,
) -> Msg<'a> {
    // We have more constraining work to do now, so we'll add it to our timings.
    let constrain_start = SystemTime::now();

    let mut rigid_vars = Vec::new();
    let mut def_types = Vec::new();
    // let () = constrain_builtin_imports(borrow_stdlib(), imported_builtins, &mut var_store);

    let constrain_end = SystemTime::now();

    let module_id = module.module_id;

    let Module {
        exposed_symbols,
        aliases,
        rigid_variables,
        ..
    } = module;

    let mut subs = Subs::new_from_varstore(var_store);

=======
    def_types: &mut Vec<(Symbol, Loc<roc_types::types::Type>)>,
    rigid_vars: &mut Vec<Variable>,
) -> Vec<Variable> {
>>>>>>> 8322ed95
    let mut import_variables = Vec::new();

    // TODO this is suspicious
    if !module_id.is_builtin() {
        exposed_for_module.imported_values.extend(imported_builtins)
    }

    for symbol in exposed_for_module.imported_values {
        let module_id = symbol.module_id();
        match exposed_for_module.exposed_by_module.get_mut(&module_id) {
            Some(t) => match t {
                ExposedModuleTypes::Invalid => {
                    // make the type a flex var, so it unifies with anything
                    // this way the error is only reported in the module it originates in
                    let variable = subs.fresh_unnamed_flex_var();

                    def_types.push((
                        symbol,
                        Loc::at_zero(roc_types::types::Type::Variable(variable)),
                    ));
                }
                ExposedModuleTypes::Valid {
                    stored_vars_by_symbol,
                    storage_subs,
                } => {
                    let variable = match stored_vars_by_symbol.iter().find(|(s, _)| *s == symbol) {
                        None => {
                            // Today we define builtins in each module that uses them
                            // so even though they have a different module name from
                            // the surrounding module, they are not technically imported
                            debug_assert!(symbol.is_builtin());
                            continue;
                        }
                        Some((_, x)) => *x,
                    };

                    let copied_import = storage_subs.export_variable_to(subs, variable);

                    // not a typo; rigids are turned into flex during type inference, but when imported we must
                    // consider them rigid variables
                    rigid_vars.extend(copied_import.rigid);
                    rigid_vars.extend(copied_import.flex);

                    import_variables.extend(copied_import.registered);

                    def_types.push((
                        symbol,
                        Loc::at_zero(roc_types::types::Type::Variable(copied_import.variable)),
                    ));
                }
            },
            None => {
                internal_error!("Imported module {:?} is not available", module_id)
            }
        }
    }

    import_variables
}

fn run_solve_solve(
    imported_builtins: Vec<Symbol>,
    exposed_for_module: ExposedForModule,
    mut constraints: Constraints,
    constraint: ConstraintSoa,
    mut var_store: VarStore,
    module: Module,
) -> (Solved<Subs>, Vec<(Symbol, Variable)>, Vec<solve::TypeError>) {
    let Module {
        exposed_symbols,
        aliases,
        rigid_variables,
        ..
    } = module;

    let (mut rigid_vars, mut def_types) =
        constrain_builtin_imports(borrow_stdlib(), imported_builtins, &mut var_store);

    let mut subs = Subs::new_from_varstore(var_store);

    let import_variables = add_imports(
        &mut subs,
        exposed_for_module,
        &mut def_types,
        &mut rigid_vars,
    );

    let actual_constraint =
        constraints.let_import_constraint(rigid_vars, def_types, constraint, &import_variables);

    let mut solve_aliases = default_aliases();

    for (name, (_, alias)) in aliases.iter() {
        solve_aliases.insert(*name, alias.clone());
    }

    let (solved_subs, exposed_vars_by_symbol, problems) = if module_id.is_builtin() {
        use memmap::MmapOptions;
        use std::fs::File;

        let root = get_project_root().unwrap();
        let path = format!("{}/cached_subs/{:?}.dat", root.to_str().unwrap(), module_id);
        eprintln!("{:?}: {}", module_id, &path);
        let file = File::open(&path).unwrap();
        let mmap = unsafe { MmapOptions::new().map(&file).unwrap() };
        let (subs, vars_by_symbol) = Subs::deserialize(&mmap);
        let solved_subs = Solved(subs);

        let exposed_vars_by_symbol: Vec<_> = vars_by_symbol
            .into_iter()
            .filter(|(k, _)| exposed_symbols.contains(k))
            .collect();

        (solved_subs, exposed_vars_by_symbol, vec![])
    } else {
<<<<<<< HEAD
        let (solved_subs, solved_env, problems) = roc_solve::module::run_solve(
            &constraints,
            actual_constraint,
            rigid_variables,
            subs,
            solve_aliases,
        );

        if module_id.is_builtin() {
            let mut f = std::fs::File::create(&format!("cached_subs/{:?}.dat", module_id)).unwrap();
            let vars_by_symbol: Vec<(Symbol, Variable)> = solved_env.vars_by_symbol().collect();
            solved_subs
                .inner()
                .serialize(&vars_by_symbol, &mut f)
                .unwrap();
        }
=======
        panic!();
        //        let mut serialized = Vec::new();
        //        solved_subs.inner().serialize(&mut serialized).unwrap();
        //        let subs = Subs::deserialize(&serialized);
        //
        //        Solved(subs)
    };
>>>>>>> 8322ed95

        let solved_subs = if true {
            solved_subs
        } else {
            let vars_by_symbol: Vec<(Symbol, Variable)> = solved_env.vars_by_symbol().collect();
            let mut serialized = Vec::new();
            solved_subs
                .inner()
                .serialize(&vars_by_symbol, &mut serialized)
                .unwrap();
            let (subs, vbs) = Subs::deserialize(&serialized);

            dbg!(vbs);

            Solved(subs)
        };

        let exposed_vars_by_symbol: Vec<_> = solved_env
            .vars_by_symbol()
            .filter(|(k, _)| exposed_symbols.contains(k))
            .collect();

        (solved_subs, exposed_vars_by_symbol, problems)
    };

    (solved_subs, exposed_vars_by_symbol, problems)
}

#[allow(clippy::too_many_arguments)]
fn run_solve<'a>(
    module: Module,
    ident_ids: IdentIds,
    mut module_timing: ModuleTiming,
    imported_builtins: Vec<Symbol>,
    exposed_for_module: ExposedForModule,
    constraints: Constraints,
    constraint: ConstraintSoa,
    var_store: VarStore,
    decls: Vec<Declaration>,
    dep_idents: MutMap<ModuleId, IdentIds>,
    cached_subs: CachedSubs,
) -> Msg<'a> {
    let solve_start = SystemTime::now();

    let module_id = module.module_id;

    // TODO remove when we write builtins in roc
    let aliases = module.aliases.clone();

    let (solved_subs, exposed_vars_by_symbol, problems) = {
        if module_id.is_builtin() {
            match cached_subs.lock().remove(&module_id) {
                None => {
                    // this should never happen
                    run_solve_solve(
                        imported_builtins,
                        exposed_for_module,
                        constraints,
                        constraint,
                        var_store,
                        module,
                    )
                }
                Some((subs, exposed_vars_by_symbol)) => {
                    (Solved(subs), exposed_vars_by_symbol.to_vec(), vec![])
                }
            }
        } else {
            run_solve_solve(
                imported_builtins,
                exposed_for_module,
                constraints,
                constraint,
                var_store,
                module,
            )
        }
    };

    let mut solved_subs = solved_subs;
    let (storage_subs, stored_vars_by_symbol) =
        roc_solve::module::exposed_types_storage_subs(&mut solved_subs, &exposed_vars_by_symbol);

    let solved_module = SolvedModule {
        exposed_vars_by_symbol,
        problems,
        aliases,
        stored_vars_by_symbol,
        storage_subs,
    };

    // Record the final timings
    let solve_end = SystemTime::now();
    module_timing.solve = solve_end.duration_since(solve_start).unwrap();

    // Send the subs to the main thread for processing,
    Msg::SolvedTypes {
        module_id,
        solved_subs,
        ident_ids,
        decls,
        dep_idents,
        solved_module,
        module_timing,
    }
}

/// Get the project root (relative to closest Cargo.lock file)
/// ```rust
/// match project_root::get_project_root() {
///     Ok(p) => println!("Current project root is {:?}", p),
///     Err(e) => println!("Error obtaining project root {:?}", e)
/// };
/// ```
pub fn get_project_root() -> io::Result<PathBuf> {
    use std::fs::read_dir;
    use std::io::ErrorKind;

    let path = env::current_dir()?;
    let path_ancestors = path.as_path().ancestors();

    for p in path_ancestors {
        let has_cargo = read_dir(p)?
            .into_iter()
            .any(|p| p.unwrap().file_name() == *"Cargo.lock");
        if has_cargo {
            return Ok(PathBuf::from(p));
        }
    }
    Err(io::Error::new(
        ErrorKind::NotFound,
        "Ran out of places to find Cargo.toml",
    ))
}

fn unspace<'a, T: Copy>(arena: &'a Bump, items: &[Loc<Spaced<'a, T>>]) -> &'a [Loc<T>] {
    bumpalo::collections::Vec::from_iter_in(
        items
            .iter()
            .map(|item| Loc::at(item.region, item.value.extract_spaces().item)),
        arena,
    )
    .into_bump_slice()
}

#[allow(clippy::too_many_arguments)]
fn fabricate_pkg_config_module<'a>(
    arena: &'a Bump,
    shorthand: &'a str,
    app_module_id: ModuleId,
    filename: PathBuf,
    parse_state: roc_parse::state::State<'a>,
    module_ids: Arc<Mutex<PackageModuleIds<'a>>>,
    ident_ids_by_module: Arc<Mutex<MutMap<ModuleId, IdentIds>>>,
    header: &PlatformHeader<'a>,
    module_timing: ModuleTiming,
) -> (ModuleId, Msg<'a>) {
    let info = PlatformHeaderInfo {
        filename,
        is_root_module: false,
        shorthand,
        app_module_id,
        packages: &[],
        provides: unspace(arena, header.provides.items),
        requires: &*arena.alloc([Loc::at(
            header.requires.signature.region,
            header.requires.signature.extract_spaces().item,
        )]),
        requires_types: unspace(arena, header.requires.rigids.items),
        imports: unspace(arena, header.imports.items),
    };

    send_header_two(
        info,
        parse_state,
        module_ids,
        ident_ids_by_module,
        module_timing,
    )
}

#[allow(clippy::too_many_arguments)]
#[allow(clippy::unnecessary_wraps)]
fn canonicalize_and_constrain<'a>(
    arena: &'a Bump,
    module_ids: &ModuleIds,
    dep_idents: MutMap<ModuleId, IdentIds>,
    exposed_symbols: MutSet<Symbol>,
    aliases: MutMap<Symbol, Alias>,
    parsed: ParsedModule<'a>,
) -> Result<Msg<'a>, LoadingProblem<'a>> {
    let canonicalize_start = SystemTime::now();

    let ParsedModule {
        module_id,
        module_name,
        header_for,
        exposed_ident_ids,
        parsed_defs,
        exposed_imports,
        imported_modules,
        mut module_timing,
        ..
    } = parsed;

    let before = roc_types::types::get_type_clone_count();

    let mut var_store = VarStore::default();
    let canonicalized = canonicalize_module_defs(
        arena,
        parsed_defs,
        &header_for,
        module_id,
        module_ids,
        exposed_ident_ids,
        &dep_idents,
        aliases,
        exposed_imports,
        &exposed_symbols,
        &mut var_store,
    );

    let after = roc_types::types::get_type_clone_count();

    log!(
        "canonicalize of {:?} cloned Type {} times ({} -> {})",
        module_id,
        after - before,
        before,
        after
    );

    let canonicalize_end = SystemTime::now();

    module_timing.canonicalize = canonicalize_end.duration_since(canonicalize_start).unwrap();

    match canonicalized {
        Ok(module_output) => {
            // Generate documentation information
            // TODO: store timing information?
            let module_docs = match module_name {
                ModuleNameEnum::PkgConfig => None,
                ModuleNameEnum::App(_) => None,
                ModuleNameEnum::Interface(name) | ModuleNameEnum::Hosted(name) => {
                    let docs = crate::docs::generate_module_docs(
                        module_output.scope.clone(),
                        name.as_str().into(),
                        &module_output.ident_ids,
                        parsed_defs,
                    );

                    Some(docs)
                }
            };

            let before = roc_types::types::get_type_clone_count();

            let mut constraints = Constraints::new();

            let constraint = if module_id.is_builtin() {
                roc_can::constraint::Constraint::True
            } else {
                constrain_module(&mut constraints, &module_output.declarations, module_id)
            };

            let after = roc_types::types::get_type_clone_count();

            log!(
                "constraint gen of {:?} cloned Type {} times ({} -> {})",
                module_id,
                after - before,
                before,
                after
            );

            // scope has imported aliases, but misses aliases from inner scopes
            // module_output.aliases does have those aliases, so we combine them
            let mut aliases: MutMap<Symbol, (bool, Alias)> = module_output
                .aliases
                .into_iter()
                .map(|(k, v)| (k, (true, v)))
                .collect();
            for (name, alias) in module_output.scope.aliases {
                match aliases.entry(name) {
                    Occupied(_) => {
                        // do nothing
                    }
                    Vacant(vacant) => {
                        if !name.is_builtin() {
                            vacant.insert((false, alias));
                        }
                    }
                }
            }

            let module = Module {
                module_id,
                exposed_imports: module_output.exposed_imports,
                exposed_symbols,
                referenced_values: module_output.referenced_values,
                referenced_types: module_output.referenced_types,
                aliases,
                rigid_variables: module_output.rigid_variables,
            };

            let constrained_module = ConstrainedModule {
                module,
                declarations: module_output.declarations,
                imported_modules,
                var_store,
                constraints,
                constraint,
                ident_ids: module_output.ident_ids,
                dep_idents,
                module_timing,
            };

            Ok(Msg::CanonicalizedAndConstrained {
                constrained_module,
                canonicalization_problems: module_output.problems,
                module_docs,
            })
        }
        Err(runtime_error) => {
            panic!(
                "TODO gracefully handle module canonicalization error {:?}",
                runtime_error
            );
        }
    }
}

fn parse<'a>(arena: &'a Bump, header: ModuleHeader<'a>) -> Result<Msg<'a>, LoadingProblem<'a>> {
    let mut module_timing = header.module_timing;
    let parse_start = SystemTime::now();
    let source = header.parse_state.original_bytes();
    let parse_state = header.parse_state;
    let parsed_defs = match module_defs().parse(arena, parse_state) {
        Ok((_, success, _state)) => success,
        Err((_, fail, state)) => {
            return Err(LoadingProblem::ParsingFailed(
                fail.into_file_error(header.module_path, &state),
            ));
        }
    };

    let parsed_defs = parsed_defs.into_bump_slice();

    // Record the parse end time once, to avoid checking the time a second time
    // immediately afterward (for the beginning of canonicalization).
    let parse_end = SystemTime::now();

    module_timing.parse_body = parse_end.duration_since(parse_start).unwrap();

    let imported_modules = header.imported_modules;

    // SAFETY: By this point we've already incrementally verified that there
    // are no UTF-8 errors in these bytes. If there had been any UTF-8 errors,
    // we'd have bailed out before now.
    let src = unsafe { from_utf8_unchecked(source) };

    let ModuleHeader {
        module_id,
        module_name,
        deps_by_name,
        exposed_ident_ids,
        exposed_imports,
        module_path,
        header_for,
        ..
    } = header;

    let parsed = ParsedModule {
        module_id,
        module_name,
        module_path,
        src,
        module_timing,
        deps_by_name,
        imported_modules,
        exposed_ident_ids,
        exposed_imports,
        parsed_defs,
        header_for,
    };

    Ok(Msg::Parsed(parsed))
}

fn exposed_from_import<'a>(entry: &ImportsEntry<'a>) -> (QualifiedModuleName<'a>, Vec<Ident>) {
    use roc_parse::header::ImportsEntry::*;

    match entry {
        Module(module_name, exposes) => {
            let mut exposed = Vec::with_capacity(exposes.len());

            for loc_entry in exposes.iter() {
                exposed.push(ident_from_exposed(&loc_entry.value));
            }

            let qualified_module_name = QualifiedModuleName {
                opt_package: None,
                module: module_name.as_str().into(),
            };

            (qualified_module_name, exposed)
        }

        Package(package_name, module_name, exposes) => {
            let mut exposed = Vec::with_capacity(exposes.len());

            for loc_entry in exposes.iter() {
                exposed.push(ident_from_exposed(&loc_entry.value));
            }

            let qualified_module_name = QualifiedModuleName {
                opt_package: Some(package_name),
                module: module_name.as_str().into(),
            };

            (qualified_module_name, exposed)
        }
    }
}

fn ident_from_exposed(entry: &Spaced<'_, ExposedName<'_>>) -> Ident {
    entry.extract_spaces().item.as_str().into()
}

#[allow(clippy::too_many_arguments)]
fn make_specializations<'a>(
    arena: &'a Bump,
    home: ModuleId,
    mut ident_ids: IdentIds,
    mut subs: Subs,
    procs_base: ProcsBase<'a>,
    mut layout_cache: LayoutCache<'a>,
    specializations_we_must_make: Vec<ExternalSpecializations>,
    mut module_timing: ModuleTiming,
    target_info: TargetInfo,
) -> Msg<'a> {
    let make_specializations_start = SystemTime::now();
    let mut mono_problems = Vec::new();
    let mut update_mode_ids = UpdateModeIds::new();
    // do the thing
    let mut mono_env = roc_mono::ir::Env {
        arena,
        problems: &mut mono_problems,
        subs: &mut subs,
        home,
        ident_ids: &mut ident_ids,
        target_info,
        update_mode_ids: &mut update_mode_ids,
        // call_specialization_counter=0 is reserved
        call_specialization_counter: 1,
    };

    let mut procs = Procs::new_in(arena);

    for (symbol, partial_proc) in procs_base.partial_procs.into_iter() {
        procs.partial_procs.insert(symbol, partial_proc);
    }

    procs.module_thunks = procs_base.module_thunks;
    procs.runtime_errors = procs_base.runtime_errors;
    procs.imported_module_thunks = procs_base.imported_module_thunks;

    // TODO: for now this final specialization pass is sequential,
    // with no parallelization at all. We should try to parallelize
    // this, but doing so will require a redesign of Procs.
    procs = roc_mono::ir::specialize_all(
        &mut mono_env,
        procs,
        specializations_we_must_make,
        procs_base.host_specializations,
        &mut layout_cache,
    );

    let external_specializations_requested = procs.externals_we_need.clone();
    let procedures = procs.get_specialized_procs_without_rc(&mut mono_env);

    // Turn `Bytes.Decode.IdentId(238)` into `Bytes.Decode.238`, we rely on this in mono tests
    mono_env.home.register_debug_idents(mono_env.ident_ids);

    let make_specializations_end = SystemTime::now();
    module_timing.make_specializations = make_specializations_end
        .duration_since(make_specializations_start)
        .unwrap();

    Msg::MadeSpecializations {
        module_id: home,
        ident_ids,
        layout_cache,
        procedures,
        problems: mono_problems,
        update_mode_ids,
        subs,
        external_specializations_requested,
        module_timing,
    }
}

#[derive(Clone, Debug)]
struct ProcsBase<'a> {
    partial_procs: BumpMap<Symbol, PartialProc<'a>>,
    module_thunks: &'a [Symbol],
    /// A host-exposed function must be specialized; it's a seed for subsequent specializations
    host_specializations: roc_mono::ir::HostSpecializations,
    runtime_errors: BumpMap<Symbol, &'a str>,
    imported_module_thunks: &'a [Symbol],
}

#[allow(clippy::too_many_arguments)]
fn build_pending_specializations<'a>(
    arena: &'a Bump,
    solved_subs: Solved<Subs>,
    imported_module_thunks: &'a [Symbol],
    home: ModuleId,
    mut ident_ids: IdentIds,
    decls: Vec<Declaration>,
    mut module_timing: ModuleTiming,
    mut layout_cache: LayoutCache<'a>,
    target_info: TargetInfo,
    // TODO remove
    exposed_to_host: ExposedToHost,
) -> Msg<'a> {
    let find_specializations_start = SystemTime::now();

    let mut module_thunks = bumpalo::collections::Vec::new_in(arena);

    let mut procs_base = ProcsBase {
        partial_procs: BumpMap::default(),
        module_thunks: &[],
        host_specializations: roc_mono::ir::HostSpecializations::new(),
        runtime_errors: BumpMap::default(),
        imported_module_thunks,
    };

    let mut mono_problems = std::vec::Vec::new();
    let mut update_mode_ids = UpdateModeIds::new();
    let mut subs = solved_subs.into_inner();
    let mut mono_env = roc_mono::ir::Env {
        arena,
        problems: &mut mono_problems,
        subs: &mut subs,
        home,
        ident_ids: &mut ident_ids,
        target_info,
        update_mode_ids: &mut update_mode_ids,
        // call_specialization_counter=0 is reserved
        call_specialization_counter: 1,
    };

    // Add modules' decls to Procs
    for decl in decls {
        use roc_can::def::Declaration::*;

        match decl {
            Declare(def) | Builtin(def) => add_def_to_module(
                &mut layout_cache,
                &mut procs_base,
                &mut module_thunks,
                &mut mono_env,
                def,
                &exposed_to_host.values,
                false,
            ),
            DeclareRec(defs) => {
                for def in defs {
                    add_def_to_module(
                        &mut layout_cache,
                        &mut procs_base,
                        &mut module_thunks,
                        &mut mono_env,
                        def,
                        &exposed_to_host.values,
                        true,
                    )
                }
            }
            InvalidCycle(_entries) => {
                // do nothing?
                // this may mean the loc_symbols are not defined during codegen; is that a problem?
            }
        }
    }

    procs_base.module_thunks = module_thunks.into_bump_slice();

    let problems = mono_env.problems.to_vec();

    let find_specializations_end = SystemTime::now();
    module_timing.find_specializations = find_specializations_end
        .duration_since(find_specializations_start)
        .unwrap();

    Msg::FoundSpecializations {
        module_id: home,
        solved_subs: roc_types::solved_types::Solved(subs),
        ident_ids,
        layout_cache,
        procs_base,
        problems,
        module_timing,
    }
}

fn add_def_to_module<'a>(
    layout_cache: &mut LayoutCache<'a>,
    procs: &mut ProcsBase<'a>,
    module_thunks: &mut bumpalo::collections::Vec<'a, Symbol>,
    mono_env: &mut roc_mono::ir::Env<'a, '_>,
    def: roc_can::def::Def,
    exposed_to_host: &MutMap<Symbol, Variable>,
    is_recursive: bool,
) {
    use roc_can::expr::ClosureData;
    use roc_can::expr::Expr::*;
    use roc_can::pattern::Pattern::*;

    match def.loc_pattern.value {
        Identifier(symbol) => {
            let is_host_exposed = exposed_to_host.contains_key(&symbol);

            match def.loc_expr.value {
                Closure(ClosureData {
                    function_type: annotation,
                    return_type: ret_var,
                    arguments: loc_args,
                    loc_body,
                    captured_symbols,
                    ..
                }) => {
                    // this is a top-level definition, it should not capture anything
                    debug_assert!(captured_symbols.is_empty());

                    // If this is an exposed symbol, we need to
                    // register it as such. Otherwise, since it
                    // never gets called by Roc code, it will never
                    // get specialized!
                    if is_host_exposed {
                        let layout_result =
                            layout_cache.raw_from_var(mono_env.arena, annotation, mono_env.subs);

                        // cannot specialize when e.g. main's type contains type variables
                        if let Err(e) = layout_result {
                            match e {
                                LayoutProblem::Erroneous => {
                                    let message = "top level function has erroneous type";
                                    procs.runtime_errors.insert(symbol, message);
                                    return;
                                }
                                LayoutProblem::UnresolvedTypeVar(v) => {
                                    let message = format!(
                                        "top level function has unresolved type variable {:?}",
                                        v
                                    );
                                    procs
                                        .runtime_errors
                                        .insert(symbol, mono_env.arena.alloc(message));
                                    return;
                                }
                            }
                        }

                        procs.host_specializations.insert_host_exposed(
                            mono_env.subs,
                            symbol,
                            def.annotation,
                            annotation,
                        );
                    }

                    let partial_proc = PartialProc::from_named_function(
                        mono_env,
                        layout_cache,
                        annotation,
                        loc_args,
                        *loc_body,
                        CapturedSymbols::None,
                        is_recursive,
                        ret_var,
                    );

                    procs.partial_procs.insert(symbol, partial_proc);
                }
                body => {
                    // mark this symbols as a top-level thunk before any other work on the procs
                    module_thunks.push(symbol);

                    let annotation = def.expr_var;

                    // If this is an exposed symbol, we need to
                    // register it as such. Otherwise, since it
                    // never gets called by Roc code, it will never
                    // get specialized!
                    if is_host_exposed {
                        let layout_result =
                            layout_cache.raw_from_var(mono_env.arena, annotation, mono_env.subs);

                        // cannot specialize when e.g. main's type contains type variables
                        if let Err(e) = layout_result {
                            match e {
                                LayoutProblem::Erroneous => {
                                    let message = "top level function has erroneous type";
                                    procs.runtime_errors.insert(symbol, message);
                                    return;
                                }
                                LayoutProblem::UnresolvedTypeVar(v) => {
                                    let message = format!(
                                        "top level function has unresolved type variable {:?}",
                                        v
                                    );
                                    procs
                                        .runtime_errors
                                        .insert(symbol, mono_env.arena.alloc(message));
                                    return;
                                }
                            }
                        }

                        procs.host_specializations.insert_host_exposed(
                            mono_env.subs,
                            symbol,
                            def.annotation,
                            annotation,
                        );
                    }

                    let proc = PartialProc {
                        annotation,
                        // This is a 0-arity thunk, so it has no arguments.
                        pattern_symbols: &[],
                        // This is a top-level definition, so it cannot capture anything
                        captured_symbols: CapturedSymbols::None,
                        body,
                        // This is a 0-arity thunk, so it cannot be recursive
                        is_self_recursive: false,
                    };

                    procs.partial_procs.insert(symbol, proc);
                }
            };
        }
        other => {
            todo!("TODO gracefully handle Declare({:?})", other);
        }
    }
}

fn run_task<'a>(
    task: BuildTask<'a>,
    arena: &'a Bump,
    src_dir: &Path,
    msg_tx: MsgSender<'a>,
    target_info: TargetInfo,
) -> Result<(), LoadingProblem<'a>> {
    use BuildTask::*;

    let msg = match task {
        LoadModule {
            module_name,
            module_ids,
            shorthands,
            ident_ids_by_module,
        } => load_module(
            arena,
            src_dir,
            module_name,
            module_ids,
            shorthands,
            ident_ids_by_module,
        )
        .map(|(_, msg)| msg),
        Parse { header } => parse(arena, header),
        CanonicalizeAndConstrain {
            parsed,
            module_ids,
            dep_idents,
            exposed_symbols,
            aliases,
        } => canonicalize_and_constrain(
            arena,
            &module_ids,
            dep_idents,
            exposed_symbols,
            aliases,
            parsed,
        ),
        Solve {
            module,
            module_timing,
            imported_builtins,
            exposed_for_module,
            constraints,
            constraint,
            var_store,
            ident_ids,
            declarations,
            dep_idents,
            cached_subs,
        } => Ok(run_solve(
            module,
            ident_ids,
            module_timing,
            imported_builtins,
            exposed_for_module,
            constraints,
            constraint,
            var_store,
            declarations,
            dep_idents,
            cached_subs,
        )),
        BuildPendingSpecializations {
            module_id,
            ident_ids,
            decls,
            module_timing,
            layout_cache,
            solved_subs,
            imported_module_thunks,
            exposed_to_host,
        } => Ok(build_pending_specializations(
            arena,
            solved_subs,
            imported_module_thunks,
            module_id,
            ident_ids,
            decls,
            module_timing,
            layout_cache,
            target_info,
            exposed_to_host,
        )),
        MakeSpecializations {
            module_id,
            ident_ids,
            subs,
            procs_base,
            layout_cache,
            specializations_we_must_make,
            module_timing,
        } => Ok(make_specializations(
            arena,
            module_id,
            ident_ids,
            subs,
            procs_base,
            layout_cache,
            specializations_we_must_make,
            module_timing,
            target_info,
        )),
    }?;

    msg_tx
        .send(msg)
        .map_err(|_| LoadingProblem::MsgChannelDied)?;

    Ok(())
}

fn to_file_problem_report(filename: &Path, error: io::ErrorKind) -> String {
    use roc_reporting::report::{Report, RocDocAllocator, Severity, DEFAULT_PALETTE};
    use ven_pretty::DocAllocator;

    let src_lines: Vec<&str> = Vec::new();

    let mut module_ids = ModuleIds::default();

    let module_id = module_ids.get_or_insert(&"find module name somehow?".into());

    let interns = Interns::default();

    // Report parsing and canonicalization problems
    let alloc = RocDocAllocator::new(&src_lines, module_id, &interns);

    let report = match error {
        io::ErrorKind::NotFound => {
            let doc = alloc.stack(vec![
                alloc.reflow(r"I am looking for this file, but it's not there:"),
                alloc
                    .parser_suggestion(filename.to_str().unwrap())
                    .indent(4),
                alloc.concat(vec![
                    alloc.reflow(r"Is the file supposed to be there? "),
                    alloc.reflow("Maybe there is a typo in the file name?"),
                ]),
            ]);

            Report {
                filename: "UNKNOWN.roc".into(),
                doc,
                title: "FILE NOT FOUND".to_string(),
                severity: Severity::RuntimeError,
            }
        }
        io::ErrorKind::PermissionDenied => {
            let doc = alloc.stack(vec![
                alloc.reflow(r"I don't have the required permissions to read this file:"),
                alloc
                    .parser_suggestion(filename.to_str().unwrap())
                    .indent(4),
                alloc.concat(vec![
                    alloc.reflow(r"Is it the right file? Maybe change its permissions?")
                ]),
            ]);

            Report {
                filename: "UNKNOWN.roc".into(),
                doc,
                title: "FILE PERMISSION DENIED".to_string(),
                severity: Severity::RuntimeError,
            }
        }
        _ => {
            let error = std::io::Error::from(error);
            let formatted = format!("{}", error);
            let doc = alloc.concat(vec![
                alloc.reflow(r"I tried to read this file, but ran into a "),
                alloc.text(formatted),
                alloc.reflow(r" problem."),
            ]);

            Report {
                filename: "UNKNOWN.roc".into(),
                doc,
                title: "FILE PROBLEM".to_string(),
                severity: Severity::RuntimeError,
            }
        }
    };

    let mut buf = String::new();
    let palette = DEFAULT_PALETTE;
    report.render_color_terminal(&mut buf, &alloc, &palette);

    buf
}

fn to_parse_problem_report<'a>(
    problem: FileError<'a, SyntaxError<'a>>,
    mut module_ids: ModuleIds,
    all_ident_ids: MutMap<ModuleId, IdentIds>,
) -> String {
    use roc_reporting::report::{parse_problem, RocDocAllocator, DEFAULT_PALETTE};

    // TODO this is not in fact safe
    let src = unsafe { from_utf8_unchecked(problem.problem.bytes) };
    let src_lines = src.lines().collect::<Vec<_>>();
    // let mut src_lines: Vec<&str> = problem.prefix.lines().collect();
    // src_lines.extend(src.lines().skip(1));

    let module_id = module_ids.get_or_insert(&"find module name somehow?".into());

    let interns = Interns {
        module_ids,
        all_ident_ids,
    };

    // Report parsing and canonicalization problems
    let alloc = RocDocAllocator::new(&src_lines, module_id, &interns);

    let starting_line = 0;

    let lines = LineInfo::new(src);

    let report = parse_problem(
        &alloc,
        &lines,
        problem.filename.clone(),
        starting_line,
        problem,
    );

    let mut buf = String::new();
    let palette = DEFAULT_PALETTE;

    report.render_color_terminal(&mut buf, &alloc, &palette);

    buf
}

fn to_missing_platform_report(module_id: ModuleId, other: PlatformPath) -> String {
    use roc_reporting::report::{Report, RocDocAllocator, Severity, DEFAULT_PALETTE};
    use ven_pretty::DocAllocator;
    use PlatformPath::*;

    // Report parsing and canonicalization problems
    let interns = Interns::default();
    let alloc = RocDocAllocator::new(&[], module_id, &interns);

    let report = {
        match other {
            Valid(_) => unreachable!(),
            NotSpecified => {
                let doc = alloc.stack(vec![
                    alloc.reflow("I could not find a platform based on your input file."),
                    alloc.reflow(r"Does the module header contain an entry that looks like this:"),
                    alloc
                        .parser_suggestion(" packages { pf: \"platform\" }")
                        .indent(4),
                    alloc.reflow("See also TODO."),
                ]);

                Report {
                    filename: "UNKNOWN.roc".into(),
                    doc,
                    title: "NO PLATFORM".to_string(),
                    severity: Severity::RuntimeError,
                }
            }
            RootIsInterface => {
                let doc = alloc.stack(vec![
                                alloc.reflow(r"The input file is an interface module, but only app modules can be ran."),
                                alloc.concat(vec![
                                    alloc.reflow(r"I will still parse and typecheck the input file and its dependencies, "),
                                    alloc.reflow(r"but won't output any executable."),
                                ])
                            ]);

                Report {
                    filename: "UNKNOWN.roc".into(),
                    doc,
                    title: "NO PLATFORM".to_string(),
                    severity: Severity::RuntimeError,
                }
            }
            RootIsHosted => {
                let doc = alloc.stack(vec![
                                alloc.reflow(r"The input file is a hosted module, but only app modules can be ran."),
                                alloc.concat(vec![
                                    alloc.reflow(r"I will still parse and typecheck the input file and its dependencies, "),
                                    alloc.reflow(r"but won't output any executable."),
                                ])
                            ]);

                Report {
                    filename: "UNKNOWN.roc".into(),
                    doc,
                    title: "NO PLATFORM".to_string(),
                    severity: Severity::RuntimeError,
                }
            }
            RootIsPkgConfig => {
                let doc = alloc.stack(vec![
                                alloc.reflow(r"The input file is a package config file, but only app modules can be ran."),
                                alloc.concat(vec![
                                    alloc.reflow(r"I will still parse and typecheck the input file and its dependencies, "),
                                    alloc.reflow(r"but won't output any executable."),
                                ])
                            ]);

                Report {
                    filename: "UNKNOWN.roc".into(),
                    doc,
                    title: "NO PLATFORM".to_string(),
                    severity: Severity::RuntimeError,
                }
            }
        }
    };

    let palette = DEFAULT_PALETTE;
    let mut buf = String::new();
    report.render_color_terminal(&mut buf, &alloc, &palette);

    buf
}

/// Builtin aliases that are not covered by type checker optimizations
///
/// Types like `F64` and `I32` are hardcoded into Subs and therefore we don't define them here.
/// All that remains are the generic number types (Num, Int, Float) and Result
fn default_aliases() -> roc_solve::solve::Aliases {
    use roc_types::types::Type;

    let mut solve_aliases = roc_solve::solve::Aliases::default();

    let mut var_store = VarStore::default();

    {
        let symbol = Symbol::NUM_NUM;
        let tvar = var_store.fresh();

        let typ = Type::TagUnion(
            vec![(
                TagName::Private(Symbol::NUM_AT_NUM),
                vec![Type::Variable(tvar)],
            )],
            TypeExtension::Closed,
        );

        let alias = Alias {
            region: Region::zero(),
            type_variables: vec![Loc::at_zero(("range".into(), tvar))],
            lambda_set_variables: Default::default(),
            recursion_variables: Default::default(),
            typ,
            kind: roc_types::types::AliasKind::Structural,
        };

        solve_aliases.insert(symbol, alias);
    }

    // FloatingPoint range : [ @FloatingPoint range ]
    {
        let symbol = Symbol::NUM_FLOATINGPOINT;
        let tvar = var_store.fresh();

        let typ = Type::TagUnion(
            vec![(
                TagName::Private(Symbol::NUM_AT_FLOATINGPOINT),
                vec![Type::Variable(tvar)],
            )],
            TypeExtension::Closed,
        );

        let alias = Alias {
            region: Region::zero(),
            type_variables: vec![Loc::at_zero(("range".into(), tvar))],
            lambda_set_variables: Default::default(),
            recursion_variables: Default::default(),
            typ,
            kind: roc_types::types::AliasKind::Structural,
        };

        solve_aliases.insert(symbol, alias);
    }

    // Int range : Num (Integer range)
    {
        let symbol = Symbol::NUM_INT;
        let tvar = var_store.fresh();

        let typ = Type::DelayedAlias(AliasCommon {
            symbol: Symbol::NUM_NUM,
            type_arguments: vec![(
                "range".into(),
                Type::DelayedAlias(AliasCommon {
                    symbol: Symbol::NUM_INTEGER,
                    type_arguments: vec![("range".into(), Type::Variable(tvar))],
                    lambda_set_variables: vec![],
                }),
            )],
            lambda_set_variables: vec![],
        });

        let alias = Alias {
            region: Region::zero(),
            type_variables: vec![Loc::at_zero(("range".into(), tvar))],
            lambda_set_variables: Default::default(),
            recursion_variables: Default::default(),
            typ,
            kind: roc_types::types::AliasKind::Structural,
        };

        solve_aliases.insert(symbol, alias);
    }

    {
        let symbol = Symbol::NUM_FLOAT;
        let tvar = var_store.fresh();

        let typ = Type::DelayedAlias(AliasCommon {
            symbol: Symbol::NUM_NUM,
            type_arguments: vec![(
                "range".into(),
                Type::DelayedAlias(AliasCommon {
                    symbol: Symbol::NUM_FLOATINGPOINT,
                    type_arguments: vec![("range".into(), Type::Variable(tvar))],
                    lambda_set_variables: vec![],
                }),
            )],
            lambda_set_variables: vec![],
        });

        let alias = Alias {
            region: Region::zero(),
            type_variables: vec![Loc::at_zero(("range".into(), tvar))],
            lambda_set_variables: Default::default(),
            recursion_variables: Default::default(),
            typ,
            kind: roc_types::types::AliasKind::Structural,
        };

        solve_aliases.insert(symbol, alias);
    }

    {
        let symbol = Symbol::NUM_INTEGER;
        let tvar = var_store.fresh();

        let typ = Type::TagUnion(
            vec![(
                TagName::Private(Symbol::NUM_AT_INTEGER),
                vec![Type::Variable(tvar)],
            )],
            TypeExtension::Closed,
        );

        let alias = Alias {
            region: Region::zero(),
            type_variables: vec![Loc::at_zero(("range".into(), tvar))],
            lambda_set_variables: Default::default(),
            recursion_variables: Default::default(),
            typ,
            kind: roc_types::types::AliasKind::Structural,
        };

        solve_aliases.insert(symbol, alias);
    }

    {
        let symbol = Symbol::RESULT_RESULT;
        let tvar1 = var_store.fresh();
        let tvar2 = var_store.fresh();

        let typ = Type::TagUnion(
            vec![
                (TagName::Global("Ok".into()), vec![Type::Variable(tvar1)]),
                (TagName::Global("Err".into()), vec![Type::Variable(tvar2)]),
            ],
            TypeExtension::Closed,
        );

        let alias = Alias {
            region: Region::zero(),
            type_variables: vec![
                Loc::at_zero(("ok".into(), tvar1)),
                Loc::at_zero(("err".into(), tvar2)),
            ],
            lambda_set_variables: Default::default(),
            recursion_variables: Default::default(),
            typ,
            kind: roc_types::types::AliasKind::Structural,
        };

        solve_aliases.insert(symbol, alias);
    }

    let mut unit_function = |alias_name: Symbol, at_tag_name: Symbol| {
        let typ = Type::TagUnion(
            vec![(TagName::Private(at_tag_name), vec![])],
            TypeExtension::Closed,
        );

        let alias = Alias {
            region: Region::zero(),
            type_variables: vec![],
            lambda_set_variables: Default::default(),
            recursion_variables: Default::default(),
            typ,
            kind: roc_types::types::AliasKind::Structural,
        };

        solve_aliases.insert(alias_name, alias);
    };

    unit_function(Symbol::NUM_SIGNED8, Symbol::NUM_AT_SIGNED8);
    unit_function(Symbol::NUM_SIGNED16, Symbol::NUM_AT_SIGNED16);
    unit_function(Symbol::NUM_SIGNED32, Symbol::NUM_AT_SIGNED32);
    unit_function(Symbol::NUM_SIGNED64, Symbol::NUM_AT_SIGNED64);
    unit_function(Symbol::NUM_SIGNED128, Symbol::NUM_AT_SIGNED128);

    unit_function(Symbol::NUM_UNSIGNED8, Symbol::NUM_AT_UNSIGNED8);
    unit_function(Symbol::NUM_UNSIGNED16, Symbol::NUM_AT_UNSIGNED16);
    unit_function(Symbol::NUM_UNSIGNED32, Symbol::NUM_AT_UNSIGNED32);
    unit_function(Symbol::NUM_UNSIGNED64, Symbol::NUM_AT_UNSIGNED64);
    unit_function(Symbol::NUM_UNSIGNED128, Symbol::NUM_AT_UNSIGNED128);

    unit_function(Symbol::NUM_BINARY32, Symbol::NUM_AT_BINARY32);
    unit_function(Symbol::NUM_BINARY64, Symbol::NUM_AT_BINARY64);

    solve_aliases
}<|MERGE_RESOLUTION|>--- conflicted
+++ resolved
@@ -4,7 +4,7 @@
 use crossbeam::deque::{Injector, Stealer, Worker};
 use crossbeam::thread;
 use parking_lot::Mutex;
-use roc_builtins::standard_library::module_source;
+use roc_builtins::roc::module_source;
 use roc_builtins::std::borrow_stdlib;
 use roc_can::constraint::{Constraint as ConstraintSoa, Constraints};
 use roc_can::def::Declaration;
@@ -2560,17 +2560,21 @@
             const IMPORTS: &[Loc<ImportsEntry>] = &[
                 Loc::at_zero(ImportsEntry::Module(
                     roc_parse::header::ModuleName::new("Result"),
-                    Collection::with_items(&[Loc::at_zero(Spaced::Item(ExposedName::new(
-                        "Result",
-                    )))]),
+                    Collection::with_items(
+                        arena.alloc([Loc::at_zero(Spaced::Item(ExposedName::new("Result")))]),
+                    ),
                 )),
                 Loc::at_zero(ImportsEntry::Module(
                     roc_parse::header::ModuleName::new("Bool"),
-                    Collection::with_items(&[Loc::at_zero(Spaced::Item(ExposedName::new("Bool")))]),
+                    Collection::with_items(
+                        arena.alloc([Loc::at_zero(Spaced::Item(ExposedName::new("Bool")))]),
+                    ),
                 )),
                 Loc::at_zero(ImportsEntry::Module(
                     roc_parse::header::ModuleName::new("Num"),
-                    Collection::with_items(&[Loc::at_zero(Spaced::Item(ExposedName::new("Nat")))]),
+                    Collection::with_items(
+                        arena.alloc([Loc::at_zero(Spaced::Item(ExposedName::new("Nat")))]),
+                    ),
                 )),
             ];
 
@@ -3931,44 +3935,10 @@
 fn add_imports(
     subs: &mut Subs,
     mut exposed_for_module: ExposedForModule,
-<<<<<<< HEAD
-    mut constraints: Constraints,
-    constraint: ConstraintSoa,
-    mut var_store: VarStore,
-    decls: Vec<Declaration>,
-    dep_idents: MutMap<ModuleId, IdentIds>,
-) -> Msg<'a> {
-    // We have more constraining work to do now, so we'll add it to our timings.
-    let constrain_start = SystemTime::now();
-
-    let mut rigid_vars = Vec::new();
-    let mut def_types = Vec::new();
-    // let () = constrain_builtin_imports(borrow_stdlib(), imported_builtins, &mut var_store);
-
-    let constrain_end = SystemTime::now();
-
-    let module_id = module.module_id;
-
-    let Module {
-        exposed_symbols,
-        aliases,
-        rigid_variables,
-        ..
-    } = module;
-
-    let mut subs = Subs::new_from_varstore(var_store);
-
-=======
     def_types: &mut Vec<(Symbol, Loc<roc_types::types::Type>)>,
     rigid_vars: &mut Vec<Variable>,
 ) -> Vec<Variable> {
->>>>>>> 8322ed95
     let mut import_variables = Vec::new();
-
-    // TODO this is suspicious
-    if !module_id.is_builtin() {
-        exposed_for_module.imported_values.extend(imported_builtins)
-    }
 
     for symbol in exposed_for_module.imported_values {
         let module_id = symbol.module_id();
@@ -4035,6 +4005,7 @@
         exposed_symbols,
         aliases,
         rigid_variables,
+        module_id,
         ..
     } = module;
 
@@ -4072,13 +4043,13 @@
         let solved_subs = Solved(subs);
 
         let exposed_vars_by_symbol: Vec<_> = vars_by_symbol
-            .into_iter()
+            .iter()
             .filter(|(k, _)| exposed_symbols.contains(k))
+            .copied()
             .collect();
 
         (solved_subs, exposed_vars_by_symbol, vec![])
     } else {
-<<<<<<< HEAD
         let (solved_subs, solved_env, problems) = roc_solve::module::run_solve(
             &constraints,
             actual_constraint,
@@ -4095,15 +4066,6 @@
                 .serialize(&vars_by_symbol, &mut f)
                 .unwrap();
         }
-=======
-        panic!();
-        //        let mut serialized = Vec::new();
-        //        solved_subs.inner().serialize(&mut serialized).unwrap();
-        //        let subs = Subs::deserialize(&serialized);
-        //
-        //        Solved(subs)
-    };
->>>>>>> 8322ed95
 
         let solved_subs = if true {
             solved_subs
