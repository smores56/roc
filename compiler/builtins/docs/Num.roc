interface Num2
    exposes [ Num, neg, abs, add, sub, mul, isOdd, isEven, isPositive, isNegative, isZero ]
    imports []

## Types

## Represents a number that could be either an [Int] or a [Frac].
##
## This is useful for functions that can work on either, for example #Num.add, whose type is:
##
## ```
## add : Num a, Num a -> Num a
## ```
##
## The number 1.5 technically has the type `Num (Fraction *)`, so when you pass
## two of them to [Num.add], the answer you get is `3.0 : Num (Fraction *)`.
#
## Similarly, the number 0x1 (that is, the integer 1 in hexadecimal notation)
## technically has the type `Num (Integer *)`, so when you pass two of them to
## [Num.add], the answer you get is `2 : Num (Integer *)`.
##
## The type [`Frac a`](#Frac) is defined to be an alias for `Num (Fraction a)`,
## so `3.0 : Num (Fraction *)` is the same value as `3.0 : Frac *`.
## Similarly, the type [`Int a`](#Int) is defined to be an alias for
## `Num (Integer a)`, so `2 : Num (Integer *)` is the same value as
## `2 : Int *`.
##
## In this way, the [Num] type makes it possible to have `1 + 0x1` return
## `2 : Int *` and `1.5 + 1.5` return `3.0 : Frac`.
##
## ## Number Literals
##
## Number literals without decimal points (like `0`, `4` or `360`)
## have the type `Num *` at first, but usually end up taking on
## a more specific type based on how they're used.
##
## For example, in `(1 + List.len myList)`, the `1` has the type `Num *` at first,
## but because `List.len` returns a `Nat`, the `1` ends up changing from
## `Num *` to the more specific `Nat`, and the expression as a whole
## ends up having the type `Nat`.
##
## Sometimes number literals don't become more specific. For example,
## the [Num.toStr] function has the type `Num * -> Str`. This means that
## when calling `Num.toStr (5 + 6)`, the expression `(5 + 6)`
## still has the type `Num *`. When this happens, `Num *` defaults to
## being an [I64] - so this addition expression would overflow
## if either 5 or 6 were replaced with a number big enough to cause
## addition overflow on an [I64] value.
##
## If this default of [I64] is not big enough for your purposes,
## you can add an `i128` to the end of the number literal, like so:
##
## >>> Num.toStr 5_000_000_000i128
##
## This `i128` suffix specifies that you want this number literal to be
## an [I128] instead of a `Num *`. All the other numeric types have
## suffixes just like `i128`; here are some other examples:
##
## * `215u8` is a `215` value of type [U8]
## * `76.4f32` is a `76.4` value of type [F32]
## * `123.45dec` is a `123.45` value of type [Dec]
## * `12345nat` is a `12345` value of type [Nat]
##
## In practice, these are rarely needed. It's most common to write
## number literals without any suffix.
Num a : [ @Num a ]

## A decimal number.
##
## [Dec] is the best default choice for representing base-10 decimal numbers
## like currency, because it is base-10 under the hood. In contrast,
## [F64] and [F32] are base-2 under the hood, which can lead to decimal
## precision loss even when doing addition and subtraction. For example, when
## using [F64], running 0.1 + 0.2 returns 0.3000000000000000444089209850062616169452667236328125,
## whereas when using [Dec], 0.1 + 0.2 returns 0.3.
##
## Under the hood, a [Dec] is an [I128], and operations on it perform
## [base-10 fixed-point arithmetic](https://en.wikipedia.org/wiki/Fixed-point_arithmetic)
## with 18 decimal places of precision.
##
## This means a [Dec] can represent whole numbers up to slightly over 170
## quintillion, along with 18 decimal places. (To be precise, it can store
## numbers betwween `-170_141_183_460_469_231_731.687303715884105728`
## and `170_141_183_460_469_231_731.687303715884105727`.) Why 18
## decimal places? It's the highest number of decimal places where you can still
## convert any [U64] to a [Dec] without losing information.
##
## There are some use cases where [F64] and [F32] can be better choices than [Dec]
## despite their precision issues. For example, in graphical applications they
## can be a better choice for representing coordinates because they take up
## less memory, certain relevant calculations run faster (see performance
## details, below), and decimal precision loss isn't as big a concern when
## dealing with screen coordinates as it is when dealing with currency.
##
## ## Performance
##
## [Dec] typically takes slightly less time than [F64] to perform addition and
## subtraction, but 10-20 times longer to perform multiplication and division.
## [sqrt] and trigonometry are massively slower with [Dec] than with [F64].
Dec : Frac [ @Decimal128 ]

## A fixed-size number with a fractional component.
##
## Roc fractions come in two flavors: fixed-point base-10 and floating-point base-2.
##
## * [Dec] is a 128-bit [fixed-point](https://en.wikipedia.org/wiki/Fixed-point_arithmetic) base-10 number. It's a great default choice, especially when precision is important - for example when representing currency. With [Dec], 0.1 + 0.2 returns 0.3.
## * [F64] and [F32] are [floating-point](https://en.wikipedia.org/wiki/Floating-point_arithmetic) base-2 numbers. They sacrifice precision for lower memory usage and improved performance on some operations. This makes them a good fit for representing graphical coordinates. With [F64], 0.1 + 0.2 returns 0.3000000000000000444089209850062616169452667236328125.
##
## If you don't specify a type, Roc will default to using [Dec] because it's
## the least error-prone overall. For example, suppose you write this:
##
##     wasItPrecise = 0.1 + 0.2 == 0.3
##
## The value of `wasItPrecise` here will be `True`, because Roc uses [Dec]
## by default when there are no types specified.
##
## In contrast, suppose we use `f32` or `f64` for one of these numbers:
##
##     wasItPrecise = 0.1f64 + 0.2 == 0.3
##
## Here, `wasItPrecise` will be `False` because the entire calculation will have
## been done in a base-2 floating point calculation, which causes noticeable
## precision loss in this case.
##
## The floating-point numbers ([F32] and [F64]) also have three values which
## are not ordinary [finite numbers](https://en.wikipedia.org/wiki/Finite_number).
## They are:
## * ∞ ([infinity](https://en.wikipedia.org/wiki/Infinity))
## * -∞ (negative infinity)
## * *NaN* ([not a number](https://en.wikipedia.org/wiki/NaN))
##
## These values are different from ordinary numbers in that they only occur
## when a floating-point calculation encounters an error. For example:
## * Dividing a positive [F64] by `0.0` returns ∞.
## * Dividing a negative [F64] by `0.0` returns -∞.
## * Dividing a [F64] of `0.0` by `0.0` returns [*NaN*](Num.isNaN).
##
## These rules come from the [IEEE-754](https://en.wikipedia.org/wiki/IEEE_754)
## floating point standard. Because almost all modern processors are built to
## this standard, deviating from these rules has a significant performance
## cost! Since the most common reason to choose [F64] or [F32] over [Dec] is
## access to hardware-accelerated performance, Roc follows these rules exactly.
##
## There's no literal syntax for these error values, but you can check to see if
## you ended up with one of them by using [isNaN], [isFinite], and [isInfinite].
## Whenever a function in this module could return one of these values, that
## possibility is noted in the function's documentation.
##
## ## Performance Notes
##
## On typical modern CPUs, performance is similar between [Dec], [F64], and [F32]
## for addition and subtraction. For example, [F32] and [F64] do addition using
## a single CPU floating-point addition instruction, which typically takes a
## few clock cycles to complete. In contrast, [Dec] does addition using a few
## CPU integer arithmetic instructions, each of which typically takes only one
## clock cycle to complete. Exact numbers will vary by CPU, but they should be
## similar overall.
##
## [Dec] is significantly slower for multiplication and division. It not only
## needs to do more arithmetic instructions than [F32] and [F64] do, but also
## those instructions typically take more clock cycles to complete.
##
## With [Num.sqrt] and trigonometry functions like [Num.cos], there is
## an even bigger performance difference. [F32] and [F64] can do these in a
## single instruction, whereas [Dec] needs entire custom procedures - which use
## loops and conditionals. If you need to do performance-critical trigonometry
## or square roots, either [F64] or [F32] is probably a better choice than the
## usual default choice of [Dec], despite the precision problems they bring.
Frac a : Num [ @Fraction a ]

## A fixed-size integer - that is, a number with no fractional component.
##
## Integers come in two flavors: signed and unsigned. Signed integers can be
## negative ("signed" refers to how they can incorporate a minus sign),
## whereas unsigned integers cannot be negative.
##
## Since integers have a fixed size, the size you choose determines both the
## range of numbers it can represent, and also how much memory it takes up.
##
## #U8 is an an example of an integer. It is an unsigned #Int that takes up 8 bits
## (aka 1 byte) in memory. The `U` is for Unsigned and the 8 is for 8 bits.
## Because it has 8 bits to work with, it can store 256 numbers (2^8),
## and because it is unsigned, its min value is 0. This means the 256 numbers
## it can store range from 0 to 255.
##
## #I8 is a signed integer that takes up 8 bits. The `I` is for Integer, since
## integers in mathematics are signed by default. Because it has 8 bits just
## like #U8, it can store 256 numbers (still 2^16), but because it is signed,
## the range is different. Its 256 numbers range from -128 to 127.
##
## Here are some other examples:
##
## * #U16 is like #U8, except it takes up 16 bytes in memory. It can store 65,536 numbers (2^16), ranging from 0 to 65,536.
## * #I16 is like #U16, except it is signed. It can still store the same 65,536 numbers (2^16), ranging from -32,768 to 32,767.
##
## This pattern continues up to #U128 and #I128.
##
## ## Performance notes
##
## In general, using smaller numeric sizes means your program will use less memory.
## However, if a mathematical operation results in an answer that is too big
## or too small to fit in the size available for that answer (which is typically
## the same size as the inputs), then you'll get an overflow error.
##
## As such, minimizing memory usage without causing overflows involves choosing
## number sizes based on your knowledge of what numbers you expect your program
## to encounter at runtime.
##
## Minimizing memory usage does not imply maximum runtime speed!
## CPUs are typically fastest at performing integer operations on integers that
## are the same size as that CPU's native machine word size. That means a 64-bit
## CPU is typically fastest at executing instructions on #U64 and #I64 values,
## whereas a 32-bit CPU is typically fastest on #U32 and #I32 values.
##
## Putting these factors together, here are some reasonable guidelines for optimizing performance through integer size choice:
##
## * Start by deciding if this integer should allow negative numbers, and choose signed or unsigned accordingly.
## * Next, think about the range of numbers you expect this number to hold. Choose the smallest size you will never expect to overflow, no matter the inputs your program receives. (Validating inputs for size, and presenting the user with an error if they are too big, can help guard against overflow.)
## * Finally, if a particular numeric calculation is running too slowly, you can try experimenting with other number sizes. This rarely makes a meaningful difference, but some processors can operate on different number sizes at different speeds.
Int size : Num [ @Integer size ]

## A signed 8-bit integer, ranging from -128 to 127
I8 : Int [ @Signed8 ]
U8 : Int [ @Unsigned8 ]
I16 : Int [ @Signed16 ]
U16 : Int [ @Unsigned16 ]
I32 : Int [ @Signed32 ]
U32 : Int [ @Unsigned32 ]
I64 : Int [ @Signed64 ]
U64 : Int [ @Unsigned64 ]
I128 : Int [ @Signed128 ]
U128 : Int [ @Unsigned128 ]

## A [natural number](https://en.wikipedia.org/wiki/Natural_number) represented
## as a 64-bit unsigned integer on 64-bit systems, a 32-bit unsigned integer
## on 32-bit systems, and so on.
##
## This system-specific size makes it useful for certain data structure
## functions like [List.len], because the number of elements many data strucures
## can hold is also system-specific. For example, the maximum number of elements
## a [List] can hold on a 64-bit system fits in a 64-bit unsigned integer, and
## on a 32-bit system it fits in 32-bit unsigned integer. This makes [Nat] a
## good fit for [List.len] regardless of system.
Nat : Int [ @Natural ]

## A 64-bit signed integer. All number literals without decimal points are compatible with #Int values.
##
## >>> 1
##
## >>> 0
##
## You can optionally put underscores in your #Int literals.
## They have no effect on the number's value, but can make large numbers easier to read.
##
## >>> 1_000_000
##
## Integers come in two flavors: *signed* and *unsigned*.
##
## * *Unsigned* integers can never be negative. The lowest value they can hold is zero.
## * *Signed* integers can be negative.
##
## Integers also come in different sizes. Choosing a size depends on your performance
## needs and the range of numbers you need to represent. At a high level, the
## general trade-offs are:
##
## * Larger integer sizes can represent a wider range of numbers. If you absolutely need to represent numbers in a certain range, make sure to pick an integer size that can hold them!
## * Smaller integer sizes take up less memory. This savings rarely matters in variables and function arguments, but the sizes of integers that you use in data structures can add up. This can also affect whether those data structures fit in [cache lines](https://en.wikipedia.org/wiki/CPU_cache#Cache_performance), which can be a performance bottleneck.
## * Certain CPUs work faster on some numeric sizes than others. If the CPU is taking too long to run numeric calculations, you may find a performance improvement by experimenting with numeric sizes that are larger than otherwise necessary. However, in practice, doing this typically degrades overall performance, so be careful to measure properly!
##
## Here are the different fixed size integer types:
##
## | Range                                                  | Type  | Size     |
## |--------------------------------------------------------|-------|----------|
## | `                                                -128` | #I8   | 1 Byte   |
## | `                                                 127` |       |          |
## |--------------------------------------------------------|-------|----------|
## | `                                                   0` | #U8   | 1 Byte   |
## | `                                                 255` |       |          |
## |--------------------------------------------------------|-------|----------|
## | `                                             -32_768` | #I16  | 2 Bytes  |
## | `                                              32_767` |       |          |
## |--------------------------------------------------------|-------|----------|
## | `                                                   0` | #U16  | 2 Bytes  |
## | `                                              65_535` |       |          |
## |--------------------------------------------------------|-------|----------|
## | `                                      -2_147_483_648` | #I32  | 4 Bytes  |
## | `                                       2_147_483_647` |       |          |
## |--------------------------------------------------------|-------|----------|
## | `                                                   0` | #U32  | 4 Bytes  |
## | ` (over 4 billion)                      4_294_967_295` |       |          |
## |--------------------------------------------------------|-------|----------|
## | `                          -9_223_372_036_854_775_808` | #I64  | 8 Bytes  |
## | `                           9_223_372_036_854_775_807` |       |          |
## |--------------------------------------------------------|-------|----------|
## | `                                                   0` | #U64  | 8 Bytes  |
## | ` (over 18 quintillion)    18_446_744_073_709_551_615` |       |          |
## |--------------------------------------------------------|-------|----------|
## | `-170_141_183_460_469_231_731_687_303_715_884_105_728` | #I128 | 16 Bytes |
## | ` 170_141_183_460_469_231_731_687_303_715_884_105_727` |       |          |
## |--------------------------------------------------------|-------|----------|
## | ` (over 340 undecillion)                            0` | #U128 | 16 Bytes |
## | ` 340_282_366_920_938_463_463_374_607_431_768_211_455` |       |          |
##
## Roc also has one variable-size integer type: #Nat. The size of #Nat is equal
## to the size of a memory address, which varies by system. For example, when
## compiling for a 64-bit system, #Nat is the same as #U64. When compiling for a
## 32-bit system, it's the same as #U32.
##
## A common use for #Nat is to store the length ("len" for short) of a
## collection like #List, #Set, or #Map. 64-bit systems can represent longer
## lists in memory than 32-bit sytems can, which is why the length of a list
## is represented as a #Nat in Roc.
##
## If any operation would result in an #Int that is either too big
## or too small to fit in that range (e.g. calling `Int.maxI32 + 1`),
## then the operation will *overflow*. When an overflow occurs, the program will crash.
##
## As such, it's very important to design your code not to exceed these bounds!
## If you need to do math outside these bounds, consider using a larger numeric size.
Int size : Num [ @Int size ]

<<<<<<< HEAD
## A 64-bit floating-point number. All number literals with decimal points are #Float values.
##
## >>> 0.1
##
## >>> 1.0
##
## >>> 0.0
##
## If you like, you can put underscores in your #Float literals.
## They have no effect on the number's value, but can make things easier to read.
##
## >>> 1_000_000.000_000_001
##
## Roc supports two types of floating-point numbers:
##
## - *Decimal* floating-point numbers
## - *Binary* floating-point numbers
##
## Decimal floats are precise for decimal calculations. For example:
##
## >>> 0.1 + 0.2
##
## Operations on binary floats tend to run *much* faster than operations on
## decimal floats, because almost all processors have dedicated instructions
## for binary floats and not for decimal floats.
## However, binary floats are less precise for decimal calculations.
##
## For example, here is the same `0.1 + 0.2` calculation again, this time putting
## `f64` after the numbers to specify that they should be #F64 binary floats
## instead of the default of decimal floats.
##
## >>> 0.1f64 + 0.2f64
##
## If decimal precision is unimportant, binary floats give better performance.
## If decimal precision is important - for example, when representing money -
## decimal floats tend to be worth the performance cost.
##
## Usually, Roc's compiler can infer a more specific type than #Float for
## a particular float value, based on how it is used with other numbers. For example:
##
## >>> coordinates : { x : F32, y : F32 }
## >>> coordinates = { x: 1, y: 2.5 }
## >>>
## >>> coordinates.x + 1
##
## On the last line, the compiler infers that the `1` in `+ 1` is an #F32
## because it's being added to `coordinates.x`, which was defined to be an #F32
## on the first line.
##
## Sometimes the compiler has no information about which specific type to pick.
## For example:
##
## >>> 0.1 + 0.2 == 0.3
##
## When this happens, the compiler defaults to choosing #D64 decimal floats.
## If you want something else, you can write (for example) `0.1f32 + 0.2 == 0.3`
## to compare them as #F32 values instead.
##
## Both decimal and binary #Float values conform to the [IEEE-754](https://en.wikipedia.org/wiki/IEEE_754#Interchange_formats)
## specification for floating point numbers. Conforming to this specification
## means Roc's binary floats have nearly universal hardware support, and its
## decimal floats have [some hardware support](http://speleotrove.com/decimal/)
## among the rare processors which support decimal float instructions at all.
##
## This specification covers several float formats. Here are the ones Roc supports:
##
## - #F32 (32-bit binary float)
## - #F64 (64-bit binary float)
## - #D32 (32-bit decimal float)
## - #D64 (64-bit decimal float) # TODO show a table like we do with ints, with the min/max ranges
##
## Like #Int, it's possible for #Float operations to overflow. Like with ints,
## you'll typically get a crash when this happens.
##
## * In a development build, you'll get an assertion failure.
## * In an optimized build, you'll get [`Infinity` or `-Infinity`](https://en.wikipedia.org/wiki/IEEE_754-1985#Positive_and_negative_infinity).
##
## Although some languages treat have first-class representations for
## `-Infinity`, `Infinity`, and the special `NaN` ("not a number")
## floating-point values described in the IEEE-754, Roc does not.
## Instead, Roc treats all of these as errors. If any Float operation
## in a development build encounters one of these values, it will
## result in an assertion failure.
##
## Stll, it's possible that these values may accidentally arise in
## release builds. If this happens, they will behave according to the usual
## IEEE-754 rules: any operation involving `NaN` will output `NaN`,
## any operation involving `Infinity` or `-Infinity` will output either
## `Infinity`, `-Infinity`, or `NaN`, and `NaN` is defined to be not
## equal to itself - meaning `(x == x)` returns `False` if `x` is `NaN`.
##
## These are very error-prone values, so if you see an assertion fail in
## developent because of one of them, take it seriously - and try to fix
## the code so that it can't come up in a release!
##
## ## Loud versus Quiet errors
##
## Besides precision problems, another reason floats are error-prone
## is that they have quiet error handling built in. For example, in
## a 64-bit floating point number, there are certain patterns of those
## 64 bits which do not represent valid floats; instead, they represent
## invalid results of previous operations.
##
## Whenever any arithmetic operation is performed on an invalid float,
## the result is also invalid. This is called *error propagation*, and
## it is notoriously error-prone. In Roc, using equality operations like
## `==` and `!=` on an invalid float causes a crash. (See #Float.verify
## to check the validity of your float.)
##
## Beause invalid floats are so error-prone, Roc discourages using them.
## Instead, by default it treats them the same way as overflow: by
## crashing whenever any #Float function would otherwise return one.
## You can also use functions like #Float.tryAdd to get an `Ok` or an error
## back so you can gracefully recover from invalid values.
##
## Quiet errors can be useful sometimes. For example, you might want to
## do three floating point calculations in a row, and then gracefully handle
## the situation where any one of the three was invalid. In that situation,
## quiet errors can be more efficient than using three `try` functions, because
## it can have one condition at the end instead of three along the way.
##
## Another potential use for quiet errors is for risky performance optimizations.
## When you are absolutely certain there is no chance of overflow or other
## errors, using a *quiet* operation may save an entry in the instruction cache
## by removing a branch that would always have been predicted correctly.
## Always [measure the performance change](https://youtu.be/r-TLSBdHe1A)
## if you do this! The compiler can optimize away those branches behind the scenes,
## so you may find that using the quiet version expliitly
## makes the code riskier to future change, without actually affecting performance.
##
## ## Performance Notes
##
## Currently, loud errors are implemented using an extra conditional. Although
## this conditional will always be correctly branh-predicted unless an error
## occurs, there is a small effect on the instruction cache, which means
## quiet errors are very slightly more efficient.
##
## Long-term, it's possible that the Roc compiler may be able to implement
## loud errors using *signalling errors* in some situations, which could
## eliminate the performance difference between loud and quiet errors in
## the situation where no error occurs.

=======
>>>>>>> 03e53054
## Convert

## Return a negative number when given a positive one, and vice versa.
##
## >>> Num.neg 5
##
## >>> Num.neg -2.5
##
## >>> Num.neg 0
##
## >>> Num.neg 0.0
##
## This is safe to use with any #Frac, but it can cause overflow when used with certain #Int values.
##
## For example, calling #Num.neg on the lowest value of a signed integer (such as #Int.lowestI64 or #Int.lowestI32) will cause overflow.
## This is because, for any given size of signed integer (32-bit, 64-bit, etc.) its negated lowest value turns out to be 1 higher than
## the highest value it can represent. (For this reason, calling #Num.abs on the lowest signed value will also cause overflow.)
##
## Additionally, calling #Num.neg on any unsigned integer (such as any #U64 or #U32 value) other than zero will cause overflow.
##
## (It will never crash when given a #Frac, however, because of how floating point numbers represent positive and negative numbers.)
neg : Num a -> Num a

## Return the absolute value of the number.
##
## * For a positive number, returns the same number.
## * For a negative number, returns the same number except positive.
## * For zero, returns zero.
##
## >>> Num.abs 4
##
## >>> Num.abs -2.5
##
## >>> Num.abs 0
##
## >>> Num.abs 0.0
##
## This is safe to use with any #Frac, but it can cause overflow when used with certain #Int values.
##
## For example, calling #Num.abs on the lowest value of a signed integer (such as #Int.lowestI64 or #Int.lowestI32) will cause overflow.
## This is because, for any given size of signed integer (32-bit, 64-bit, etc.) its negated lowest value turns out to be 1 higher than
## the highest value it can represent. (For this reason, calling #Num.neg on the lowest signed value will also cause overflow.)
##
## Calling this on an unsigned integer (like #U32 or #U64) never does anything.
abs : Num a -> Num a

## Check

## The same as using `== 0` on the number.
isZero : Num * -> Bool

## Positive numbers are greater than 0.
isPositive : Num * -> Bool

## Negative numbers are less than 0.
isNegative : Num * -> Bool

## A number is even if dividing it by 2 gives a remainder of 0.
##
## Examples of even numbers: 0, 2, 4, 6, 8, -2, -4, -6, -8
isEven : Num * -> Bool

## A number is odd if dividing it by 2 gives a remainder of 1.
##
## Examples of odd numbers: 1, 3, 5, 7, -1, -3, -5, -7
isOdd : Num * -> Bool

## Arithmetic

## Add two numbers of the same type.
##
## (To add an #Int and a #Frac, first convert one so that they both have the same type. There are functions in the [`Frac`](/Frac) module that can convert both #Int to #Frac and the other way around.)
##
## `a + b` is shorthand for `Num.add a b`.
##
## >>> 5 + 7
##
## >>> Num.add 5 7
##
## `Num.add` can be convenient in pipelines.
##
## >>> Frac.pi
## >>>     |> Num.add 1.0
##
## If the answer to this operation can't fit in the return value (e.g. an
## [I8] answer that's higher than 127 or lower than -128), the result is an
## *overflow*. For [F64] and [F32], overflow results in an answer of either
## ∞ or -∞. For all other number types, overflow results in a panic.
add : Num a, Num a -> Num a

## Add two numbers and check for overflow.
##
## This is the same as [Num.add] except if the operation overflows, instead of
## panicking or returning ∞ or -∞, it will return `Err Overflow`.
addCheckOverflow : Num a, Num a -> Result (Num a) [ Overflow ]*

## Subtract two numbers of the same type.
##
## (To subtract an #Int and a #Frac, first convert one so that they both have the same type. There are functions in the [`Frac`](/Frac) module that can convert both #Int to #Frac and the other way around.)
##
## `a - b` is shorthand for `Num.sub a b`.
##
## >>> 7 - 5
##
## >>> Num.sub 7 5
##
## `Num.sub` can be convenient in pipelines.
##
## >>> Frac.pi
## >>>     |> Num.sub 2.0
##
## If the answer to this operation can't fit in the return value (e.g. an
## [I8] answer that's higher than 127 or lower than -128), the result is an
## *overflow*. For [F64] and [F32], overflow results in an answer of either
## ∞ or -∞. For all other number types, overflow results in a panic.
sub : Num a, Num a -> Num a

## Subtract two numbers and check for overflow.
##
## This is the same as [Num.sub] except if the operation overflows, instead of
## panicking or returning ∞ or -∞, it will return `Err Overflow`.
subCheckOverflow : Num a, Num a -> Result (Num a) [ Overflow ]*

## Multiply two numbers of the same type.
##
## (To multiply an #Int and a #Frac, first convert one so that they both have the same type. There are functions in the [`Frac`](/Frac) module that can convert both #Int to #Frac and the other way around.)
##
## `a * b` is shorthand for `Num.mul a b`.
##
## >>> 5 * 7
##
## >>> Num.mul 5 7
##
## `Num.mul` can be convenient in pipelines.
##
## >>> Frac.pi
## >>>     |> Num.mul 2.0
##
## If the answer to this operation can't fit in the return value (e.g. an
## [I8] answer that's higher than 127 or lower than -128), the result is an
## *overflow*. For [F64] and [F32], overflow results in an answer of either
## ∞ or -∞. For all other number types, overflow results in a panic.
mul : Num a, Num a -> Num a

## Multiply two numbers and check for overflow.
##
## This is the same as [Num.mul] except if the operation overflows, instead of
## panicking or returning ∞ or -∞, it will return `Err Overflow`.
mulCheckOverflow : Num a, Num a -> Result (Num a) [ Overflow ]*

## Convert

## Convert a number to a [Str].
##
## This is the same as calling `Num.format {}` - so for more details on
## exact formatting, see [Num.format].
##
## >>> Num.toStr 42
##
## Only #Frac values will include a decimal point, and they will always include one.
##
## >>> Num.toStr 4.2
##
## >>> Num.toStr 4.0
##
## When this function is given a non-[finite](Num.isFinite)
## [F64] or [F32] value, the returned string will be `"NaN"`, `"∞"`, or `"-∞"`.
##
## To get strings in hexadecimal, octal, or binary format, use [Num.format].
toStr : Num * -> Str

## Convert a number into a [Str], formatted with the given options.
##
## Default options:
## * `base: Decimal`
## * `notation: Standard`
## * `decimalMark: HideForIntegers "."`
## * `decimalDigits: { min: 0, max: All }`
## * `minIntDigits: 1`
## * `wholeSep: { mark: ",", places: 3 }`
##
## ## Options
##
##
## ### decimalMark
##
## * `AlwaysShow` always shows the decimal mark, no matter what.
## * `HideForIntegers` hides the decimal mark if all the numbers after the decimal mark are 0.
##
## The [Str] included in either of these represents the mark itself.
##
## ### `decimalDigits
##
## With 0 decimal digits, the decimal mark will still be rendered if
## `decimalMark` is set to `AlwaysShow`.
##
## If `max` is less than `min`, then first the number will be truncated to `max`
## digits, and then zeroes will be added afterwards until it reaches `min` digits.
##
## >>> Num.format 1.23 { decPlaces: 0, decPointVis: AlwaysShow }
##
## ### minIntDigits
##
## If the integer portion of number is fewer than this many digits, zeroes will
## be added in front of it until there are at least `minWholeDigits` digits.
##
## If this is set to zero, then numbers less than 1 will begin with `"."`
## rather than `"0."`.
##
## ### wholeSep
##
## Examples:
##
## In some countries (e.g. USA and UK), a comma is used to separate thousands:
## >>> Num.format 1_000_000 { base: Decimal, wholeSep: { mark: ",", places: 3 } }
##
## Sometimes when rendering bits, it's nice to group them into groups of 4:
## >>> Num.format 1_000_000 { base: Binary, wholeSep: { mark: " ", places: 4 } }
##
## It's also common to render hexadecimal in groups of 2:
## >>> Num.format 1_000_000 { base: Hexadecimal, wholeSep: { mark: " ", places: 2 } }
format :
    Num *,
    {
        base ? [ Decimal, Hexadecimal, Octal, Binary ],
        notation ? [ Standard, Scientific ],
        decimalMark ? [ AlwaysShow Str, HideForIntegers ],
        decimalDigits ? { min : U16, max : [ All, Trunc U16, Round U16, Floor U16, Ceil U16 ] },
        minWholeDigits ? U16,
        wholeSep ? { mark : Str, places : U64 }
    }
    -> Str

## Round off the given float to the nearest integer.
round : Frac * -> Int *
ceil : Frac * -> Int *
floor : Frac * -> Int *
trunc : Frac * -> Int *

## Convert an #Int to a #Nat. If the given number doesn't fit in #Nat, it will be truncated.
## Since #Nat has a different maximum number depending on the system you're building
## for, this may give a different answer on different systems.
##
## For example, on a 32-bit system, #Num.maxNat will return the same answer as
## #Num.maxU32. This means that calling `Num.toNat 9_000_000_000` on a 32-bit
## system will return #Num.maxU32 instead of 9 billion, because 9 billion is
## higher than #Num.maxU32 and will not fit in a #Nat on a 32-bit system.
##
## However, calling `Num.toNat 9_000_000_000` on a 64-bit system will return
## the #Nat value of 9_000_000_000. This is because on a 64-bit system, #Nat can
## hold up to #Num.maxU64, and 9_000_000_000 is lower than #Num.maxU64.
##
## To convert a #Frac to a #Nat, first call either #Num.round, #Num.ceil, or #Num.floor
## on it, then call this on the resulting #Int.
toNat : Int * -> Nat

## Convert an #Int to an #I8. If the given number doesn't fit in #I8, it will be truncated.
##
## To convert a #Frac to an #I8, first call either #Num.round, #Num.ceil, or #Num.floor
## on it, then call this on the resulting #Int.
toI8 : Int * -> I8
toI16 : Int * -> I16
toI32 : Int * -> I32
toI64 : Int * -> I64
toI128 : Int * -> I128

## Convert an #Int to an #U8. If the given number doesn't fit in #U8, it will be truncated.
## Crashes if the given number is negative.
toU8 : Int * -> U8
toU16 : Int * -> U16
toU32 : Int * -> U32
toU64 : Int * -> U64
toU128 : Int * -> U128

## Convert a #Num to a #F32. If the given number can't be precisely represented in a #F32,
## there will be a loss of precision.
toF32 : Num * -> F32

## Convert a #Num to a #F64. If the given number can't be precisely represented in a #F64,
## there will be a loss of precision.
toF64 : Num * -> F64

## Convert a #Num to a #Dec. If the given number can't be precisely represented in a #Dec,
## there will be a loss of precision.
toDec : Num * -> Dec

## Divide two integers and #Num.round  the resulut.
##
## Division by zero is undefined in mathematics. As such, you should make
## sure never to pass zero as the denomaintor to this function!
##
## If zero does get passed as the denominator...
##
## * In a development build, you'll get an assertion failure.
## * In an optimized build, the function will return 0.
##
## `a // b` is shorthand for `Num.divRound a b`.
##
## >>> 5 // 7
##
## >>> Num.divRound 5 7
##
## >>> 8 // -3
##
## >>> Num.divRound 8 -3
##
## This is the same as the #// operator.
divRound : Int a, Int a -> Int a

## Perform flooring modulo on two integers.
##
## Modulo is the same as remainder when working with positive numbers,
## but if either number is negative, then modulo works differently.
##
## Additionally, flooring modulo uses #Frac.floor on the result.
##
## (Use #Frac.mod for non-flooring modulo.)
##
## Return `Err DivByZero` if the second integer is zero, because division by zero is undefined in mathematics.
##
## `a %% b` is shorthand for `Int.modFloor a b`.
##
## >>> 5 %% 7
##
## >>> Int.modFloor 5 7
##
## >>> -8 %% -3
##
## >>> Int.modFloor -8 -3
#modFloor : Int a, Int a -> Result (Int a) [ DivByZero ]*


## Bitwise

xor : Int a, Int a -> Int a

and : Int a, Int a -> Int a

not : Int a -> Int a

## Limits

## The highest number that can be stored in a #Nat without overflowing its
## available memory and crashing.
##
## Note that this number varies by systems. For example, when building for a
## 64-bit system, this will be equal to #Num.maxU64, but when building for a
## 32-bit system, this will be equal to #Num.maxU32.
maxNat : Nat

## The number zero.
##
## #Num.minNat is the lowest number that can be stored in a #Nat, which is zero
## because #Nat is [unsigned](https://en.wikipedia.org/wiki/Signed_number_representations),
## and zero is the lowest unsigned number. Unsigned numbers cannot be negative.
minNat : Nat

## The highest number that can be stored in an #I32 without overflowing its
## available memory and crashing.
##
## Note that this is smaller than the positive version of #Int.minI32
## which means if you call #Num.abs on #Int.minI32, it will overflow and crash!
maxI32 : I32

## The min number that can be stored in an #I32 without overflowing its
## available memory and crashing.
##
## Note that the positive version of this number is this is larger than
## #Int.maxI32, which means if you call #Num.abs on #Int.minI32, it will overflow and crash!
minI32 : I32

## The highest number that can be stored in a #U64 without overflowing its
## available memory and crashing.
##
## For reference, that number is `18_446_744_073_709_551_615`, which is over 18 quintillion.
maxU64 : U64

## The number zero.
##
## #Num.minU64 is the lowest number that can be stored in a #U64, which is zero
## because #U64 is [unsigned](https://en.wikipedia.org/wiki/Signed_number_representations),
## and zero is the lowest unsigned number. Unsigned numbers cannot be negative.
minU64 : U64

## The highest number that can be stored in a #U32 without overflowing its
## available memory and crashing.
##
## For reference, that number is `4_294_967_295`, which is over 4 million.
maxU32 : U32

## The number zero.
##
## #Num.minU32 is the lowest number that can be stored in a #U32, which is zero
## because #U32 is [unsigned](https://en.wikipedia.org/wiki/Signed_number_representations),
## and zero is the lowest unsigned number. Unsigned numbers cannot be negative.
minU32 : U32

## The highest supported #F64 value you can have, which is approximately 1.8 × 10^308.
##
## If you go higher than this, your running Roc code will crash - so be careful not to!
maxF64 : F64

## The lowest supported #F64 value you can have, which is approximately -1.8 × 10^308.
##
## If you go lower than this, your running Roc code will crash - so be careful not to!
minF64 : F64

## The highest supported #F32 value you can have, which is approximately 1.8 × 10^308.
##
## If you go higher than this, your running Roc code will crash - so be careful not to!
maxF32 : F32

## The lowest supported #F32 value you can have, which is approximately -1.8 × 10^308.
##
## If you go lower than this, your running Roc code will crash - so be careful not to!
minF32 : F32

## The highest supported #F64 value you can have, which is approximately 1.8 × 10^308.
##
## If you go higher than this, your running Roc code will crash - so be careful not to!
maxDec : Dec

## The lowest supported #F64 value you can have, which is approximately -1.8 × 10^308.
##
## If you go lower than this, your running Roc code will crash - so be careful not to!
maxDec : Dec

## Constants

## An approximation of e, specifically 2.718281828459045.
e : Frac *

## An approximation of pi, specifically 3.141592653589793.
pi : Frac *

## Trigonometry

cos : Frac a -> Frac a

acos : Frac a -> Frac a

sin : Frac a -> Frac a

asin : Frac a -> Frac a

tan : Frac a -> Frac a

atan : Frac a -> Frac a

## Other Calculations (arithmetic?)

## Divide one [Frac] by another.
##
## `a / b` is shorthand for `Num.div a b`.
##
## [Division by zero is undefined in mathematics](https://en.wikipedia.org/wiki/Division_by_zero).
## As such, you should make sure never to pass zero as the denomaintor to this function!
## Calling [div] on a [Dec] denominator of zero will cause a panic.
##
## Calling [div] on [F32] and [F64] values follows these rules:
## * Dividing a positive [F64] or [F32] by zero returns ∞.
## * Dividing a negative [F64] or [F32] by zero returns -∞.
## * Dividing a zero [F64] or [F32] by zero returns [*NaN*](Num.isNaN).
##
## > These rules come from the [IEEE-754](https://en.wikipedia.org/wiki/IEEE_754)
## > floating point standard. Because almost all modern processors are built to
## > this standard, deviating from these rules has a significant performance
## > cost! Since the most common reason to choose [F64] or [F32] over [Dec] is
## > access to hardware-accelerated performance, Roc follows these rules exactly.
##
## To divide an [Int] and a [Frac], first convert the [Int] to a [Frac] using
## one of the functions in this module like [toDec].
##
## >>> 5.0 / 7.0
##
## >>> Num.div 5 7
##
## `Num.div` can be convenient in pipelines.
##
## >>> Num.pi
## >>>     |> Num.div 2.0
div : Frac a, Frac a -> Frac a

## Perform modulo on two [Frac]s.
##
## Modulo is the same as remainder when working with positive numbers,
## but if either number is negative, then modulo works differently.
##
## `a % b` is shorthand for `Num.mod a b`.
##
## [Division by zero is undefined in mathematics](https://en.wikipedia.org/wiki/Division_by_zero),
## and as such, so is modulo by zero. Because of this, you should make sure never
## to pass zero for the second argument to this function!
##
## Passing [mod] a [Dec] value of zero for its second argument will cause a panic.
## Passing [mod] a [F32] and [F64] value for its second argument will cause it
## to return [*NaN*](Num.isNaN).
##
## >>> 5.0 % 7.0
##
## >>> Num.mod 5 7
##
## `Num.mod` can be convenient in pipelines.
##
## >>> Num.pi
## >>>     |> Num.mod 2.0
mod : Frac a, Frac a -> Frac a

## Raises a #Frac to the power of another #Frac.
##
## `
## For an #Int alternative to this function, see #Num.raise.
pow : Frac a, Frac a -> Frac a

## Raises an integer to the power of another, by multiplying the integer by
## itself the given number of times.
##
## This process is known as [exponentiation by squaring](https://en.wikipedia.org/wiki/Exponentiation_by_squaring).
##
## For a #Frac alternative to this function, which supports negative exponents,
## see #Num.exp.
##
## >>> Num.exp 5 0
##
## >>> Num.exp 5 1
##
## >>> Num.exp 5 2
##
## >>> Num.exp 5 6
##
## ## Performance Notes
##
## Be careful! Even though this function takes only a #U8, it is very easy to
## overflow
expBySquaring : Int a, U8 -> Int a

## Returns an approximation of the absolute value of a [Frac]'s square root.
##
## The square root of a negative number is an irrational number, and [Frac] only
## supports rational numbers. As such, you should make sure never to pass this
## function a negative number! Calling [sqrt] on a negative [Dec] will cause a panic.
##
## Calling [sqrt] on [F32] and [F64] values follows these rules:
## * Passing a negative [F64] or [F32] returns [*NaN*](Num.isNaN).
## * Passing [*NaN*](Num.isNaN) or -∞ also returns [*NaN*](Num.isNaN).
## * Passing ∞ returns ∞.
##
## > These rules come from the [IEEE-754](https://en.wikipedia.org/wiki/IEEE_754)
## > floating point standard. Because almost all modern processors are built to
## > this standard, deviating from these rules has a significant performance
## > cost! Since the most common reason to choose [F64] or [F32] over [Dec] is
## > access to hardware-accelerated performance, Roc follows these rules exactly.
##
## >>> Frac.sqrt 4.0
##
## >>> Frac.sqrt 1.5
##
## >>> Frac.sqrt 0.0
##
## >>> Frac.sqrt -4.0f64
##
## >>> Frac.sqrt -4.0dec
sqrt : Frac a -> Frac a

## Bit shifts

## [Logical bit shift](https://en.wikipedia.org/wiki/Bitwise_operation#Logical_shift) left.
##
## `a << b` is shorthand for `Num.shl a b`.
shl : Int a, Int a -> Int a

## [Arithmetic bit shift](https://en.wikipedia.org/wiki/Bitwise_operation#Arithmetic_shift) left.
##
## This is called `shlWrap` because any bits shifted
## off the beginning of the number will be wrapped around to
## the end. (In contrast, [shl] replaces discarded bits with zeroes.)
shlWrap : Int a, Int a -> Int a

## [Logical bit shift](https://en.wikipedia.org/wiki/Bitwise_operation#Logical_shift) right.
##
## `a >> b` is shorthand for `Num.shr a b`.
shr : Int a, Int a -> Int a

## [Arithmetic bit shift](https://en.wikipedia.org/wiki/Bitwise_operation#Arithmetic_shift) right.
##
## This is called `shlWrap` because any bits shifted
## off the end of the number will be wrapped around to
## the beginning. (In contrast, [shr] replaces discarded bits with zeroes.)
shrWrap : Int a, Int a -> Int a


## [Endianness](https://en.wikipedia.org/wiki/Endianness)
Endi : [ Big, Little ]

toBytes : Num *, Endi -> List U8


## Comparison

## Returns `True` if the first number is less than the second.
##
## `a < b` is shorthand for `Num.isLt a b`.
##
## If either argument is [*NaN*](Num.isNaN), returns `False` no matter what. (*NaN*
## is [defined to be unordered](https://en.wikipedia.org/wiki/NaN#Comparison_with_NaN).)
##
## >>> 5
## >>>     |> Num.isLt 6
isLt : Num a, Num a -> Bool

## Returns `True` if the first number is less than or equal to the second.
##
## `a <= b` is shorthand for `Num.isLte a b`.
##
## If either argument is [*NaN*](Num.isNaN), returns `False` no matter what. (*NaN*
## is [defined to be unordered](https://en.wikipedia.org/wiki/NaN#Comparison_with_NaN).)
isLte : Num a, Num a -> Bool

## Returns `True` if the first number is greater than the second.
##
## `a > b` is shorthand for `Num.isGt a b`.
##
## If either argument is [*NaN*](Num.isNaN), returns `False` no matter what. (*NaN*
## is [defined to be unordered](https://en.wikipedia.org/wiki/NaN#Comparison_with_NaN).)
##
## >>> 6
## >>>     |> Num.isGt 5
isGt : Num a, Num a -> Bool

## Returns `True` if the first number is greater than or equal to the second.
##
## `a >= b` is shorthand for `Num.isGte a b`.
##
## If either argument is [*NaN*](Num.isNaN), returns `False` no matter what. (*NaN*
## is [defined to be unordered](https://en.wikipedia.org/wiki/NaN#Comparison_with_NaN).)
isGte : Num a, Num a -> Bool

## Returns the higher of two numbers.
##
## If either argument is [*NaN*](Num.isNaN), returns `False` no matter what. (*NaN*
## is [defined to be unordered](https://en.wikipedia.org/wiki/NaN#Comparison_with_NaN).)
higher : Num a, Num a -> Num a

## Returns the lower of two numbers.
##
## If either argument is [*NaN*](Num.isNaN), returns `False` no matter what. (*NaN*
## is [defined to be unordered](https://en.wikipedia.org/wiki/NaN#Comparison_with_NaN).)
lower : Num a, Num a -> Num a

# Branchless implementation that works for all numeric types:
#
# let is_lt = arg1 < arg2;
# let is_eq = arg1 == arg2;
# return (is_lt as i8 - is_eq as i8) + 1;
#
# 1, 1 -> (0 - 1) + 1 == 0 # Eq
# 5, 1 -> (0 - 0) + 1 == 1 # Gt
# 1, 5 -> (1 - 0) + 1 == 2 # Lt

## Returns `Lt` if the first number is less than the second, `Gt` if
## the first is greater than the second, and `Eq` if they're equal.
##
## Although this can be passed to [List.sort], you'll get better performance
## by using [List.sortAsc] or [List.sortDesc] instead.
compare : Num a, Num a -> [ Lt, Eq, Gt ]

## Special Floating-Point Values

## When given a [F64] or [F32] value, returns `False` if that value is
## [*NaN*](Num.isNaN), ∞ or -∞, and `True` otherwise.
##
## Always returns `True` when given a [Dec].
##
## This is the opposite of [isInfinite], except when given [*NaN*](Num.isNaN). Both
## [isFinite] and [isInfinite] return `False` for [*NaN*](Num.isNaN).
isFinite : Frac * -> Bool

## When given a [F64] or [F32] value, returns `True` if that value is either
## ∞ or -∞, and `False` otherwise.
##
## Always returns `False` when given a [Dec].
##
## This is the opposite of [isFinite], except when given [*NaN*](Num.isNaN). Both
## [isFinite] and [isInfinite] return `False` for [*NaN*](Num.isNaN).
isInfinite : Frac * -> Bool

## When given a [F64] or [F32] value, returns `True` if that value is
## *NaN* ([not a number](https://en.wikipedia.org/wiki/NaN)), and `False` otherwise.
##
## Always returns `False` when given a [Dec].
##
## >>> Num.isNaN 12.3
##
## >>> Num.isNaN (Num.sqrt -2)
##
## *NaN* is unusual from other numberic values in that:
## * *NaN* is not equal to any other number, even itself. [Bool.isEq] always returns `False` if either argument is *NaN*.
## * *NaN* has no ordering, so [isLt], [isLte], [isGt], and [isGte] always return `False` if either argument is *NaN*.
##
## These rules come from the [IEEE-754](https://en.wikipedia.org/wiki/IEEE_754)
## floating point standard. Because almost all modern processors are built to
## this standard, deviating from these rules has a significant performance
## cost! Since the most common reason to choose [F64] or [F32] over [Dec] is
## access to hardware-accelerated performance, Roc follows these rules exactly.
##
## Note that you should never put a *NaN* into a [Set], or use it as the key in
## a [Dict]. The result is entries that can never be removed from those
## collections! See the documentation for [Set.add] and [Dict.insert] for details.
isNaN : Frac * -> Bool<|MERGE_RESOLUTION|>--- conflicted
+++ resolved
@@ -319,151 +319,6 @@
 ## If you need to do math outside these bounds, consider using a larger numeric size.
 Int size : Num [ @Int size ]
 
-<<<<<<< HEAD
-## A 64-bit floating-point number. All number literals with decimal points are #Float values.
-##
-## >>> 0.1
-##
-## >>> 1.0
-##
-## >>> 0.0
-##
-## If you like, you can put underscores in your #Float literals.
-## They have no effect on the number's value, but can make things easier to read.
-##
-## >>> 1_000_000.000_000_001
-##
-## Roc supports two types of floating-point numbers:
-##
-## - *Decimal* floating-point numbers
-## - *Binary* floating-point numbers
-##
-## Decimal floats are precise for decimal calculations. For example:
-##
-## >>> 0.1 + 0.2
-##
-## Operations on binary floats tend to run *much* faster than operations on
-## decimal floats, because almost all processors have dedicated instructions
-## for binary floats and not for decimal floats.
-## However, binary floats are less precise for decimal calculations.
-##
-## For example, here is the same `0.1 + 0.2` calculation again, this time putting
-## `f64` after the numbers to specify that they should be #F64 binary floats
-## instead of the default of decimal floats.
-##
-## >>> 0.1f64 + 0.2f64
-##
-## If decimal precision is unimportant, binary floats give better performance.
-## If decimal precision is important - for example, when representing money -
-## decimal floats tend to be worth the performance cost.
-##
-## Usually, Roc's compiler can infer a more specific type than #Float for
-## a particular float value, based on how it is used with other numbers. For example:
-##
-## >>> coordinates : { x : F32, y : F32 }
-## >>> coordinates = { x: 1, y: 2.5 }
-## >>>
-## >>> coordinates.x + 1
-##
-## On the last line, the compiler infers that the `1` in `+ 1` is an #F32
-## because it's being added to `coordinates.x`, which was defined to be an #F32
-## on the first line.
-##
-## Sometimes the compiler has no information about which specific type to pick.
-## For example:
-##
-## >>> 0.1 + 0.2 == 0.3
-##
-## When this happens, the compiler defaults to choosing #D64 decimal floats.
-## If you want something else, you can write (for example) `0.1f32 + 0.2 == 0.3`
-## to compare them as #F32 values instead.
-##
-## Both decimal and binary #Float values conform to the [IEEE-754](https://en.wikipedia.org/wiki/IEEE_754#Interchange_formats)
-## specification for floating point numbers. Conforming to this specification
-## means Roc's binary floats have nearly universal hardware support, and its
-## decimal floats have [some hardware support](http://speleotrove.com/decimal/)
-## among the rare processors which support decimal float instructions at all.
-##
-## This specification covers several float formats. Here are the ones Roc supports:
-##
-## - #F32 (32-bit binary float)
-## - #F64 (64-bit binary float)
-## - #D32 (32-bit decimal float)
-## - #D64 (64-bit decimal float) # TODO show a table like we do with ints, with the min/max ranges
-##
-## Like #Int, it's possible for #Float operations to overflow. Like with ints,
-## you'll typically get a crash when this happens.
-##
-## * In a development build, you'll get an assertion failure.
-## * In an optimized build, you'll get [`Infinity` or `-Infinity`](https://en.wikipedia.org/wiki/IEEE_754-1985#Positive_and_negative_infinity).
-##
-## Although some languages treat have first-class representations for
-## `-Infinity`, `Infinity`, and the special `NaN` ("not a number")
-## floating-point values described in the IEEE-754, Roc does not.
-## Instead, Roc treats all of these as errors. If any Float operation
-## in a development build encounters one of these values, it will
-## result in an assertion failure.
-##
-## Stll, it's possible that these values may accidentally arise in
-## release builds. If this happens, they will behave according to the usual
-## IEEE-754 rules: any operation involving `NaN` will output `NaN`,
-## any operation involving `Infinity` or `-Infinity` will output either
-## `Infinity`, `-Infinity`, or `NaN`, and `NaN` is defined to be not
-## equal to itself - meaning `(x == x)` returns `False` if `x` is `NaN`.
-##
-## These are very error-prone values, so if you see an assertion fail in
-## developent because of one of them, take it seriously - and try to fix
-## the code so that it can't come up in a release!
-##
-## ## Loud versus Quiet errors
-##
-## Besides precision problems, another reason floats are error-prone
-## is that they have quiet error handling built in. For example, in
-## a 64-bit floating point number, there are certain patterns of those
-## 64 bits which do not represent valid floats; instead, they represent
-## invalid results of previous operations.
-##
-## Whenever any arithmetic operation is performed on an invalid float,
-## the result is also invalid. This is called *error propagation*, and
-## it is notoriously error-prone. In Roc, using equality operations like
-## `==` and `!=` on an invalid float causes a crash. (See #Float.verify
-## to check the validity of your float.)
-##
-## Beause invalid floats are so error-prone, Roc discourages using them.
-## Instead, by default it treats them the same way as overflow: by
-## crashing whenever any #Float function would otherwise return one.
-## You can also use functions like #Float.tryAdd to get an `Ok` or an error
-## back so you can gracefully recover from invalid values.
-##
-## Quiet errors can be useful sometimes. For example, you might want to
-## do three floating point calculations in a row, and then gracefully handle
-## the situation where any one of the three was invalid. In that situation,
-## quiet errors can be more efficient than using three `try` functions, because
-## it can have one condition at the end instead of three along the way.
-##
-## Another potential use for quiet errors is for risky performance optimizations.
-## When you are absolutely certain there is no chance of overflow or other
-## errors, using a *quiet* operation may save an entry in the instruction cache
-## by removing a branch that would always have been predicted correctly.
-## Always [measure the performance change](https://youtu.be/r-TLSBdHe1A)
-## if you do this! The compiler can optimize away those branches behind the scenes,
-## so you may find that using the quiet version expliitly
-## makes the code riskier to future change, without actually affecting performance.
-##
-## ## Performance Notes
-##
-## Currently, loud errors are implemented using an extra conditional. Although
-## this conditional will always be correctly branh-predicted unless an error
-## occurs, there is a small effect on the instruction cache, which means
-## quiet errors are very slightly more efficient.
-##
-## Long-term, it's possible that the Roc compiler may be able to implement
-## loud errors using *signalling errors* in some situations, which could
-## eliminate the performance difference between loud and quiet errors in
-## the situation where no error occurs.
-
-=======
->>>>>>> 03e53054
 ## Convert
 
 ## Return a negative number when given a positive one, and vice versa.
