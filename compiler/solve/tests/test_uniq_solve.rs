--- conflicted
+++ resolved
@@ -2290,13 +2290,7 @@
                     updateCost = \current, neighbour, model ->
                         newCameFrom = Map.insert model.cameFrom neighbour current
 
-<<<<<<< HEAD
-                    distanceTo = reconstructPath newCameFrom neighbour
-                            |> List.len
-                            |> Num.toFloat
-=======
                         newCosts = Map.insert model.costs neighbour distanceTo
->>>>>>> 41568e4f
 
                         distanceTo =
                             reconstructPath newCameFrom neighbour
