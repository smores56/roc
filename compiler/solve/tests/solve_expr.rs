--- conflicted
+++ resolved
@@ -3734,7 +3734,6 @@
     }
 
     #[test]
-<<<<<<< HEAD
     fn str_trim() {
         infer_eq_without_problem(
             indoc!(
@@ -3743,7 +3742,10 @@
                 "#
             ),
             "Str -> Str",
-=======
+            );
+    }
+
+    #[test]
     fn list_drop_last() {
         infer_eq_without_problem(
             indoc!(
@@ -3752,7 +3754,6 @@
                 "#
             ),
             "List a -> List a",
->>>>>>> 1ffa9f5a
         );
     }
 
