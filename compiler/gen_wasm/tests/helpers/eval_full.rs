--- conflicted
+++ resolved
@@ -1,11 +1,7 @@
 use roc_can::builtins::builtin_defs_map;
 use roc_collections::all::{MutMap, MutSet};
-<<<<<<< HEAD
 use roc_std::{RocDec, RocList, RocOrder, RocStr};
-use crate::from_wasm32_memory::FromWasmMemory
-=======
-use roc_gen_wasm::from_wasm32_memory::FromWasm32Memory;
->>>>>>> c888bacc
+use crate::from_wasm32_memory::FromWasm32Memory;
 
 fn promote_expr_to_module(src: &str) -> String {
     let mut buffer = String::from("app \"test\" provides [ main ] to \"./platform\"\n\nmain =\n");
@@ -212,11 +208,7 @@
                 _ => panic!(),
             };
 
-<<<<<<< HEAD
             let output = <T as FromWasmMemory>::decode(
-=======
-            let output = <T as crate::helpers::eval_full::FromWasm32Memory>::decode(
->>>>>>> c888bacc
                 memory,
                 // skip the RocCallResult tag id
                 address as u32 + 8,
