use bumpalo::collections::Vec;
use bumpalo::Bump;
use inkwell::builder::Builder;
use inkwell::context::Context;
use inkwell::module::{Linkage, Module};
use inkwell::types::BasicTypeEnum;
use inkwell::values::BasicValueEnum::{self, *};
use inkwell::values::{FunctionValue, IntValue, PointerValue};
use inkwell::{AddressSpace, FloatPredicate, IntPredicate};

use crate::llvm::convert::{
    basic_type_from_layout, collection_wrapper, get_array_type, get_fn_type,
};
use roc_collections::all::ImMap;
use roc_module::symbol::{Interns, Symbol};
use roc_mono::expr::{Expr, Proc, Procs};
use roc_mono::layout::{Builtin, Layout};

/// This is for Inkwell's FunctionValue::verify - we want to know the verification
/// output in debug builds, but we don't want it to print to stdout in release builds!
#[cfg(debug_assertions)]
const PRINT_FN_VERIFICATION_OUTPUT: bool = true;

#[cfg(not(debug_assertions))]
const PRINT_FN_VERIFICATION_OUTPUT: bool = false;

type Scope<'a, 'ctx> = ImMap<Symbol, (Layout<'a>, PointerValue<'ctx>)>;

pub struct Env<'a, 'ctx, 'env> {
    pub arena: &'a Bump,
    pub context: &'ctx Context,
    pub builder: &'env Builder<'ctx>,
    pub module: &'ctx Module<'ctx>,
    pub interns: Interns,
    pub pointer_bytes: u32,
}

pub fn build_expr<'a, 'ctx, 'env>(
    env: &Env<'a, 'ctx, 'env>,
    scope: &Scope<'a, 'ctx>,
    parent: FunctionValue<'ctx>,
    expr: &Expr<'a>,
    procs: &Procs<'a>,
) -> BasicValueEnum<'ctx> {
    use roc_mono::expr::Expr::*;

    match expr {
        Int(num) => env.context.i64_type().const_int(*num as u64, true).into(),
        Float(num) => env.context.f64_type().const_float(*num).into(),
        Bool(b) => env.context.bool_type().const_int(*b as u64, false).into(),
        Byte(b) => env.context.i8_type().const_int(*b as u64, false).into(),
        Cond {
            cond,
            pass,
            fail,
            ret_layout,
            ..
        } => {
            let conditional = Branch2 {
                cond,
                pass,
                fail,
                ret_layout: ret_layout.clone(),
            };

            build_branch2(env, scope, parent, conditional, procs)
        }
        Branches { .. } => {
            panic!("TODO build_branches(env, scope, parent, cond_lhs, branches, procs)");
        }
        Switch {
            cond,
            branches,
            default_branch,
            ret_layout,
            cond_layout,
        } => {
            let ret_type = basic_type_from_layout(env.context, &ret_layout);
            let switch_args = SwitchArgs {
                cond_layout: cond_layout.clone(),
                cond_expr: cond,
                branches,
                default_branch,
                ret_type,
            };

            build_switch(env, scope, parent, switch_args, procs)
        }
        Store(stores, ret) => {
            let mut scope = im_rc::HashMap::clone(scope);
            let context = &env.context;

            for (symbol, layout, expr) in stores.iter() {
                let val = build_expr(env, &scope, parent, &expr, procs);
                let expr_bt = basic_type_from_layout(context, &layout);
                let alloca = create_entry_block_alloca(
                    env,
                    parent,
                    expr_bt,
                    symbol.ident_string(&env.interns),
                );

                env.builder.build_store(alloca, val);

                // Make a new scope which includes the binding we just encountered.
                // This should be done *after* compiling the bound expr, since any
                // recursive (in the LetRec sense) bindings should already have
                // been extracted as procedures. Nothing in here should need to
                // access itself!
                scope = im_rc::HashMap::clone(&scope);

                scope.insert(*symbol, (layout.clone(), alloca));
            }

            build_expr(env, &scope, parent, ret, procs)
        }
        CallByName(symbol, args) => match *symbol {
            Symbol::BOOL_OR => {
                panic!("TODO create a phi node for ||");
            }
            Symbol::BOOL_AND => {
                panic!("TODO create a phi node for &&");
            }
            _ => {
                let mut arg_vals: Vec<BasicValueEnum> =
                    Vec::with_capacity_in(args.len(), env.arena);

                for (arg, _layout) in args.iter() {
                    arg_vals.push(build_expr(env, scope, parent, arg, procs));
                }

                call_with_args(*symbol, arg_vals.into_bump_slice(), env)
            }
        },
        FunctionPointer(symbol) => {
            let ptr = env
                .module
                .get_function(symbol.ident_string(&env.interns))
                .unwrap_or_else(|| panic!("Could not get pointer to unknown function {:?}", symbol))
                .as_global_value()
                .as_pointer_value();

            BasicValueEnum::PointerValue(ptr)
        }
        CallByPointer(sub_expr, args, _var) => {
            let mut arg_vals: Vec<BasicValueEnum> = Vec::with_capacity_in(args.len(), env.arena);

            for arg in args.iter() {
                arg_vals.push(build_expr(env, scope, parent, arg, procs));
            }

            let call = match build_expr(env, scope, parent, sub_expr, procs) {
                BasicValueEnum::PointerValue(ptr) => {
                    env.builder.build_call(ptr, arg_vals.as_slice(), "tmp")
                }
                non_ptr => {
                    panic!(
                        "Tried to call by pointer, but encountered a non-pointer: {:?}",
                        non_ptr
                    );
                }
            };

            call.try_as_basic_value()
                .left()
                .unwrap_or_else(|| panic!("LLVM error: Invalid call by pointer."))
        }

        Load(symbol) => match scope.get(symbol) {
            Some((_, ptr)) => env
                .builder
                .build_load(*ptr, symbol.ident_string(&env.interns)),
            None => panic!("Could not find a var for {:?} in scope {:?}", symbol, scope),
        },
        Str(str_literal) => {
            if str_literal.is_empty() {
                panic!("TODO build an empty string in LLVM");
            } else {
                let ctx = env.context;
                let builder = env.builder;
                let bytes_len = str_literal.len() + 1/* TODO drop the +1 when we have structs and this is no longer a NUL-terminated CString.*/;

                let byte_type = ctx.i8_type();
                let nul_terminator = byte_type.const_zero();
                let len = ctx.i32_type().const_int(bytes_len as u64, false);
                let ptr = env
                    .builder
                    .build_array_malloc(ctx.i8_type(), len, "str_ptr")
                    .unwrap();

                // Copy the bytes from the string literal into the array
                for (index, byte) in str_literal.bytes().enumerate() {
                    let index = ctx.i32_type().const_int(index as u64, false);
                    let elem_ptr = unsafe { builder.build_gep(ptr, &[index], "byte") };

                    builder.build_store(elem_ptr, byte_type.const_int(byte as u64, false));
                }

                // Add a NUL terminator at the end.
                // TODO: Instead of NUL-terminating, return a struct
                // with the pointer and also the length and capacity.
                let index = ctx.i32_type().const_int(bytes_len as u64 - 1, false);
                let elem_ptr = unsafe { builder.build_gep(ptr, &[index], "nul_terminator") };

                builder.build_store(elem_ptr, nul_terminator);

                BasicValueEnum::PointerValue(ptr)
            }
        }
        Array { elem_layout, elems } => {
            let ctx = env.context;
            let elem_type = basic_type_from_layout(ctx, elem_layout);
            let builder = env.builder;

            if elems.is_empty() {
                let array_type = get_array_type(&elem_type, 0);
                let ptr_type = array_type.ptr_type(AddressSpace::Generic);
                let struct_type = collection_wrapper(ctx, ptr_type);

                // The first field in the struct should be the pointer.
                let struct_val = builder
                    .build_insert_value(
                        struct_type.const_zero(),
                        BasicValueEnum::PointerValue(ptr_type.const_null()),
                        Builtin::WRAPPER_PTR,
                        "insert_ptr",
                    )
                    .unwrap();

                BasicValueEnum::StructValue(struct_val.into_struct_value())
            } else {
                let len_u64 = elems.len() as u64;
                let elem_bytes = elem_layout.stack_size(env.pointer_bytes) as u64;

                let ptr = {
                    let bytes_len = elem_bytes * len_u64;
                    let len = ctx.i32_type().const_int(bytes_len, false);

                    env.builder
                        .build_array_malloc(elem_type, len, "create_list_ptr")
                        .unwrap()
                };

                // Copy the elements from the list literal into the array
                for (index, elem) in elems.iter().enumerate() {
                    let offset = ctx.i32_type().const_int(elem_bytes * index as u64, false);
                    let elem_ptr = unsafe { builder.build_gep(ptr, &[offset], "elem") };

                    let val = build_expr(env, &scope, parent, &elem, procs);

                    builder.build_store(elem_ptr, val);
                }

                let ptr_val = BasicValueEnum::PointerValue(ptr);
                let struct_type = collection_wrapper(ctx, ptr.get_type());
                let len = BasicValueEnum::IntValue(ctx.i32_type().const_int(len_u64, false));
                let mut struct_val;

                // Field 0: pointer
                struct_val = builder
                    .build_insert_value(
                        struct_type.const_zero(),
                        ptr_val,
                        Builtin::WRAPPER_PTR,
                        "insert_ptr",
                    )
                    .unwrap();

                // Field 1: length
                struct_val = builder
                    .build_insert_value(struct_val, len, Builtin::WRAPPER_LEN, "insert_len")
                    .unwrap();

                // Field 2: capacity (initially set to length)
                struct_val = builder
                    .build_insert_value(
                        struct_val,
                        len,
                        Builtin::WRAPPER_CAPACITY,
                        "insert_capacity",
                    )
                    .unwrap();

                BasicValueEnum::StructValue(struct_val.into_struct_value())
            }
        }

        Struct { fields, .. } => {
            let ctx = env.context;
            let builder = env.builder;

            // Sort the fields
            let mut sorted_fields = Vec::with_capacity_in(fields.len(), env.arena);
            for field in fields.iter() {
                sorted_fields.push(field);
            }
            sorted_fields.sort_by_key(|k| &k.0);

            // Determine types
            let mut field_types = Vec::with_capacity_in(fields.len(), env.arena);
            let mut field_vals = Vec::with_capacity_in(fields.len(), env.arena);

            for (_, ref inner_expr) in sorted_fields.iter() {
                let val = build_expr(env, &scope, parent, inner_expr, procs);

                let field_type = match inner_expr {
                    Int(_) => BasicTypeEnum::IntType(ctx.i64_type()),
                    _ => panic!("I don't yet know how to get Inkwell type for {:?}", val),
                };

                field_types.push(field_type);
                field_vals.push(val);
            }

            // Create the struct_type
            let struct_type = ctx.struct_type(field_types.into_bump_slice(), false);
            let mut struct_val = struct_type.const_zero().into();

            // Insert field exprs into struct_val
            for (index, field_val) in field_vals.into_iter().enumerate() {
                struct_val = builder
                    .build_insert_value(struct_val, field_val, index as u32, "insert_field")
                    .unwrap();
            }

            BasicValueEnum::StructValue(struct_val.into_struct_value())
        }
        Access {
            label,
            field_layout,
            struct_layout: Layout::Struct(fields),
            record,
        } => {
            let builder = env.builder;

            // Reconstruct struct layout
            let mut reconstructed_struct_layout =
                Vec::with_capacity_in(fields.len() + 1, env.arena);
            for field in fields.iter() {
                reconstructed_struct_layout.push(field.clone());
            }
            reconstructed_struct_layout.push((label.clone(), field_layout.clone()));
            reconstructed_struct_layout.sort_by(|a, b| {
                a.0.partial_cmp(&b.0)
                    .expect("TODO: failed to sort struct fields in crane access")
            });

            // Get index
            let index = reconstructed_struct_layout
                .iter()
                .position(|(local_label, _)| local_label == label)
                .unwrap() as u32; // TODO

            // Get Struct val
            let struct_val = build_expr(env, &scope, parent, record, procs).into_struct_value();

            builder
                .build_extract_value(struct_val, index, "field_access")
                .unwrap()
        }
        _ => {
            panic!("I don't yet know how to LLVM build {:?}", expr);
        }
    }
}

struct Branch2<'a> {
    cond: &'a Expr<'a>,
    pass: &'a Expr<'a>,
    fail: &'a Expr<'a>,
    ret_layout: Layout<'a>,
}

fn build_branch2<'a, 'ctx, 'env>(
    env: &Env<'a, 'ctx, 'env>,
    scope: &Scope<'a, 'ctx>,
    parent: FunctionValue<'ctx>,
    cond: Branch2<'a>,
    procs: &Procs<'a>,
) -> BasicValueEnum<'ctx> {
    let ret_layout = cond.ret_layout;
    let ret_type = basic_type_from_layout(env.context, &ret_layout);

    let cond_expr = build_expr(env, scope, parent, cond.cond, procs);

    match cond_expr {
        IntValue(value) => build_phi2(
            env, scope, parent, value, cond.pass, cond.fail, ret_type, procs,
        ),
        _ => panic!(
            "Tried to make a branch out of an invalid condition: cond_expr = {:?}",
            cond_expr,
        ),
    }
}

struct SwitchArgs<'a, 'ctx> {
    pub cond_expr: &'a Expr<'a>,
    pub cond_layout: Layout<'a>,
    pub branches: &'a [(u64, Expr<'a>)],
    pub default_branch: &'a Expr<'a>,
    pub ret_type: BasicTypeEnum<'ctx>,
}

fn build_switch<'a, 'ctx, 'env>(
    env: &Env<'a, 'ctx, 'env>,
    scope: &Scope<'a, 'ctx>,
    parent: FunctionValue<'ctx>,
    switch_args: SwitchArgs<'a, 'ctx>,
    procs: &Procs<'a>,
) -> BasicValueEnum<'ctx> {
    use roc_mono::layout::Builtin;

    let arena = env.arena;
    let builder = env.builder;
    let context = env.context;
    let SwitchArgs {
        branches,
        cond_expr,
        cond_layout,
        default_branch,
        ret_type,
        ..
    } = switch_args;

    let cont_block = context.append_basic_block(parent, "cont");

    // Build the condition
    let cond = build_expr(env, scope, parent, cond_expr, procs).into_int_value();

    // Build the cases
    let mut incoming = Vec::with_capacity_in(branches.len(), arena);
    let mut cases = Vec::with_capacity_in(branches.len(), arena);

    for (int, _) in branches.iter() {
        // Switch constants must all be same type as switch value!
        // e.g. this is incorrect, and will trigger a LLVM warning:
        //
        //   switch i8 %apple1, label %default [
        //     i64 2, label %branch2
        //     i64 0, label %branch0
        //     i64 1, label %branch1
        //   ]
        //
        // they either need to all be i8, or i64
        let int_val = match cond_layout {
            Layout::Builtin(Builtin::Int64) => context.i64_type().const_int(*int as u64, false),
            Layout::Builtin(Builtin::Bool(_, _)) => {
                context.bool_type().const_int(*int as u64, false)
            }
            Layout::Builtin(Builtin::Byte(_)) => context.i8_type().const_int(*int as u64, false),
            _ => panic!("Can't cast to cond_layout = {:?}", cond_layout),
        };
        let block = context.append_basic_block(parent, format!("branch{}", int).as_str());

        cases.push((int_val, block));
    }

    let default_block = context.append_basic_block(parent, "default");

    builder.build_switch(cond, default_block, &cases);

    for ((_, branch_expr), (_, block)) in branches.iter().zip(cases) {
        builder.position_at_end(block);

        let branch_val = build_expr(env, scope, parent, branch_expr, procs);

        builder.build_unconditional_branch(cont_block);

        incoming.push((branch_val, block));
    }

    // The block for the conditional's default branch.
    builder.position_at_end(default_block);

    let default_val = build_expr(env, scope, parent, default_branch, procs);

    builder.build_unconditional_branch(cont_block);

    incoming.push((default_val, default_block));

    // emit merge block
    builder.position_at_end(cont_block);

    let phi = builder.build_phi(ret_type, "branch");

    for (branch_val, block) in incoming {
        phi.add_incoming(&[(&Into::<BasicValueEnum>::into(branch_val), block)]);
    }

    phi.as_basic_value()
}

// TODO trim down these arguments
#[allow(clippy::too_many_arguments)]
fn build_phi2<'a, 'ctx, 'env>(
    env: &Env<'a, 'ctx, 'env>,
    scope: &Scope<'a, 'ctx>,
    parent: FunctionValue<'ctx>,
    comparison: IntValue<'ctx>,
    pass: &'a Expr<'a>,
    fail: &'a Expr<'a>,
    ret_type: BasicTypeEnum<'ctx>,
    procs: &Procs<'a>,
) -> BasicValueEnum<'ctx> {
    let builder = env.builder;
    let context = env.context;

    // build blocks
    let then_block = context.append_basic_block(parent, "then");
    let else_block = context.append_basic_block(parent, "else");
    let cont_block = context.append_basic_block(parent, "branchcont");

    builder.build_conditional_branch(comparison, then_block, else_block);

    // build then block
    builder.position_at_end(then_block);
    let then_val = build_expr(env, scope, parent, pass, procs);
    builder.build_unconditional_branch(cont_block);

    let then_block = builder.get_insert_block().unwrap();

    // build else block
    builder.position_at_end(else_block);
    let else_val = build_expr(env, scope, parent, fail, procs);
    builder.build_unconditional_branch(cont_block);

    let else_block = builder.get_insert_block().unwrap();

    // emit merge block
    builder.position_at_end(cont_block);

    let phi = builder.build_phi(ret_type, "branch");

    phi.add_incoming(&[
        (&Into::<BasicValueEnum>::into(then_val), then_block),
        (&Into::<BasicValueEnum>::into(else_val), else_block),
    ]);

    phi.as_basic_value()
}

/// TODO could this be added to Inkwell itself as a method on BasicValueEnum?
fn set_name(bv_enum: BasicValueEnum<'_>, name: &str) {
    match bv_enum {
        ArrayValue(val) => val.set_name(name),
        IntValue(val) => val.set_name(name),
        FloatValue(val) => val.set_name(name),
        PointerValue(val) => val.set_name(name),
        StructValue(val) => val.set_name(name),
        VectorValue(val) => val.set_name(name),
    }
}

/// Creates a new stack allocation instruction in the entry block of the function.
pub fn create_entry_block_alloca<'a, 'ctx>(
    env: &Env<'a, 'ctx, '_>,
    parent: FunctionValue<'_>,
    basic_type: BasicTypeEnum<'ctx>,
    name: &str,
) -> PointerValue<'ctx> {
    let builder = env.context.create_builder();
    let entry = parent.get_first_basic_block().unwrap();

    match entry.get_first_instruction() {
        Some(first_instr) => builder.position_before(&first_instr),
        None => builder.position_at_end(entry),
    }

    builder.build_alloca(basic_type, name)
}

pub fn build_proc_header<'a, 'ctx, 'env>(
    env: &Env<'a, 'ctx, 'env>,
    symbol: Symbol,
    proc: &Proc<'a>,
) -> (FunctionValue<'ctx>, Vec<'a, BasicTypeEnum<'ctx>>) {
    let args = proc.args;
    let arena = env.arena;
    let context = &env.context;
    let ret_type = basic_type_from_layout(context, &proc.ret_layout);
    let mut arg_basic_types = Vec::with_capacity_in(args.len(), arena);
    let mut arg_symbols = Vec::new_in(arena);

    for (layout, arg_symbol) in args.iter() {
        let arg_type = basic_type_from_layout(env.context, &layout);

        arg_basic_types.push(arg_type);
        arg_symbols.push(arg_symbol);
    }

    let fn_type = get_fn_type(&ret_type, &arg_basic_types);

    let fn_val = env.module.add_function(
        symbol.ident_string(&env.interns),
        fn_type,
        Some(Linkage::Private),
    );

    (fn_val, arg_basic_types)
}

pub fn build_proc<'a, 'ctx, 'env>(
    env: &Env<'a, 'ctx, 'env>,
    proc: Proc<'a>,
    procs: &Procs<'a>,
    fn_val: FunctionValue<'ctx>,
    arg_basic_types: Vec<'a, BasicTypeEnum<'ctx>>,
) {
    let args = proc.args;
    let context = &env.context;

    // Add a basic block for the entry point
    let entry = context.append_basic_block(fn_val, "entry");
    let builder = env.builder;

    builder.position_at_end(entry);

    let mut scope = ImMap::default();

    // Add args to scope
    for ((arg_val, arg_type), (layout, arg_symbol)) in
        fn_val.get_param_iter().zip(arg_basic_types).zip(args)
    {
        set_name(arg_val, arg_symbol.ident_string(&env.interns));

        let alloca =
            create_entry_block_alloca(env, fn_val, arg_type, arg_symbol.ident_string(&env.interns));

        builder.build_store(alloca, arg_val);

        scope.insert(*arg_symbol, (layout.clone(), alloca));
    }

    let body = build_expr(env, &scope, fn_val, &proc.body, procs);

    builder.build_return(Some(&body));
}

pub fn verify_fn(fn_val: FunctionValue<'_>) {
    if !fn_val.verify(PRINT_FN_VERIFICATION_OUTPUT) {
        unsafe {
            fn_val.delete();
        }

        panic!("Invalid generated fn_val.")
    }
}

#[inline(always)]
#[allow(clippy::cognitive_complexity)]
fn call_with_args<'a, 'ctx, 'env>(
    symbol: Symbol,
    args: &[BasicValueEnum<'ctx>],
    env: &Env<'a, 'ctx, 'env>,
) -> BasicValueEnum<'ctx> {
    match symbol {
        Symbol::INT_ADD | Symbol::NUM_ADD => {
            debug_assert!(args.len() == 2);

            let int_val = env.builder.build_int_add(
                args[0].into_int_value(),
                args[1].into_int_value(),
                "add_i64",
            );

            BasicValueEnum::IntValue(int_val)
        }
        Symbol::FLOAT_ADD => {
            debug_assert!(args.len() == 2);

            let float_val = env.builder.build_float_add(
                args[0].into_float_value(),
                args[1].into_float_value(),
                "add_f64",
            );

            BasicValueEnum::FloatValue(float_val)
        }
        Symbol::INT_SUB | Symbol::NUM_SUB => {
            debug_assert!(args.len() == 2);

            let int_val = env.builder.build_int_sub(
                args[0].into_int_value(),
                args[1].into_int_value(),
                "sub_I64",
            );

            BasicValueEnum::IntValue(int_val)
        }
        Symbol::FLOAT_SUB => {
            debug_assert!(args.len() == 2);

            let float_val = env.builder.build_float_sub(
                args[0].into_float_value(),
                args[1].into_float_value(),
                "sub_f64",
            );

            BasicValueEnum::FloatValue(float_val)
        }
        Symbol::NUM_MUL => {
            debug_assert!(args.len() == 2);

            let int_val = env.builder.build_int_mul(
                args[0].into_int_value(),
                args[1].into_int_value(),
                "mul_i64",
            );

            BasicValueEnum::IntValue(int_val)
        }
        Symbol::NUM_NEG => {
            debug_assert!(args.len() == 1);

            let int_val = env
                .builder
                .build_int_neg(args[0].into_int_value(), "negate_i64");

            BasicValueEnum::IntValue(int_val)
        }
<<<<<<< HEAD
        Symbol::LIST_LEN => {
            debug_assert!(args.len() == 1);

            let wrapper_struct = args[0].into_struct_value();
            let builder = env.builder;

            // Get the 32-bit int length
            let i32_val = builder.build_extract_value(wrapper_struct, Builtin::WRAPPER_LEN, "unwrapped_list_len").unwrap().into_int_value();

            // cast the 32-bit length to a 64-bit int
            BasicValueEnum::IntValue(builder.build_int_cast(i32_val, env.context.i64_type(), "i32_to_i64"))
        }
        Symbol::LIST_IS_EMPTY => {
            debug_assert!(args.len() == 1);

            let list_struct = args[0].into_struct_value();
            let builder = env.builder;
            let list_len = builder.build_extract_value(list_struct, 1, "unwrapped_list_len").unwrap().into_int_value();
            let zero = env.context.i32_type().const_zero();
            let answer = builder.build_int_compare(IntPredicate::EQ, list_len, zero, "is_zero");

            BasicValueEnum::IntValue(answer)
=======
        Symbol::INT_EQ_I64 => {
            debug_assert!(args.len() == 2);

            let int_val = env.builder.build_int_compare(
                IntPredicate::EQ,
                args[0].into_int_value(),
                args[1].into_int_value(),
                "cmp_i64",
            );

            BasicValueEnum::IntValue(int_val)
        }
        Symbol::INT_EQ_I1 => {
            debug_assert!(args.len() == 2);

            let int_val = env.builder.build_int_compare(
                IntPredicate::EQ,
                args[0].into_int_value(),
                args[1].into_int_value(),
                "cmp_i1",
            );

            BasicValueEnum::IntValue(int_val)
        }
        Symbol::INT_EQ_I8 => {
            debug_assert!(args.len() == 2);

            let int_val = env.builder.build_int_compare(
                IntPredicate::EQ,
                args[0].into_int_value(),
                args[1].into_int_value(),
                "cmp_i8",
            );

            BasicValueEnum::IntValue(int_val)
        }
        Symbol::FLOAT_EQ => {
            debug_assert!(args.len() == 2);

            let int_val = env.builder.build_float_compare(
                FloatPredicate::OEQ,
                args[0].into_float_value(),
                args[1].into_float_value(),
                "cmp_f64",
            );

            BasicValueEnum::IntValue(int_val)
>>>>>>> d75af397
        }
        Symbol::LIST_GET_UNSAFE => {
            let builder = env.builder;

            // List.get : List elem, Int -> Result elem [ OutOfBounds ]*
            debug_assert!(args.len() == 2);

            let wrapper_struct = args[0].into_struct_value();
            let elem_index = args[1].into_int_value();

            // Slot 1 in the wrapper struct is the length
            let _list_len = builder.build_extract_value(wrapper_struct, Builtin::WRAPPER_LEN, "unwrapped_list_len").unwrap().into_int_value();

            // TODO here, check to see if the requested index exceeds the length of the array.

            // Slot 0 in the wrapper struct is the pointer to the array data
            let array_data_ptr = builder.build_extract_value(wrapper_struct, Builtin::WRAPPER_PTR, "unwrapped_list_ptr").unwrap().into_pointer_value();

            let elem_bytes = 8; // TODO Look this size up instead of hardcoding it!
            let elem_size = env.context.i64_type().const_int(elem_bytes, false);

            // Calculate the offset at runtime by multiplying the index by the size of an element.
            let offset_bytes = builder.build_int_mul(elem_index, elem_size, "mul_offset");

            // We already checked the bounds earlier.
            let elem_ptr = unsafe { builder.build_in_bounds_gep(array_data_ptr, &[offset_bytes], "elem") };

            builder.build_load(elem_ptr, "List.get")
        }
        Symbol::LIST_SET /* TODO clone first for LIST_SET! */ | Symbol::LIST_SET_IN_PLACE => {
            let builder = env.builder;

            debug_assert!(args.len() == 3);

            let wrapper_struct = args[0].into_struct_value();
            let elem_index = args[1].into_int_value();
            let elem = args[2];

            // Slot 1 in the wrapper struct is the length
            let _list_len = builder.build_extract_value(wrapper_struct, Builtin::WRAPPER_LEN, "unwrapped_list_len").unwrap().into_int_value();

            // TODO here, check to see if the requested index exceeds the length of the array.
            // If so, bail out and return the list unaltered.

            // Slot 0 in the wrapper struct is the pointer to the array data
            let array_data_ptr = builder.build_extract_value(wrapper_struct, Builtin::WRAPPER_PTR, "unwrapped_list_ptr").unwrap().into_pointer_value();

            let elem_bytes = 8; // TODO Look this size up instead of hardcoding it!
            let elem_size = env.context.i64_type().const_int(elem_bytes, false);

            // Calculate the offset at runtime by multiplying the index by the size of an element.
            let offset_bytes = builder.build_int_mul(elem_index, elem_size, "mul_offset");

            // We already checked the bounds earlier.
            let elem_ptr = unsafe { builder.build_in_bounds_gep(array_data_ptr, &[offset_bytes], "elem") };

            // Mutate the array in-place.
            builder.build_store(elem_ptr, elem);

            // Return the wrapper unchanged, since pointer, length and capacity are all unchanged
            wrapper_struct.into()
        }
        _ => {
            let fn_val = env
                .module
                .get_function(symbol.ident_string(&env.interns))
                .unwrap_or_else(|| panic!("Unrecognized function: {:?}", symbol));

            let call = env.builder.build_call(fn_val, args, "tmp");

            call.try_as_basic_value()
                .left()
                .unwrap_or_else(|| panic!("LLVM error: Invalid call by name for name {:?}", symbol))
        }
    }
}<|MERGE_RESOLUTION|>--- conflicted
+++ resolved
@@ -409,8 +409,6 @@
     switch_args: SwitchArgs<'a, 'ctx>,
     procs: &Procs<'a>,
 ) -> BasicValueEnum<'ctx> {
-    use roc_mono::layout::Builtin;
-
     let arena = env.arena;
     let builder = env.builder;
     let context = env.context;
@@ -719,7 +717,6 @@
 
             BasicValueEnum::IntValue(int_val)
         }
-<<<<<<< HEAD
         Symbol::LIST_LEN => {
             debug_assert!(args.len() == 1);
 
@@ -742,7 +739,7 @@
             let answer = builder.build_int_compare(IntPredicate::EQ, list_len, zero, "is_zero");
 
             BasicValueEnum::IntValue(answer)
-=======
+        }
         Symbol::INT_EQ_I64 => {
             debug_assert!(args.len() == 2);
 
@@ -790,7 +787,6 @@
             );
 
             BasicValueEnum::IntValue(int_val)
->>>>>>> d75af397
         }
         Symbol::LIST_GET_UNSAFE => {
             let builder = env.builder;
