--- conflicted
+++ resolved
@@ -3476,7 +3476,6 @@
 }
 
 #[test]
-<<<<<<< HEAD
 #[ignore]
 #[cfg(any(feature = "gen-llvm", feature = "gen-dev", feature = "gen-wasm"))]
 fn mutual_recursion_top_level_defs() {
@@ -3502,7 +3501,10 @@
         ),
         true,
         bool
-=======
+    )
+}
+
+#[test]
 #[cfg(any(feature = "gen-llvm"))]
 fn polymorphic_lambda_captures_polymorphic_value() {
     assert_evals_to!(
@@ -3518,6 +3520,5 @@
         ),
         2,
         u64
->>>>>>> 79b76935
     )
 }