use std::convert::TryFrom;
use std::path::Path;

use crate::llvm::bitcode::{call_bitcode_fn, call_void_bitcode_fn};
use crate::llvm::build_dict::{
    self, dict_contains, dict_difference, dict_empty, dict_get, dict_insert, dict_intersection,
    dict_keys, dict_len, dict_remove, dict_union, dict_values, dict_walk, set_from_list,
};
use crate::llvm::build_hash::generic_hash;
use crate::llvm::build_list::{
    self, allocate_list, empty_list, empty_polymorphic_list, list_any, list_append, list_concat,
<<<<<<< HEAD
    list_contains, list_drop, list_drop_at, list_get_unsafe, list_join, list_keep_errs,
    list_keep_if, list_keep_oks, list_len, list_map, list_map2, list_map3, list_map4,
    list_map_with_index, list_prepend, list_range, list_repeat, list_reverse, list_set,
    list_single, list_sort_with, list_swap, list_take_first, list_take_last,
=======
    list_contains, list_drop, list_drop_at, list_find_trivial_not_found, list_find_unsafe,
    list_get_unsafe, list_join, list_keep_errs, list_keep_if, list_keep_oks, list_len, list_map,
    list_map2, list_map3, list_map4, list_map_with_index, list_prepend, list_range, list_repeat,
    list_reverse, list_set, list_single, list_sort_with, list_swap, list_take_first,
>>>>>>> 180adcd4
};
use crate::llvm::build_str::{
    empty_str, str_concat, str_count_graphemes, str_ends_with, str_from_float, str_from_int,
    str_from_utf8, str_from_utf8_range, str_join_with, str_number_of_bytes, str_repeat, str_split,
    str_starts_with, str_starts_with_code_point, str_to_utf8, str_trim,
};
use crate::llvm::compare::{generic_eq, generic_neq};
use crate::llvm::convert::{
    basic_type_from_builtin, basic_type_from_layout, block_of_memory_slices, ptr_int,
};
use crate::llvm::refcounting::{
    build_reset, decrement_refcount_layout, increment_refcount_layout, PointerToRefcount,
};
use bumpalo::collections::Vec;
use bumpalo::Bump;
use inkwell::basic_block::BasicBlock;
use inkwell::builder::Builder;
use inkwell::context::Context;
use inkwell::debug_info::{
    AsDIScope, DICompileUnit, DIFlagsConstants, DISubprogram, DebugInfoBuilder,
};
use inkwell::memory_buffer::MemoryBuffer;
use inkwell::module::{Linkage, Module};
use inkwell::passes::{PassManager, PassManagerBuilder};
use inkwell::types::{BasicType, BasicTypeEnum, FunctionType, IntType, StructType};
use inkwell::values::BasicValueEnum::{self, *};
use inkwell::values::{
    BasicValue, CallSiteValue, CallableValue, FloatValue, FunctionValue, InstructionOpcode,
    InstructionValue, IntValue, PointerValue, StructValue,
};
use inkwell::OptimizationLevel;
use inkwell::{AddressSpace, IntPredicate};
use morphic_lib::{
    CalleeSpecVar, FuncName, FuncSpec, FuncSpecSolutions, ModSolutions, UpdateMode, UpdateModeVar,
};
use roc_builtins::bitcode::{self, FloatWidth, IntWidth, IntrinsicName};
use roc_builtins::{float_intrinsic, int_intrinsic};
use roc_collections::all::{ImMap, MutMap, MutSet};
use roc_module::low_level::LowLevel;
use roc_module::symbol::{Interns, ModuleId, Symbol};
use roc_mono::ir::{
    BranchInfo, CallType, EntryPoint, JoinPointId, ListLiteralElement, ModifyRc, OptLevel,
    ProcLayout,
};
use roc_mono::layout::{Builtin, LambdaSet, Layout, LayoutIds, UnionLayout};
use target_lexicon::{Architecture, OperatingSystem, Triple};

/// This is for Inkwell's FunctionValue::verify - we want to know the verification
/// output in debug builds, but we don't want it to print to stdout in release builds!
#[cfg(debug_assertions)]
const PRINT_FN_VERIFICATION_OUTPUT: bool = true;

#[cfg(not(debug_assertions))]
const PRINT_FN_VERIFICATION_OUTPUT: bool = false;

#[macro_export]
macro_rules! debug_info_init {
    ($env:expr, $function_value:expr) => {{
        use inkwell::debug_info::AsDIScope;

        let func_scope = $function_value.get_subprogram().expect("subprogram");
        let lexical_block = $env.dibuilder.create_lexical_block(
            /* scope */ func_scope.as_debug_info_scope(),
            /* file */ $env.compile_unit.get_file(),
            /* line_no */ 0,
            /* column_no */ 0,
        );

        let loc = $env.dibuilder.create_debug_location(
            $env.context,
            /* line */ 0,
            /* column */ 0,
            /* current_scope */ lexical_block.as_debug_info_scope(),
            /* inlined_at */ None,
        );
        $env.builder.set_current_debug_location(&$env.context, loc);
    }};
}

/// Iterate over all functions in an llvm module
pub struct FunctionIterator<'ctx> {
    next: Option<FunctionValue<'ctx>>,
}

impl<'ctx> FunctionIterator<'ctx> {
    pub fn from_module(module: &inkwell::module::Module<'ctx>) -> Self {
        Self {
            next: module.get_first_function(),
        }
    }
}

impl<'ctx> Iterator for FunctionIterator<'ctx> {
    type Item = FunctionValue<'ctx>;

    fn next(&mut self) -> Option<Self::Item> {
        match self.next {
            Some(function) => {
                self.next = function.get_next_function();

                Some(function)
            }
            None => None,
        }
    }
}

#[derive(Default, Debug, Clone, PartialEq)]
pub struct Scope<'a, 'ctx> {
    symbols: ImMap<Symbol, (Layout<'a>, BasicValueEnum<'ctx>)>,
    pub top_level_thunks: ImMap<Symbol, (ProcLayout<'a>, FunctionValue<'ctx>)>,
    join_points: ImMap<JoinPointId, (BasicBlock<'ctx>, &'a [PointerValue<'ctx>])>,
}

impl<'a, 'ctx> Scope<'a, 'ctx> {
    fn get(&self, symbol: &Symbol) -> Option<&(Layout<'a>, BasicValueEnum<'ctx>)> {
        self.symbols.get(symbol)
    }
    pub fn insert(&mut self, symbol: Symbol, value: (Layout<'a>, BasicValueEnum<'ctx>)) {
        self.symbols.insert(symbol, value);
    }
    pub fn insert_top_level_thunk(
        &mut self,
        symbol: Symbol,
        layout: &'a ProcLayout<'a>,
        function_value: FunctionValue<'ctx>,
    ) {
        self.top_level_thunks
            .insert(symbol, (*layout, function_value));
    }
    fn remove(&mut self, symbol: &Symbol) {
        self.symbols.remove(symbol);
    }

    pub fn retain_top_level_thunks_for_module(&mut self, module_id: ModuleId) {
        self.top_level_thunks
            .retain(|s, _| s.module_id() == module_id);
    }
}

pub struct Env<'a, 'ctx, 'env> {
    pub arena: &'a Bump,
    pub context: &'ctx Context,
    pub builder: &'env Builder<'ctx>,
    pub dibuilder: &'env DebugInfoBuilder<'ctx>,
    pub compile_unit: &'env DICompileUnit<'ctx>,
    pub module: &'ctx Module<'ctx>,
    pub interns: Interns,
    pub ptr_bytes: u32,
    pub is_gen_test: bool,
    pub exposed_to_host: MutSet<Symbol>,
}

#[repr(u32)]
pub enum PanicTagId {
    NullTerminatedString = 0,
}

impl std::convert::TryFrom<u32> for PanicTagId {
    type Error = ();

    fn try_from(value: u32) -> Result<Self, Self::Error> {
        match value {
            0 => Ok(PanicTagId::NullTerminatedString),
            _ => Err(()),
        }
    }
}

impl<'a, 'ctx, 'env> Env<'a, 'ctx, 'env> {
    /// The integer type representing a pointer
    ///
    /// on 64-bit systems, this is i64
    /// on 32-bit systems, this is i32
    pub fn ptr_int(&self) -> IntType<'ctx> {
        ptr_int(self.context, self.ptr_bytes)
    }

    /// The integer type representing a RocList or RocStr when following the C ABI
    ///
    /// on 64-bit systems, this is i128
    /// on 32-bit systems, this is i64
    pub fn str_list_c_abi(&self) -> IntType<'ctx> {
        crate::llvm::convert::str_list_int(self.context, self.ptr_bytes)
    }

    pub fn small_str_bytes(&self) -> u32 {
        self.ptr_bytes * 2
    }

    pub fn build_intrinsic_call(
        &self,
        intrinsic_name: &'static str,
        args: &[BasicValueEnum<'ctx>],
    ) -> CallSiteValue<'ctx> {
        let fn_val = self
            .module
            .get_function(intrinsic_name)
            .unwrap_or_else(|| panic!("Unrecognized intrinsic function: {}", intrinsic_name));

        let mut arg_vals: Vec<BasicValueEnum> = Vec::with_capacity_in(args.len(), self.arena);

        for arg in args.iter() {
            arg_vals.push(*arg);
        }

        let call = self
            .builder
            .build_call(fn_val, arg_vals.into_bump_slice(), "call");

        call.set_call_convention(fn_val.get_call_conventions());

        call
    }

    pub fn call_intrinsic(
        &self,
        intrinsic_name: &'static str,
        args: &[BasicValueEnum<'ctx>],
    ) -> BasicValueEnum<'ctx> {
        let call = self.build_intrinsic_call(intrinsic_name, args);

        call.try_as_basic_value().left().unwrap_or_else(|| {
            panic!(
                "LLVM error: Invalid call by name for intrinsic {}",
                intrinsic_name
            )
        })
    }

    pub fn alignment_type(&self) -> IntType<'ctx> {
        self.context.i32_type()
    }

    pub fn alignment_const(&self, alignment: u32) -> IntValue<'ctx> {
        self.alignment_type().const_int(alignment as u64, false)
    }

    pub fn alignment_intvalue(&self, element_layout: &Layout<'a>) -> BasicValueEnum<'ctx> {
        let alignment = element_layout.alignment_bytes(self.ptr_bytes);
        let alignment_iv = self.alignment_const(alignment);

        alignment_iv.into()
    }

    pub fn call_alloc(
        &self,
        number_of_bytes: IntValue<'ctx>,
        alignment: u32,
    ) -> PointerValue<'ctx> {
        let function = self.module.get_function("roc_alloc").unwrap();
        let alignment = self.alignment_const(alignment);
        let call = self.builder.build_call(
            function,
            &[number_of_bytes.into(), alignment.into()],
            "roc_alloc",
        );

        call.set_call_convention(C_CALL_CONV);

        call.try_as_basic_value()
            .left()
            .unwrap()
            .into_pointer_value()
        // TODO check if alloc returned null; if so, runtime error for OOM!
    }

    pub fn call_dealloc(&self, ptr: PointerValue<'ctx>, alignment: u32) -> InstructionValue<'ctx> {
        let function = self.module.get_function("roc_dealloc").unwrap();
        let alignment = self.alignment_const(alignment);
        let call =
            self.builder
                .build_call(function, &[ptr.into(), alignment.into()], "roc_dealloc");

        call.set_call_convention(C_CALL_CONV);

        call.try_as_basic_value().right().unwrap()
    }

    pub fn call_memset(
        &self,
        bytes_ptr: PointerValue<'ctx>,
        filler: IntValue<'ctx>,
        length: IntValue<'ctx>,
    ) -> CallSiteValue<'ctx> {
        let false_val = self.context.bool_type().const_int(0, false);

        let intrinsic_name = match self.ptr_bytes {
            8 => LLVM_MEMSET_I64,
            4 => LLVM_MEMSET_I32,
            other => {
                unreachable!("Unsupported number of ptr_bytes {:?}", other);
            }
        };

        self.build_intrinsic_call(
            intrinsic_name,
            &[
                bytes_ptr.into(),
                filler.into(),
                length.into(),
                false_val.into(),
            ],
        )
    }

    pub fn call_panic(&self, message: PointerValue<'ctx>, tag_id: PanicTagId) {
        let function = self.module.get_function("roc_panic").unwrap();
        let tag_id = self
            .context
            .i32_type()
            .const_int(tag_id as u32 as u64, false);

        let call = self
            .builder
            .build_call(function, &[message.into(), tag_id.into()], "roc_panic");

        call.set_call_convention(C_CALL_CONV);
    }

    pub fn new_debug_info(module: &Module<'ctx>) -> (DebugInfoBuilder<'ctx>, DICompileUnit<'ctx>) {
        module.create_debug_info_builder(
            true,
            /* language */ inkwell::debug_info::DWARFSourceLanguage::C,
            /* filename */ "roc_app",
            /* directory */ ".",
            /* producer */ "my llvm compiler frontend",
            /* is_optimized */ false,
            /* compiler command line flags */ "",
            /* runtime_ver */ 0,
            /* split_name */ "",
            /* kind */ inkwell::debug_info::DWARFEmissionKind::Full,
            /* dwo_id */ 0,
            /* split_debug_inling */ false,
            /* debug_info_for_profiling */ false,
            "",
            "",
        )
    }

    pub fn new_subprogram(&self, function_name: &str) -> DISubprogram<'ctx> {
        let dibuilder = self.dibuilder;
        let compile_unit = self.compile_unit;

        let ditype = dibuilder
            .create_basic_type(
                "type_name",
                0_u64,
                0x00,
                inkwell::debug_info::DIFlags::PUBLIC,
            )
            .unwrap();

        let subroutine_type = dibuilder.create_subroutine_type(
            compile_unit.get_file(),
            /* return type */ Some(ditype.as_type()),
            /* parameter types */ &[],
            inkwell::debug_info::DIFlags::PUBLIC,
        );

        dibuilder.create_function(
            /* scope */ compile_unit.get_file().as_debug_info_scope(),
            /* func name */ function_name,
            /* linkage_name */ None,
            /* file */ compile_unit.get_file(),
            /* line_no */ 0,
            /* DIType */ subroutine_type,
            /* is_local_to_unit */ true,
            /* is_definition */ true,
            /* scope_line */ 0,
            /* flags */ inkwell::debug_info::DIFlags::PUBLIC,
            /* is_optimized */ false,
        )
    }
}

pub fn module_from_builtins<'ctx>(
    target: &target_lexicon::Triple,
    ctx: &'ctx Context,
    module_name: &str,
) -> Module<'ctx> {
    // In the build script for the builtins module, we compile the builtins into LLVM bitcode

    let bitcode_bytes: &[u8] = if target == &target_lexicon::Triple::host() {
        include_bytes!("../../../builtins/bitcode/builtins-host.bc")
    } else {
        match target {
            Triple {
                architecture: Architecture::Wasm32,
                ..
            } => {
                include_bytes!("../../../builtins/bitcode/builtins-wasm32.bc")
            }
            Triple {
                architecture: Architecture::X86_32(_),
                operating_system: OperatingSystem::Linux,
                ..
            } => {
                include_bytes!("../../../builtins/bitcode/builtins-i386.bc")
            }
            _ => panic!(
                "The zig builtins are not currently built for this target: {:?}",
                target
            ),
        }
    };

    let memory_buffer = MemoryBuffer::create_from_memory_range(bitcode_bytes, module_name);

    let module = Module::parse_bitcode_from_buffer(&memory_buffer, ctx)
        .unwrap_or_else(|err| panic!("Unable to import builtins bitcode. LLVM error: {:?}", err));

    // Add LLVM intrinsics.
    add_intrinsics(ctx, &module);

    module
}

fn add_float_intrinsic<'ctx, F>(
    ctx: &'ctx Context,
    module: &Module<'ctx>,
    name: &IntrinsicName,
    construct_type: F,
) where
    F: Fn(inkwell::types::FloatType<'ctx>) -> inkwell::types::FunctionType<'ctx>,
{
    macro_rules! check {
        ($width:expr, $typ:expr) => {
            let full_name = &name[$width];

            if let Some(_) = module.get_function(full_name) {
                // zig defined this function already
            } else {
                add_intrinsic(module, full_name, construct_type($typ));
            }
        };
    }

    check!(FloatWidth::F32, ctx.f32_type());
    check!(FloatWidth::F64, ctx.f64_type());
    // check!(IntWidth::F128, ctx.i128_type());
}

fn add_int_intrinsic<'ctx, F>(
    ctx: &'ctx Context,
    module: &Module<'ctx>,
    name: &IntrinsicName,
    construct_type: F,
) where
    F: Fn(inkwell::types::IntType<'ctx>) -> inkwell::types::FunctionType<'ctx>,
{
    macro_rules! check {
        ($width:expr, $typ:expr) => {
            let full_name = &name[$width];

            if let Some(_) = module.get_function(full_name) {
                // zig defined this function already
            } else {
                add_intrinsic(module, full_name, construct_type($typ));
            }
        };
    }

    check!(IntWidth::I8, ctx.i8_type());
    check!(IntWidth::I16, ctx.i16_type());
    check!(IntWidth::I32, ctx.i32_type());
    check!(IntWidth::I64, ctx.i64_type());
    check!(IntWidth::I128, ctx.i128_type());
}

fn add_intrinsics<'ctx>(ctx: &'ctx Context, module: &Module<'ctx>) {
    // List of all supported LLVM intrinsics:
    //
    // https://releases.llvm.org/10.0.0/docs/LangRef.html#standard-c-library-intrinsics
    let f64_type = ctx.f64_type();
    let i1_type = ctx.bool_type();
    let i8_type = ctx.i8_type();
    let i8_ptr_type = i8_type.ptr_type(AddressSpace::Generic);
    let i32_type = ctx.i32_type();
    let i64_type = ctx.i64_type();
    let void_type = ctx.void_type();

    if let Some(func) = module.get_function("__muloti4") {
        func.set_linkage(Linkage::WeakAny);
    }

    add_intrinsic(
        module,
        LLVM_SETJMP,
        i32_type.fn_type(&[i8_ptr_type.into()], false),
    );

    if true {
        add_intrinsic(
            module,
            LLVM_LONGJMP,
            void_type.fn_type(&[i8_ptr_type.into()], false),
        );
    } else {
        add_intrinsic(
            module,
            LLVM_LONGJMP,
            void_type.fn_type(&[i8_ptr_type.into(), i32_type.into()], false),
        );
    }

    add_intrinsic(
        module,
        LLVM_FRAME_ADDRESS,
        i8_ptr_type.fn_type(&[i32_type.into()], false),
    );

    add_intrinsic(module, LLVM_STACK_SAVE, i8_ptr_type.fn_type(&[], false));

    add_intrinsic(
        module,
        LLVM_LROUND_I64_F64,
        i64_type.fn_type(&[f64_type.into()], false),
    );

    add_float_intrinsic(ctx, module, &LLVM_LOG, |t| t.fn_type(&[t.into()], false));
    add_float_intrinsic(ctx, module, &LLVM_POW, |t| {
        t.fn_type(&[t.into(), t.into()], false)
    });
    add_float_intrinsic(ctx, module, &LLVM_FABS, |t| t.fn_type(&[t.into()], false));
    add_float_intrinsic(ctx, module, &LLVM_SIN, |t| t.fn_type(&[t.into()], false));
    add_float_intrinsic(ctx, module, &LLVM_COS, |t| t.fn_type(&[t.into()], false));
    add_float_intrinsic(ctx, module, &LLVM_CEILING, |t| {
        t.fn_type(&[t.into()], false)
    });
    add_float_intrinsic(ctx, module, &LLVM_FLOOR, |t| t.fn_type(&[t.into()], false));

    add_int_intrinsic(ctx, module, &LLVM_SADD_WITH_OVERFLOW, |t| {
        let fields = [t.into(), i1_type.into()];
        ctx.struct_type(&fields, false)
            .fn_type(&[t.into(), t.into()], false)
    });

    add_int_intrinsic(ctx, module, &LLVM_SSUB_WITH_OVERFLOW, |t| {
        let fields = [t.into(), i1_type.into()];
        ctx.struct_type(&fields, false)
            .fn_type(&[t.into(), t.into()], false)
    });

    add_int_intrinsic(ctx, module, &LLVM_SMUL_WITH_OVERFLOW, |t| {
        let fields = [t.into(), i1_type.into()];
        ctx.struct_type(&fields, false)
            .fn_type(&[t.into(), t.into()], false)
    });
}

const LLVM_POW: IntrinsicName = float_intrinsic!("llvm.pow");
const LLVM_FABS: IntrinsicName = float_intrinsic!("llvm.fabs");
static LLVM_SQRT: IntrinsicName = float_intrinsic!("llvm.sqrt");
static LLVM_LOG: IntrinsicName = float_intrinsic!("llvm.log");

static LLVM_SIN: IntrinsicName = float_intrinsic!("llvm.sin");
static LLVM_COS: IntrinsicName = float_intrinsic!("llvm.cos");
static LLVM_CEILING: IntrinsicName = float_intrinsic!("llvm.ceil");
static LLVM_FLOOR: IntrinsicName = float_intrinsic!("llvm.floor");

static LLVM_MEMSET_I64: &str = "llvm.memset.p0i8.i64";
static LLVM_MEMSET_I32: &str = "llvm.memset.p0i8.i32";
static LLVM_LROUND_I64_F64: &str = "llvm.lround.i64.f64";

// static LLVM_FRAME_ADDRESS: &str = "llvm.frameaddress";
static LLVM_FRAME_ADDRESS: &str = "llvm.frameaddress.p0i8";
static LLVM_STACK_SAVE: &str = "llvm.stacksave";

static LLVM_SETJMP: &str = "llvm.eh.sjlj.setjmp";
pub static LLVM_LONGJMP: &str = "llvm.eh.sjlj.longjmp";

const LLVM_SADD_WITH_OVERFLOW: IntrinsicName = int_intrinsic!("llvm.sadd.with.overflow");
const LLVM_SSUB_WITH_OVERFLOW: IntrinsicName = int_intrinsic!("llvm.ssub.with.overflow");
const LLVM_SMUL_WITH_OVERFLOW: IntrinsicName = int_intrinsic!("llvm.smul.with.overflow");

fn add_intrinsic<'ctx>(
    module: &Module<'ctx>,
    intrinsic_name: &str,
    fn_type: FunctionType<'ctx>,
) -> FunctionValue<'ctx> {
    add_func(
        module,
        intrinsic_name,
        fn_type,
        Linkage::External,
        // LLVM intrinsics always use the C calling convention, because
        // they are implemented in C libraries
        C_CALL_CONV,
    )
}

pub fn construct_optimization_passes<'a>(
    module: &'a Module,
    opt_level: OptLevel,
) -> (PassManager<Module<'a>>, PassManager<FunctionValue<'a>>) {
    let mpm = PassManager::create(());
    let fpm = PassManager::create(module);

    // remove unused global values (e.g. those defined by zig, but unused in user code)
    mpm.add_global_dce_pass();

    mpm.add_always_inliner_pass();

    // tail-call elimination is always on
    fpm.add_instruction_combining_pass();
    fpm.add_tail_call_elimination_pass();

    let pmb = PassManagerBuilder::create();
    match opt_level {
        OptLevel::Development | OptLevel::Normal => {
            pmb.set_optimization_level(OptimizationLevel::None);
        }
        OptLevel::Optimize => {
            pmb.set_optimization_level(OptimizationLevel::Aggressive);
            // this threshold seems to do what we want
            pmb.set_inliner_with_threshold(275);

            // TODO figure out which of these actually help

            // function passes

            fpm.add_cfg_simplification_pass();
            mpm.add_cfg_simplification_pass();

            fpm.add_jump_threading_pass();
            mpm.add_jump_threading_pass();

            fpm.add_memcpy_optimize_pass(); // this one is very important

            fpm.add_licm_pass();

            // turn invoke into call
            mpm.add_prune_eh_pass();

            // remove unused global values (often the `_wrapper` can be removed)
            mpm.add_global_dce_pass();

            mpm.add_function_inlining_pass();
        }
    }

    pmb.populate_module_pass_manager(&mpm);
    pmb.populate_function_pass_manager(&fpm);

    fpm.initialize();

    // For now, we have just one of each
    (mpm, fpm)
}

fn promote_to_main_function<'a, 'ctx, 'env>(
    env: &Env<'a, 'ctx, 'env>,
    mod_solutions: &'a ModSolutions,
    symbol: Symbol,
    top_level: ProcLayout<'a>,
) -> (&'static str, FunctionValue<'ctx>) {
    let it = top_level.arguments.iter().copied();
    let bytes = roc_mono::alias_analysis::func_name_bytes_help(symbol, it, top_level.result);
    let func_name = FuncName(&bytes);
    let func_solutions = mod_solutions.func_solutions(func_name).unwrap();

    let mut it = func_solutions.specs();
    let func_spec = it.next().unwrap();
    debug_assert!(
        it.next().is_none(),
        "we expect only one specialization of this symbol"
    );

    // NOTE fake layout; it is only used for debug prints
    let roc_main_fn =
        function_value_by_func_spec(env, *func_spec, symbol, &[], &Layout::Struct(&[]));

    let main_fn_name = "$Test.main";

    // Add main to the module.
    let main_fn = expose_function_to_host_help_c_abi(
        env,
        main_fn_name,
        roc_main_fn,
        top_level.arguments,
        top_level.result,
        main_fn_name,
    );

    (main_fn_name, main_fn)
}

pub fn int_with_precision<'a, 'ctx, 'env>(
    env: &Env<'a, 'ctx, 'env>,
    value: i128,
    precision: &Builtin,
) -> IntValue<'ctx> {
    match precision {
        Builtin::Usize => ptr_int(env.context, env.ptr_bytes).const_int(value as u64, false),
        Builtin::Int128 => const_i128(env, value),
        Builtin::Int64 => env.context.i64_type().const_int(value as u64, false),
        Builtin::Int32 => env.context.i32_type().const_int(value as u64, false),
        Builtin::Int16 => env.context.i16_type().const_int(value as u64, false),
        Builtin::Int8 => env.context.i8_type().const_int(value as u64, false),
        Builtin::Int1 => env.context.bool_type().const_int(value as u64, false),
        _ => panic!("Invalid layout for int literal = {:?}", precision),
    }
}

pub fn float_with_precision<'a, 'ctx, 'env>(
    env: &Env<'a, 'ctx, 'env>,
    value: f64,
    precision: &Builtin,
) -> BasicValueEnum<'ctx> {
    match precision {
        Builtin::Float64 => env.context.f64_type().const_float(value).into(),
        Builtin::Float32 => env.context.f32_type().const_float(value).into(),
        _ => panic!("Invalid layout for float literal = {:?}", precision),
    }
}

pub fn build_exp_literal<'a, 'ctx, 'env>(
    env: &Env<'a, 'ctx, 'env>,
    layout: &Layout<'_>,
    literal: &roc_mono::ir::Literal<'a>,
) -> BasicValueEnum<'ctx> {
    use roc_mono::ir::Literal::*;

    match literal {
        Int(int) => match layout {
            Layout::Builtin(builtin) => int_with_precision(env, *int as i128, builtin).into(),
            _ => panic!("Invalid layout for int literal = {:?}", layout),
        },

        Float(float) => match layout {
            Layout::Builtin(builtin) => float_with_precision(env, *float, builtin),
            _ => panic!("Invalid layout for float literal = {:?}", layout),
        },

        Decimal(int) => env
            .context
            .i128_type()
            .const_int(int.0 as u64, false)
            .into(),
        Bool(b) => env.context.bool_type().const_int(*b as u64, false).into(),
        Byte(b) => env.context.i8_type().const_int(*b as u64, false).into(),
        Str(str_literal) => {
            if str_literal.is_empty() {
                empty_str(env)
            } else {
                let ctx = env.context;
                let builder = env.builder;
                let number_of_chars = str_literal.len() as u64;

                let str_type = super::convert::zig_str_type(env);

                if str_literal.len() < env.small_str_bytes() as usize {
                    // TODO support big endian systems

                    let array_alloca = builder.build_array_alloca(
                        ctx.i8_type(),
                        ctx.i8_type().const_int(env.small_str_bytes() as u64, false),
                        "alloca_small_str",
                    );

                    // Zero out all the bytes. If we don't do this, then
                    // small strings would have uninitialized bytes, which could
                    // cause string equality checks to fail randomly.
                    //
                    // We're running memset over *all* the bytes, even though
                    // the final one is about to be manually overridden, on
                    // the theory that LLVM will optimize the memset call
                    // into two instructions to move appropriately-sized
                    // zero integers into the appropriate locations instead
                    // of doing any iteration.
                    //
                    // TODO: look at the compiled output to verify this theory!
                    env.call_memset(
                        array_alloca,
                        ctx.i8_type().const_zero(),
                        env.ptr_int().const_int(env.small_str_bytes() as u64, false),
                    );

                    let final_byte = (str_literal.len() as u8) | 0b1000_0000;

                    let final_byte_ptr = unsafe {
                        builder.build_in_bounds_gep(
                            array_alloca,
                            &[ctx
                                .i8_type()
                                .const_int(env.small_str_bytes() as u64 - 1, false)],
                            "str_literal_final_byte",
                        )
                    };

                    builder.build_store(
                        final_byte_ptr,
                        ctx.i8_type().const_int(final_byte as u64, false),
                    );

                    // Copy the elements from the list literal into the array
                    for (index, character) in str_literal.as_bytes().iter().enumerate() {
                        let val = env
                            .context
                            .i8_type()
                            .const_int(*character as u64, false)
                            .as_basic_value_enum();
                        let index_val = ctx.i64_type().const_int(index as u64, false);
                        let elem_ptr = unsafe {
                            builder.build_in_bounds_gep(array_alloca, &[index_val], "index")
                        };

                        builder.build_store(elem_ptr, val);
                    }

                    builder.build_load(
                        builder
                            .build_bitcast(
                                array_alloca,
                                str_type.ptr_type(AddressSpace::Generic),
                                "cast_collection",
                            )
                            .into_pointer_value(),
                        "small_str_array",
                    )
                } else {
                    let ptr = define_global_str_literal_ptr(env, *str_literal);
                    let number_of_elements = env.ptr_int().const_int(number_of_chars, false);

                    let struct_type = str_type;

                    let mut struct_val;

                    // Store the pointer
                    struct_val = builder
                        .build_insert_value(
                            struct_type.get_undef(),
                            ptr,
                            Builtin::WRAPPER_PTR,
                            "insert_ptr_str_literal",
                        )
                        .unwrap();

                    // Store the length
                    struct_val = builder
                        .build_insert_value(
                            struct_val,
                            number_of_elements,
                            Builtin::WRAPPER_LEN,
                            "insert_len",
                        )
                        .unwrap();

                    builder.build_bitcast(
                        struct_val.into_struct_value(),
                        str_type,
                        "cast_collection",
                    )
                }
            }
        }
    }
}

pub fn build_exp_call<'a, 'ctx, 'env>(
    env: &Env<'a, 'ctx, 'env>,
    layout_ids: &mut LayoutIds<'a>,
    func_spec_solutions: &FuncSpecSolutions,
    scope: &mut Scope<'a, 'ctx>,
    parent: FunctionValue<'ctx>,
    layout: &Layout<'a>,
    call: &roc_mono::ir::Call<'a>,
) -> BasicValueEnum<'ctx> {
    let roc_mono::ir::Call {
        call_type,
        arguments,
    } = call;

    match call_type {
        CallType::ByName {
            name,
            specialization_id,
            arg_layouts,
            ret_layout,
            ..
        } => {
            let mut arg_tuples: Vec<BasicValueEnum> =
                Vec::with_capacity_in(arguments.len(), env.arena);

            for symbol in arguments.iter() {
                arg_tuples.push(load_symbol(scope, symbol));
            }

            let bytes = specialization_id.to_bytes();
            let callee_var = CalleeSpecVar(&bytes);
            let func_spec = func_spec_solutions.callee_spec(callee_var).unwrap();

            roc_call_with_args(
                env,
                arg_layouts,
                ret_layout,
                *name,
                func_spec,
                arg_tuples.into_bump_slice(),
            )
        }

        CallType::LowLevel { op, update_mode } => {
            let bytes = update_mode.to_bytes();
            let update_var = UpdateModeVar(&bytes);
            let update_mode = func_spec_solutions
                .update_mode(update_var)
                .unwrap_or(UpdateMode::Immutable);

            run_low_level(
                env,
                layout_ids,
                scope,
                parent,
                layout,
                *op,
                arguments,
                update_mode,
            )
        }

        CallType::HigherOrderLowLevel {
            op,
            function_owns_closure_data,
            specialization_id,
            function_name,
            function_env,
            arg_layouts,
            ret_layout,
            ..
        } => {
            let bytes = specialization_id.to_bytes();
            let callee_var = CalleeSpecVar(&bytes);
            let func_spec = func_spec_solutions.callee_spec(callee_var).unwrap();

            run_higher_order_low_level(
                env,
                layout_ids,
                scope,
                layout,
                *op,
                func_spec,
                arg_layouts,
                ret_layout,
                *function_owns_closure_data,
                *function_name,
                function_env,
            )
        }

        CallType::Foreign {
            foreign_symbol,
            ret_layout,
        } => build_foreign_symbol(env, scope, foreign_symbol, arguments, ret_layout),
    }
}

const TAG_ID_INDEX: u32 = 1;
pub const TAG_DATA_INDEX: u32 = 0;

pub fn struct_from_fields<'a, 'ctx, 'env, I>(
    env: &Env<'a, 'ctx, 'env>,
    struct_type: StructType<'ctx>,
    values: I,
) -> StructValue<'ctx>
where
    I: Iterator<Item = (usize, BasicValueEnum<'ctx>)>,
{
    let mut struct_value = struct_type.const_zero().into();

    // Insert field exprs into struct_val
    for (index, field_val) in values {
        let index: u32 = index as u32;

        struct_value = env
            .builder
            .build_insert_value(struct_value, field_val, index, "insert_record_field")
            .unwrap();
    }

    struct_value.into_struct_value()
}

fn struct_pointer_from_fields<'a, 'ctx, 'env, I>(
    env: &Env<'a, 'ctx, 'env>,
    struct_type: StructType<'ctx>,
    input_pointer: PointerValue<'ctx>,
    values: I,
) where
    I: Iterator<Item = (usize, BasicValueEnum<'ctx>)>,
{
    let struct_ptr = env
        .builder
        .build_bitcast(
            input_pointer,
            struct_type.ptr_type(AddressSpace::Generic),
            "struct_ptr",
        )
        .into_pointer_value();

    // Insert field exprs into struct_val
    for (index, field_val) in values {
        let field_ptr = env
            .builder
            .build_struct_gep(struct_ptr, index as u32, "field_struct_gep")
            .unwrap();

        env.builder.build_store(field_ptr, field_val);
    }
}

pub fn build_exp_expr<'a, 'ctx, 'env>(
    env: &Env<'a, 'ctx, 'env>,
    layout_ids: &mut LayoutIds<'a>,
    func_spec_solutions: &FuncSpecSolutions,
    scope: &mut Scope<'a, 'ctx>,
    parent: FunctionValue<'ctx>,
    layout: &Layout<'a>,
    expr: &roc_mono::ir::Expr<'a>,
) -> BasicValueEnum<'ctx> {
    use roc_mono::ir::Expr::*;

    match expr {
        Literal(literal) => build_exp_literal(env, layout, literal),

        Call(call) => build_exp_call(
            env,
            layout_ids,
            func_spec_solutions,
            scope,
            parent,
            layout,
            call,
        ),

        Struct(sorted_fields) => {
            let ctx = env.context;

            // Determine types
            let num_fields = sorted_fields.len();
            let mut field_types = Vec::with_capacity_in(num_fields, env.arena);
            let mut field_vals = Vec::with_capacity_in(num_fields, env.arena);

            for symbol in sorted_fields.iter() {
                // Zero-sized fields have no runtime representation.
                // The layout of the struct expects them to be dropped!
                let (field_expr, field_layout) = load_symbol_and_layout(scope, symbol);
                if !field_layout.is_dropped_because_empty() {
                    field_types.push(basic_type_from_layout(env, field_layout));

                    field_vals.push(field_expr);
                }
            }

            // Create the struct_type
            let struct_type = ctx.struct_type(field_types.into_bump_slice(), false);

            // Insert field exprs into struct_val
            struct_from_fields(env, struct_type, field_vals.into_iter().enumerate()).into()
        }

        Reuse {
            arguments,
            tag_layout: union_layout,
            tag_id,
            symbol,
            ..
        } => {
            let reset = load_symbol(scope, symbol).into_pointer_value();
            build_tag(
                env,
                scope,
                union_layout,
                *tag_id,
                arguments,
                Some(reset),
                parent,
            )
        }

        Tag {
            arguments,
            tag_layout: union_layout,
            tag_id,
            ..
        } => build_tag(env, scope, union_layout, *tag_id, arguments, None, parent),

        Reset(symbol) => {
            let (tag_ptr, layout) = load_symbol_and_layout(scope, symbol);
            let tag_ptr = tag_ptr.into_pointer_value();

            // reset is only generated for union values
            let union_layout = match layout {
                Layout::Union(ul) => ul,
                _ => unreachable!(),
            };

            let ctx = env.context;
            let then_block = ctx.append_basic_block(parent, "then_reset");
            let else_block = ctx.append_basic_block(parent, "else_decref");
            let cont_block = ctx.append_basic_block(parent, "cont");

            let refcount_ptr =
                PointerToRefcount::from_ptr_to_data(env, tag_pointer_clear_tag_id(env, tag_ptr));
            let is_unique = refcount_ptr.is_1(env);

            env.builder
                .build_conditional_branch(is_unique, then_block, else_block);

            {
                // reset, when used on a unique reference, eagerly decrements the components of the
                // referenced value, and returns the location of the now-invalid cell
                env.builder.position_at_end(then_block);

                let reset_function = build_reset(env, layout_ids, *union_layout);
                let call = env
                    .builder
                    .build_call(reset_function, &[tag_ptr.into()], "call_reset");

                call.set_call_convention(FAST_CALL_CONV);

                let _ = call.try_as_basic_value();

                env.builder.build_unconditional_branch(cont_block);
            }
            {
                // If reset is used on a shared, non-reusable reference, it behaves
                // like dec and returns NULL, which instructs reuse to behave like ctor
                env.builder.position_at_end(else_block);
                refcount_ptr.decrement(env, layout);
                env.builder.build_unconditional_branch(cont_block);
            }
            {
                env.builder.position_at_end(cont_block);
                let phi = env.builder.build_phi(tag_ptr.get_type(), "branch");

                let null_ptr = tag_ptr.get_type().const_null();
                phi.add_incoming(&[(&tag_ptr, then_block), (&null_ptr, else_block)]);

                phi.as_basic_value()
            }
        }

        StructAtIndex {
            index, structure, ..
        } => {
            let (value, layout) = load_symbol_and_layout(scope, structure);

            let layout = if let Layout::LambdaSet(lambda_set) = layout {
                lambda_set.runtime_representation()
            } else {
                *layout
            };

            // extract field from a record
            match (value, layout) {
                (StructValue(argument), Layout::Struct(fields)) => {
                    debug_assert!(!fields.is_empty());
                    env.builder
                        .build_extract_value(
                            argument,
                            *index as u32,
                            env.arena
                                .alloc(format!("struct_field_access_record_{}", index)),
                        )
                        .unwrap()
                }
                (
                    PointerValue(argument),
                    Layout::Union(UnionLayout::NonNullableUnwrapped(fields)),
                ) => {
                    let struct_layout = Layout::Struct(fields);
                    let struct_type = basic_type_from_layout(env, &struct_layout);

                    let cast_argument = env
                        .builder
                        .build_bitcast(
                            argument,
                            struct_type.ptr_type(AddressSpace::Generic),
                            "cast_rosetree_like",
                        )
                        .into_pointer_value();

                    let ptr = env
                        .builder
                        .build_struct_gep(
                            cast_argument,
                            *index as u32,
                            env.arena.alloc(format!("non_nullable_unwrapped_{}", index)),
                        )
                        .unwrap();

                    env.builder.build_load(ptr, "load_rosetree_like")
                }
                (other, layout) => {
                    // potential cause: indexing into an unwrapped 1-element record/tag?
                    unreachable!(
                        "can only index into struct layout\nValue: {:?}\nLayout: {:?}\nIndex: {:?}",
                        other, layout, index
                    )
                }
            }
        }

        EmptyArray => empty_polymorphic_list(env),
        Array { elem_layout, elems } => list_literal(env, scope, elem_layout, elems),
        RuntimeErrorFunction(_) => todo!(),

        UnionAtIndex {
            tag_id,
            structure,
            index,
            union_layout,
        } => {
            let builder = env.builder;

            // cast the argument bytes into the desired shape for this tag
            let (argument, _structure_layout) = load_symbol_and_layout(scope, structure);

            match union_layout {
                UnionLayout::NonRecursive(tag_layouts) => {
                    debug_assert!(argument.is_struct_value());
                    let field_layouts = tag_layouts[*tag_id as usize];
                    let struct_layout = Layout::Struct(field_layouts);

                    let struct_type = basic_type_from_layout(env, &struct_layout);

                    let struct_value = access_index_struct_value(
                        builder,
                        argument.into_struct_value(),
                        struct_type.into_struct_type(),
                    );

                    let result = builder
                        .build_extract_value(struct_value, *index as u32, "")
                        .expect("desired field did not decode");

                    result
                }
                UnionLayout::Recursive(tag_layouts) => {
                    debug_assert!(argument.is_pointer_value());

                    let field_layouts = tag_layouts[*tag_id as usize];

                    let tag_id_type =
                        basic_type_from_layout(env, &union_layout.tag_id_layout()).into_int_type();

                    let ptr = tag_pointer_clear_tag_id(env, argument.into_pointer_value());

                    lookup_at_index_ptr2(
                        env,
                        union_layout,
                        tag_id_type,
                        field_layouts,
                        *index as usize,
                        ptr,
                    )
                }
                UnionLayout::NonNullableUnwrapped(field_layouts) => {
                    let struct_layout = Layout::Struct(field_layouts);

                    let struct_type = basic_type_from_layout(env, &struct_layout);

                    lookup_at_index_ptr(
                        env,
                        union_layout,
                        field_layouts,
                        *index as usize,
                        argument.into_pointer_value(),
                        struct_type.into_struct_type(),
                    )
                }
                UnionLayout::NullableWrapped {
                    nullable_id,
                    other_tags,
                } => {
                    debug_assert!(argument.is_pointer_value());
                    debug_assert_ne!(*tag_id as i64, *nullable_id);

                    let tag_index = if (*tag_id as i64) < *nullable_id {
                        *tag_id
                    } else {
                        tag_id - 1
                    };

                    let field_layouts = other_tags[tag_index as usize];

                    let tag_id_type =
                        basic_type_from_layout(env, &union_layout.tag_id_layout()).into_int_type();

                    let ptr = tag_pointer_clear_tag_id(env, argument.into_pointer_value());
                    lookup_at_index_ptr2(
                        env,
                        union_layout,
                        tag_id_type,
                        field_layouts,
                        *index as usize,
                        ptr,
                    )
                }
                UnionLayout::NullableUnwrapped {
                    nullable_id,
                    other_fields,
                } => {
                    debug_assert!(argument.is_pointer_value());
                    debug_assert_ne!(*tag_id != 0, *nullable_id);

                    let field_layouts = other_fields;
                    let struct_layout = Layout::Struct(field_layouts);

                    let struct_type = basic_type_from_layout(env, &struct_layout);

                    lookup_at_index_ptr(
                        env,
                        union_layout,
                        field_layouts,
                        // the tag id is not stored
                        *index as usize,
                        argument.into_pointer_value(),
                        struct_type.into_struct_type(),
                    )
                }
            }
        }

        GetTagId {
            structure,
            union_layout,
        } => {
            // cast the argument bytes into the desired shape for this tag
            let (argument, _structure_layout) = load_symbol_and_layout(scope, structure);

            get_tag_id(env, parent, union_layout, argument).into()
        }
    }
}

#[allow(clippy::too_many_arguments)]
fn build_wrapped_tag<'a, 'ctx, 'env>(
    env: &Env<'a, 'ctx, 'env>,
    scope: &Scope<'a, 'ctx>,
    union_layout: &UnionLayout<'a>,
    tag_id: u8,
    arguments: &[Symbol],
    tag_field_layouts: &[Layout<'a>],
    tags: &[&[Layout<'a>]],
    reuse_allocation: Option<PointerValue<'ctx>>,
    parent: FunctionValue<'ctx>,
) -> BasicValueEnum<'ctx> {
    let ctx = env.context;
    let builder = env.builder;

    let tag_id_layout = union_layout.tag_id_layout();

    // Determine types
    let num_fields = arguments.len() + 1;
    let mut field_types = Vec::with_capacity_in(num_fields, env.arena);
    let mut field_vals = Vec::with_capacity_in(num_fields, env.arena);

    for (field_symbol, tag_field_layout) in arguments.iter().zip(tag_field_layouts.iter()) {
        let (val, _val_layout) = load_symbol_and_layout(scope, field_symbol);

        let field_type = basic_type_from_layout(env, tag_field_layout);

        field_types.push(field_type);

        if let Layout::RecursivePointer = tag_field_layout {
            debug_assert!(val.is_pointer_value());

            // we store recursive pointers as `i64*`
            let ptr = env.builder.build_bitcast(
                val,
                ctx.i64_type().ptr_type(AddressSpace::Generic),
                "cast_recursive_pointer",
            );

            field_vals.push(ptr);
        } else {
            // this check fails for recursive tag unions, but can be helpful while debugging
            // debug_assert_eq!(tag_field_layout, val_layout);

            field_vals.push(val);
        }
    }

    // Create the struct_type
    let raw_data_ptr = allocate_tag(env, parent, reuse_allocation, union_layout, tags);
    let struct_type = env.context.struct_type(&field_types, false);

    if union_layout.stores_tag_id_as_data(env.ptr_bytes) {
        let tag_id_ptr = builder
            .build_struct_gep(raw_data_ptr, TAG_ID_INDEX, "tag_id_index")
            .unwrap();

        let tag_id_type = basic_type_from_layout(env, &tag_id_layout).into_int_type();

        env.builder
            .build_store(tag_id_ptr, tag_id_type.const_int(tag_id as u64, false));

        let opaque_struct_ptr = builder
            .build_struct_gep(raw_data_ptr, TAG_DATA_INDEX, "tag_data_index")
            .unwrap();

        struct_pointer_from_fields(
            env,
            struct_type,
            opaque_struct_ptr,
            field_vals.into_iter().enumerate(),
        );

        raw_data_ptr.into()
    } else {
        struct_pointer_from_fields(
            env,
            struct_type,
            raw_data_ptr,
            field_vals.into_iter().enumerate(),
        );

        tag_pointer_set_tag_id(env, tag_id, raw_data_ptr).into()
    }
}

pub fn build_tag<'a, 'ctx, 'env>(
    env: &Env<'a, 'ctx, 'env>,
    scope: &Scope<'a, 'ctx>,
    union_layout: &UnionLayout<'a>,
    tag_id: u8,
    arguments: &[Symbol],
    reuse_allocation: Option<PointerValue<'ctx>>,
    parent: FunctionValue<'ctx>,
) -> BasicValueEnum<'ctx> {
    let tag_id_layout = union_layout.tag_id_layout();
    let union_size = union_layout.number_of_tags();

    match union_layout {
        UnionLayout::NonRecursive(tags) => {
            debug_assert!(union_size > 1);

            let internal_type = block_of_memory_slices(env.context, tags, env.ptr_bytes);

            let tag_id_type = basic_type_from_layout(env, &tag_id_layout).into_int_type();
            let wrapper_type = env
                .context
                .struct_type(&[internal_type, tag_id_type.into()], false);
            let result_alloca = env.builder.build_alloca(wrapper_type, "tag_opaque");

            // Initialize all memory of the alloca. This _should_ not be required, but currently
            // LLVM can access uninitialized memory after applying some optimizations. Hopefully
            // we can in the future adjust code gen so this is no longer an issue.
            //
            // An example is
            //
            // main : Task.Task {} []
            // main =
            //     when List.len [ Ok "foo", Err 42, Ok "spam" ] is
            //         n -> Task.putLine (Str.fromInt n)
            //
            // Here the decrement function of result must first check it's an Ok tag,
            // then defers to string decrement, which must check is the string is small or large
            //
            // After inlining, those checks are combined. That means that even if the tag is Err,
            // a check is done on the "string" to see if it is big or small, which will touch the
            // uninitialized memory.
            let all_zeros = wrapper_type.const_zero();
            env.builder.build_store(result_alloca, all_zeros);

            // Determine types
            let num_fields = arguments.len() + 1;
            let mut field_types = Vec::with_capacity_in(num_fields, env.arena);
            let mut field_vals = Vec::with_capacity_in(num_fields, env.arena);

            let tag_field_layouts = &tags[tag_id as usize];

            for (field_symbol, tag_field_layout) in arguments.iter().zip(tag_field_layouts.iter()) {
                let (val, _val_layout) = load_symbol_and_layout(scope, field_symbol);

                // Zero-sized fields have no runtime representation.
                // The layout of the struct expects them to be dropped!
                if !tag_field_layout.is_dropped_because_empty() {
                    let field_type = basic_type_from_layout(env, tag_field_layout);

                    field_types.push(field_type);

                    if let Layout::RecursivePointer = tag_field_layout {
                        panic!(
                            r"non-recursive tag unions cannot directly contain a recursive pointer"
                        );
                    } else {
                        // this check fails for recursive tag unions, but can be helpful while debugging
                        // debug_assert_eq!(tag_field_layout, val_layout);

                        field_vals.push(val);
                    }
                }
            }
            // store the tag id
            let tag_id_ptr = env
                .builder
                .build_struct_gep(result_alloca, TAG_ID_INDEX, "get_opaque_data")
                .unwrap();

            let tag_id_intval = tag_id_type.const_int(tag_id as u64, false);
            env.builder.build_store(tag_id_ptr, tag_id_intval);

            // Create the struct_type
            let struct_type = env
                .context
                .struct_type(field_types.into_bump_slice(), false);

            let struct_opaque_ptr = env
                .builder
                .build_struct_gep(result_alloca, TAG_DATA_INDEX, "get_opaque_data")
                .unwrap();
            let struct_ptr = env.builder.build_pointer_cast(
                struct_opaque_ptr,
                struct_type.ptr_type(AddressSpace::Generic),
                "to_specific",
            );

            // Insert field exprs into struct_val
            //let struct_val =
            //struct_from_fields(env, struct_type, field_vals.into_iter().enumerate());

            // Insert field exprs into struct_val
            for (index, field_val) in field_vals.iter().copied().enumerate() {
                let index: u32 = index as u32;

                let ptr = env
                    .builder
                    .build_struct_gep(struct_ptr, index, "get_tag_field_ptr")
                    .unwrap();
                env.builder.build_store(ptr, field_val);
            }

            env.builder.build_load(result_alloca, "load_result")
        }
        UnionLayout::Recursive(tags) => {
            debug_assert!(union_size > 1);

            let tag_field_layouts = &tags[tag_id as usize];

            build_wrapped_tag(
                env,
                scope,
                union_layout,
                tag_id,
                arguments,
                tag_field_layouts,
                tags,
                reuse_allocation,
                parent,
            )
        }
        UnionLayout::NullableWrapped {
            nullable_id,
            other_tags: tags,
        } => {
            let tag_field_layouts = {
                use std::cmp::Ordering::*;
                match tag_id.cmp(&(*nullable_id as u8)) {
                    Equal => {
                        let layout = Layout::Union(*union_layout);

                        return basic_type_from_layout(env, &layout)
                            .into_pointer_type()
                            .const_null()
                            .into();
                    }
                    Less => &tags[tag_id as usize],
                    Greater => &tags[tag_id as usize - 1],
                }
            };

            build_wrapped_tag(
                env,
                scope,
                union_layout,
                tag_id,
                arguments,
                tag_field_layouts,
                tags,
                reuse_allocation,
                parent,
            )
        }
        UnionLayout::NonNullableUnwrapped(fields) => {
            debug_assert_eq!(union_size, 1);
            debug_assert_eq!(tag_id, 0);
            debug_assert_eq!(arguments.len(), fields.len());

            let ctx = env.context;

            // Determine types
            let num_fields = arguments.len() + 1;
            let mut field_types = Vec::with_capacity_in(num_fields, env.arena);
            let mut field_vals = Vec::with_capacity_in(num_fields, env.arena);

            for (field_symbol, tag_field_layout) in arguments.iter().zip(fields.iter()) {
                let val = load_symbol(scope, field_symbol);

                let field_type = basic_type_from_layout(env, tag_field_layout);

                field_types.push(field_type);

                if let Layout::RecursivePointer = tag_field_layout {
                    debug_assert!(val.is_pointer_value());

                    // we store recursive pointers as `i64*`
                    let ptr = env.builder.build_bitcast(
                        val,
                        ctx.i64_type().ptr_type(AddressSpace::Generic),
                        "cast_recursive_pointer",
                    );

                    field_vals.push(ptr);
                } else {
                    // this check fails for recursive tag unions, but can be helpful while debugging

                    field_vals.push(val);
                }
            }

            // Create the struct_type
            let data_ptr =
                reserve_with_refcount_union_as_block_of_memory(env, *union_layout, &[fields]);

            let struct_type = ctx.struct_type(field_types.into_bump_slice(), false);

            struct_pointer_from_fields(
                env,
                struct_type,
                data_ptr,
                field_vals.into_iter().enumerate(),
            );

            data_ptr.into()
        }
        UnionLayout::NullableUnwrapped {
            nullable_id,
            other_fields,
        } => {
            let tag_struct_type =
                block_of_memory_slices(env.context, &[other_fields], env.ptr_bytes);

            if tag_id == *nullable_id as u8 {
                let output_type = tag_struct_type.ptr_type(AddressSpace::Generic);

                return output_type.const_null().into();
            }

            // this tag id is not the nullable one. For the type to be recursive, the other
            // constructor must have at least one argument!
            debug_assert!(!arguments.is_empty());

            debug_assert!(union_size == 2);

            let ctx = env.context;

            // Determine types
            let num_fields = arguments.len() + 1;
            let mut field_types = Vec::with_capacity_in(num_fields, env.arena);
            let mut field_vals = Vec::with_capacity_in(num_fields, env.arena);

            debug_assert_eq!(arguments.len(), other_fields.len());

            for (field_symbol, tag_field_layout) in arguments.iter().zip(other_fields.iter()) {
                let val = load_symbol(scope, field_symbol);

                // Zero-sized fields have no runtime representation.
                // The layout of the struct expects them to be dropped!
                if !tag_field_layout.is_dropped_because_empty() {
                    let field_type = basic_type_from_layout(env, tag_field_layout);

                    field_types.push(field_type);

                    if let Layout::RecursivePointer = tag_field_layout {
                        debug_assert!(val.is_pointer_value());

                        // we store recursive pointers as `i64*`
                        let ptr = env.builder.build_bitcast(
                            val,
                            ctx.i64_type().ptr_type(AddressSpace::Generic),
                            "cast_recursive_pointer",
                        );

                        field_vals.push(ptr);
                    } else {
                        // this check fails for recursive tag unions, but can be helpful while debugging
                        // debug_assert_eq!(tag_field_layout, val_layout);

                        field_vals.push(val);
                    }
                }
            }

            // Create the struct_type
            let data_ptr =
                allocate_tag(env, parent, reuse_allocation, union_layout, &[other_fields]);

            let struct_type = ctx.struct_type(field_types.into_bump_slice(), false);

            struct_pointer_from_fields(
                env,
                struct_type,
                data_ptr,
                field_vals.into_iter().enumerate(),
            );

            data_ptr.into()
        }
    }
}

fn tag_pointer_set_tag_id<'a, 'ctx, 'env>(
    env: &Env<'a, 'ctx, 'env>,
    tag_id: u8,
    pointer: PointerValue<'ctx>,
) -> PointerValue<'ctx> {
    // we only have 3 bits, so can encode only 0..7
    debug_assert!(tag_id < 8);

    let ptr_int = env.ptr_int();

    let as_int = env.builder.build_ptr_to_int(pointer, ptr_int, "to_int");

    let tag_id_intval = ptr_int.const_int(tag_id as u64, false);
    let combined = env.builder.build_or(as_int, tag_id_intval, "store_tag_id");

    env.builder
        .build_int_to_ptr(combined, pointer.get_type(), "to_ptr")
}

pub fn tag_pointer_read_tag_id<'a, 'ctx, 'env>(
    env: &Env<'a, 'ctx, 'env>,
    pointer: PointerValue<'ctx>,
) -> IntValue<'ctx> {
    let mask: u64 = match env.ptr_bytes {
        8 => 0b0000_0111,
        4 => 0b0000_0011,
        _ => unreachable!(),
    };

    let ptr_int = env.ptr_int();

    let as_int = env.builder.build_ptr_to_int(pointer, ptr_int, "to_int");
    let mask_intval = env.ptr_int().const_int(mask, false);

    let masked = env.builder.build_and(as_int, mask_intval, "mask");

    env.builder
        .build_int_cast(masked, env.context.i8_type(), "to_u8")
}

pub fn tag_pointer_clear_tag_id<'a, 'ctx, 'env>(
    env: &Env<'a, 'ctx, 'env>,
    pointer: PointerValue<'ctx>,
) -> PointerValue<'ctx> {
    let ptr_int = env.ptr_int();

    let tag_id_bits_mask = match env.ptr_bytes {
        8 => 3,
        4 => 2,
        _ => unreachable!(),
    };

    let as_int = env.builder.build_ptr_to_int(pointer, ptr_int, "to_int");

    let mask = {
        let a = env.ptr_int().const_all_ones();
        let tag_id_bits = env.ptr_int().const_int(tag_id_bits_mask, false);
        env.builder.build_left_shift(a, tag_id_bits, "make_mask")
    };

    let masked = env.builder.build_and(as_int, mask, "masked");

    env.builder
        .build_int_to_ptr(masked, pointer.get_type(), "to_ptr")
}

fn allocate_tag<'a, 'ctx, 'env>(
    env: &Env<'a, 'ctx, 'env>,
    parent: FunctionValue<'ctx>,
    reuse_allocation: Option<PointerValue<'ctx>>,
    union_layout: &UnionLayout<'a>,
    tags: &[&[Layout<'a>]],
) -> PointerValue<'ctx> {
    match reuse_allocation {
        Some(ptr) => {
            // check if its a null pointer
            let is_null_ptr = env.builder.build_is_null(ptr, "is_null_ptr");
            let ctx = env.context;
            let then_block = ctx.append_basic_block(parent, "then_allocate_fresh");
            let else_block = ctx.append_basic_block(parent, "else_reuse");
            let cont_block = ctx.append_basic_block(parent, "cont");

            env.builder
                .build_conditional_branch(is_null_ptr, then_block, else_block);

            let raw_ptr = {
                env.builder.position_at_end(then_block);
                let raw_ptr =
                    reserve_with_refcount_union_as_block_of_memory(env, *union_layout, tags);
                env.builder.build_unconditional_branch(cont_block);
                raw_ptr
            };

            let reuse_ptr = {
                env.builder.position_at_end(else_block);

                let cleared = tag_pointer_clear_tag_id(env, ptr);

                env.builder.build_unconditional_branch(cont_block);

                cleared
            };

            {
                env.builder.position_at_end(cont_block);
                let phi = env.builder.build_phi(raw_ptr.get_type(), "branch");

                phi.add_incoming(&[(&raw_ptr, then_block), (&reuse_ptr, else_block)]);

                phi.as_basic_value().into_pointer_value()
            }
        }
        None => reserve_with_refcount_union_as_block_of_memory(env, *union_layout, tags),
    }
}

pub fn get_tag_id<'a, 'ctx, 'env>(
    env: &Env<'a, 'ctx, 'env>,
    parent: FunctionValue<'ctx>,
    union_layout: &UnionLayout<'a>,
    argument: BasicValueEnum<'ctx>,
) -> IntValue<'ctx> {
    let builder = env.builder;

    let tag_id_layout = union_layout.tag_id_layout();
    let tag_id_int_type = basic_type_from_layout(env, &tag_id_layout).into_int_type();

    match union_layout {
        UnionLayout::NonRecursive(_) => {
            let tag = argument.into_struct_value();

            get_tag_id_non_recursive(env, tag)
        }
        UnionLayout::Recursive(_) => {
            let argument_ptr = argument.into_pointer_value();

            if union_layout.stores_tag_id_as_data(env.ptr_bytes) {
                get_tag_id_wrapped(env, argument_ptr)
            } else {
                tag_pointer_read_tag_id(env, argument_ptr)
            }
        }
        UnionLayout::NonNullableUnwrapped(_) => tag_id_int_type.const_zero(),
        UnionLayout::NullableWrapped { nullable_id, .. } => {
            let argument_ptr = argument.into_pointer_value();
            let is_null = env.builder.build_is_null(argument_ptr, "is_null");

            let ctx = env.context;
            let then_block = ctx.append_basic_block(parent, "then");
            let else_block = ctx.append_basic_block(parent, "else");
            let cont_block = ctx.append_basic_block(parent, "cont");

            let result = builder.build_alloca(tag_id_int_type, "result");

            env.builder
                .build_conditional_branch(is_null, then_block, else_block);

            {
                env.builder.position_at_end(then_block);
                let tag_id = tag_id_int_type.const_int(*nullable_id as u64, false);
                env.builder.build_store(result, tag_id);
                env.builder.build_unconditional_branch(cont_block);
            }

            {
                env.builder.position_at_end(else_block);

                let tag_id = if union_layout.stores_tag_id_as_data(env.ptr_bytes) {
                    get_tag_id_wrapped(env, argument_ptr)
                } else {
                    tag_pointer_read_tag_id(env, argument_ptr)
                };
                env.builder.build_store(result, tag_id);
                env.builder.build_unconditional_branch(cont_block);
            }

            env.builder.position_at_end(cont_block);

            env.builder
                .build_load(result, "load_result")
                .into_int_value()
        }
        UnionLayout::NullableUnwrapped { nullable_id, .. } => {
            let argument_ptr = argument.into_pointer_value();
            let is_null = env.builder.build_is_null(argument_ptr, "is_null");

            let then_value = tag_id_int_type.const_int(*nullable_id as u64, false);
            let else_value = tag_id_int_type.const_int(!*nullable_id as u64, false);

            env.builder
                .build_select(is_null, then_value, else_value, "select_tag_id")
                .into_int_value()
        }
    }
}

fn lookup_at_index_ptr<'a, 'ctx, 'env>(
    env: &Env<'a, 'ctx, 'env>,
    union_layout: &UnionLayout<'a>,
    field_layouts: &[Layout<'_>],
    index: usize,
    value: PointerValue<'ctx>,
    struct_type: StructType<'ctx>,
) -> BasicValueEnum<'ctx> {
    let builder = env.builder;

    let ptr = env
        .builder
        .build_bitcast(
            value,
            struct_type.ptr_type(AddressSpace::Generic),
            "cast_lookup_at_index_ptr",
        )
        .into_pointer_value();

    let elem_ptr = builder
        .build_struct_gep(ptr, index as u32, "at_index_struct_gep")
        .unwrap();

    let result = builder.build_load(elem_ptr, "load_at_index_ptr");

    if let Some(Layout::RecursivePointer) = field_layouts.get(index as usize) {
        // a recursive field is stored as a `i64*`, to use it we must cast it to
        // a pointer to the block of memory representation
        let actual_type = basic_type_from_layout(env, &Layout::Union(*union_layout));
        debug_assert!(actual_type.is_pointer_type());

        builder.build_bitcast(
            result,
            actual_type,
            "cast_rec_pointer_lookup_at_index_ptr_old",
        )
    } else {
        result
    }
}

fn lookup_at_index_ptr2<'a, 'ctx, 'env>(
    env: &Env<'a, 'ctx, 'env>,
    union_layout: &UnionLayout<'a>,
    tag_id_type: IntType<'ctx>,
    field_layouts: &[Layout<'_>],
    index: usize,
    value: PointerValue<'ctx>,
) -> BasicValueEnum<'ctx> {
    let builder = env.builder;

    let struct_layout = Layout::Struct(field_layouts);
    let struct_type = basic_type_from_layout(env, &struct_layout);

    let wrapper_type = env
        .context
        .struct_type(&[struct_type, tag_id_type.into()], false);

    let ptr = env
        .builder
        .build_bitcast(
            value,
            wrapper_type.ptr_type(AddressSpace::Generic),
            "cast_lookup_at_index_ptr",
        )
        .into_pointer_value();

    let data_ptr = builder
        .build_struct_gep(ptr, TAG_DATA_INDEX, "at_index_struct_gep")
        .unwrap();

    let elem_ptr = builder
        .build_struct_gep(data_ptr, index as u32, "at_index_struct_gep")
        .unwrap();

    let result = builder.build_load(elem_ptr, "load_at_index_ptr");

    if let Some(Layout::RecursivePointer) = field_layouts.get(index as usize) {
        // a recursive field is stored as a `i64*`, to use it we must cast it to
        // a pointer to the block of memory representation

        let actual_type = basic_type_from_layout(env, &Layout::Union(*union_layout));
        debug_assert!(actual_type.is_pointer_type());

        builder.build_bitcast(
            result,
            actual_type,
            "cast_rec_pointer_lookup_at_index_ptr_new",
        )
    } else {
        result
    }
}

pub fn reserve_with_refcount<'a, 'ctx, 'env>(
    env: &Env<'a, 'ctx, 'env>,
    layout: &Layout<'a>,
) -> PointerValue<'ctx> {
    let stack_size = layout.stack_size(env.ptr_bytes);
    let alignment_bytes = layout.alignment_bytes(env.ptr_bytes);

    let basic_type = basic_type_from_layout(env, layout);

    reserve_with_refcount_help(env, basic_type, stack_size, alignment_bytes)
}

fn reserve_with_refcount_union_as_block_of_memory<'a, 'ctx, 'env>(
    env: &Env<'a, 'ctx, 'env>,
    union_layout: UnionLayout<'a>,
    fields: &[&[Layout<'a>]],
) -> PointerValue<'ctx> {
    let ptr_bytes = env.ptr_bytes;

    let block_type = block_of_memory_slices(env.context, fields, env.ptr_bytes);

    let basic_type = if union_layout.stores_tag_id_as_data(ptr_bytes) {
        let tag_id_type = basic_type_from_layout(env, &union_layout.tag_id_layout());

        env.context
            .struct_type(&[block_type, tag_id_type], false)
            .into()
    } else {
        block_type
    };

    let mut stack_size = fields
        .iter()
        .map(|tag| tag.iter().map(|l| l.stack_size(env.ptr_bytes)).sum())
        .max()
        .unwrap_or_default();

    if union_layout.stores_tag_id_as_data(ptr_bytes) {
        stack_size += union_layout.tag_id_layout().stack_size(env.ptr_bytes);
    }

    let alignment_bytes = fields
        .iter()
        .map(|tag| tag.iter().map(|l| l.alignment_bytes(env.ptr_bytes)))
        .flatten()
        .max()
        .unwrap_or(0);

    reserve_with_refcount_help(env, basic_type, stack_size, alignment_bytes)
}

fn reserve_with_refcount_help<'a, 'ctx, 'env>(
    env: &Env<'a, 'ctx, 'env>,
    basic_type: impl BasicType<'ctx>,
    stack_size: u32,
    alignment_bytes: u32,
) -> PointerValue<'ctx> {
    let ctx = env.context;

    let len_type = env.ptr_int();

    let value_bytes_intvalue = len_type.const_int(stack_size as u64, false);

    let rc1 = crate::llvm::refcounting::refcount_1(ctx, env.ptr_bytes);

    allocate_with_refcount_help(env, basic_type, alignment_bytes, value_bytes_intvalue, rc1)
}

pub fn allocate_with_refcount<'a, 'ctx, 'env>(
    env: &Env<'a, 'ctx, 'env>,
    layout: &Layout<'a>,
    value: BasicValueEnum<'ctx>,
) -> PointerValue<'ctx> {
    let data_ptr = reserve_with_refcount(env, layout);

    // store the value in the pointer
    env.builder.build_store(data_ptr, value);

    data_ptr
}

pub fn allocate_with_refcount_help<'a, 'ctx, 'env>(
    env: &Env<'a, 'ctx, 'env>,
    value_type: impl BasicType<'ctx>,
    alignment_bytes: u32,
    number_of_data_bytes: IntValue<'ctx>,
    initial_refcount: IntValue<'ctx>,
) -> PointerValue<'ctx> {
    let builder = env.builder;
    let ctx = env.context;

    let len_type = env.ptr_int();

    let extra_bytes = alignment_bytes.max(env.ptr_bytes);

    let ptr = {
        // number of bytes we will allocated
        let number_of_bytes = builder.build_int_add(
            len_type.const_int(extra_bytes as u64, false),
            number_of_data_bytes,
            "add_extra_bytes",
        );

        env.call_alloc(number_of_bytes, alignment_bytes)
    };

    // We must return a pointer to the first element:
    let data_ptr = {
        let int_type = ptr_int(ctx, env.ptr_bytes);
        let as_usize_ptr = builder
            .build_bitcast(
                ptr,
                int_type.ptr_type(AddressSpace::Generic),
                "to_usize_ptr",
            )
            .into_pointer_value();

        let index = match extra_bytes {
            n if n == env.ptr_bytes => 1,
            n if n == 2 * env.ptr_bytes => 2,
            _ => unreachable!("invalid extra_bytes, {}", extra_bytes),
        };

        let index_intvalue = int_type.const_int(index, false);

        let ptr_type = value_type.ptr_type(AddressSpace::Generic);

        unsafe {
            builder
                .build_bitcast(
                    env.builder.build_in_bounds_gep(
                        as_usize_ptr,
                        &[index_intvalue],
                        "get_data_ptr",
                    ),
                    ptr_type,
                    "alloc_cast_to_desired",
                )
                .into_pointer_value()
        }
    };

    let refcount_ptr = match extra_bytes {
        n if n == env.ptr_bytes => {
            // the allocated pointer is the same as the refcounted pointer
            unsafe { PointerToRefcount::from_ptr(env, ptr) }
        }
        n if n == 2 * env.ptr_bytes => {
            // the refcount is stored just before the start of the actual data
            // but in this case (because of alignment) not at the start of the allocated buffer
            PointerToRefcount::from_ptr_to_data(env, data_ptr)
        }
        n => unreachable!("invalid extra_bytes {}", n),
    };

    // let rc1 = crate::llvm::refcounting::refcount_1(ctx, env.ptr_bytes);
    refcount_ptr.set_refcount(env, initial_refcount);

    data_ptr
}

fn list_literal<'a, 'ctx, 'env>(
    env: &Env<'a, 'ctx, 'env>,
    scope: &Scope<'a, 'ctx>,
    elem_layout: &Layout<'a>,
    elems: &[ListLiteralElement],
) -> BasicValueEnum<'ctx> {
    let ctx = env.context;
    let builder = env.builder;

    let element_type = basic_type_from_layout(env, elem_layout);

    let list_length = elems.len();
    let list_length_intval = env.ptr_int().const_int(list_length as _, false);

    // TODO re-enable, currently causes morphic segfaults because it tries to update
    // constants in-place...
    // if element_type.is_int_type() {
    if false {
        let element_type = element_type.into_int_type();
        let element_width = elem_layout.stack_size(env.ptr_bytes);
        let size = list_length * element_width as usize;
        let alignment = elem_layout
            .alignment_bytes(env.ptr_bytes)
            .max(env.ptr_bytes);

        let mut is_all_constant = true;
        let zero_elements = (env.ptr_bytes as f64 / element_width as f64).ceil() as usize;

        // runtime-evaluated elements
        let mut runtime_evaluated_elements = Vec::with_capacity_in(list_length, env.arena);

        // set up a global that contains all the literal elements of the array
        // any variables or expressions are represented as `undef`
        let global = {
            let mut global_elements = Vec::with_capacity_in(list_length, env.arena);

            // Add zero bytes that represent the refcount
            //
            // - if all elements are const, then we store the whole list as a constant.
            //      It then needs a refcount before the first element.
            // - but if the list is not all constants, then we will just copy the constant values,
            //      and we do not need that refcount at the start
            //
            // In the latter case, we won't store the zeros in the globals
            // (we slice them off again below)
            for _ in 0..zero_elements {
                global_elements.push(element_type.const_zero());
            }

            // Copy the elements from the list literal into the array
            for (index, element) in elems.iter().enumerate() {
                match element {
                    ListLiteralElement::Literal(literal) => {
                        let val = build_exp_literal(env, elem_layout, literal);
                        global_elements.push(val.into_int_value());
                    }
                    ListLiteralElement::Symbol(symbol) => {
                        let val = load_symbol(scope, symbol);

                        // here we'd like to furthermore check for intval.is_const().
                        // if all elements are const for LLVM, we could make the array a constant.
                        // BUT morphic does not know about this, and could allow us to modify that
                        // array in-place. That would cause a segfault. So, we'll have to find
                        // constants ourselves and cannot lean on LLVM here.

                        is_all_constant = false;

                        runtime_evaluated_elements.push((index, val));

                        global_elements.push(element_type.get_undef());
                    }
                };
            }

            let const_elements = if is_all_constant {
                global_elements.into_bump_slice()
            } else {
                &global_elements[zero_elements..]
            };

            // use None for the address space (e.g. Const does not work)
            let typ = element_type.array_type(const_elements.len() as u32);
            let global = env.module.add_global(typ, None, "roc__list_literal");

            global.set_constant(true);
            global.set_alignment(alignment);
            global.set_unnamed_addr(true);
            global.set_linkage(inkwell::module::Linkage::Private);

            global.set_initializer(&element_type.const_array(const_elements));
            global.as_pointer_value()
        };

        if is_all_constant {
            // all elements are constants, so we can use the memory in the constants section directly
            // here we make a pointer to the first actual element (skipping the 0 bytes that
            // represent the refcount)
            let zero = env.ptr_int().const_zero();
            let offset = env.ptr_int().const_int(zero_elements as _, false);

            let ptr = unsafe {
                env.builder
                    .build_in_bounds_gep(global, &[zero, offset], "first_element_pointer")
            };

            super::build_list::store_list(env, ptr, list_length_intval)
        } else {
            // some of our elements are non-constant, so we must allocate space on the heap
            let ptr = allocate_list(env, elem_layout, list_length_intval);

            // then, copy the relevant segment from the constant section into the heap
            env.builder
                .build_memcpy(
                    ptr,
                    alignment,
                    global,
                    alignment,
                    env.ptr_int().const_int(size as _, false),
                )
                .unwrap();

            // then replace the `undef`s with the values that we evaluate at runtime
            for (index, val) in runtime_evaluated_elements {
                let index_val = ctx.i64_type().const_int(index as u64, false);
                let elem_ptr = unsafe { builder.build_in_bounds_gep(ptr, &[index_val], "index") };

                builder.build_store(elem_ptr, val);
            }

            super::build_list::store_list(env, ptr, list_length_intval)
        }
    } else {
        let ptr = allocate_list(env, elem_layout, list_length_intval);

        // Copy the elements from the list literal into the array
        for (index, element) in elems.iter().enumerate() {
            let val = match element {
                ListLiteralElement::Literal(literal) => {
                    build_exp_literal(env, elem_layout, literal)
                }
                ListLiteralElement::Symbol(symbol) => load_symbol(scope, symbol),
            };
            let index_val = ctx.i64_type().const_int(index as u64, false);
            let elem_ptr = unsafe { builder.build_in_bounds_gep(ptr, &[index_val], "index") };

            builder.build_store(elem_ptr, val);
        }

        super::build_list::store_list(env, ptr, list_length_intval)
    }
}

pub fn build_exp_stmt<'a, 'ctx, 'env>(
    env: &Env<'a, 'ctx, 'env>,
    layout_ids: &mut LayoutIds<'a>,
    func_spec_solutions: &FuncSpecSolutions,
    scope: &mut Scope<'a, 'ctx>,
    parent: FunctionValue<'ctx>,
    stmt: &roc_mono::ir::Stmt<'a>,
) -> BasicValueEnum<'ctx> {
    use roc_mono::ir::Stmt::*;

    match stmt {
        Let(first_symbol, first_expr, first_layout, mut cont) => {
            let mut queue = Vec::new_in(env.arena);

            queue.push((first_symbol, first_expr, first_layout));

            while let Let(symbol, expr, layout, new_cont) = cont {
                queue.push((symbol, expr, layout));

                cont = new_cont;
            }

            let mut stack = Vec::with_capacity_in(queue.len(), env.arena);

            for (symbol, expr, layout) in queue {
                debug_assert!(layout != &Layout::RecursivePointer);

                let val = build_exp_expr(
                    env,
                    layout_ids,
                    func_spec_solutions,
                    scope,
                    parent,
                    layout,
                    expr,
                );

                // Make a new scope which includes the binding we just encountered.
                // This should be done *after* compiling the bound expr, since any
                // recursive (in the LetRec sense) bindings should already have
                // been extracted as procedures. Nothing in here should need to
                // access itself!
                // scope = scope.clone();

                scope.insert(*symbol, (*layout, val));
                stack.push(*symbol);
            }

            let result = build_exp_stmt(env, layout_ids, func_spec_solutions, scope, parent, cont);

            for symbol in stack {
                scope.remove(&symbol);
            }

            result
        }
        Ret(symbol) => {
            let value = load_symbol(scope, symbol);

            if let Some(block) = env.builder.get_insert_block() {
                if block.get_terminator().is_none() {
                    env.builder.build_return(Some(&value));
                }
            }

            value
        }

        Switch {
            branches,
            default_branch,
            ret_layout,
            cond_layout,
            cond_symbol,
        } => {
            let ret_type = basic_type_from_layout(env, ret_layout);

            let switch_args = SwitchArgsIr {
                cond_layout: *cond_layout,
                cond_symbol: *cond_symbol,
                branches,
                default_branch: default_branch.1,
                ret_type,
            };

            build_switch_ir(
                env,
                layout_ids,
                func_spec_solutions,
                scope,
                parent,
                switch_args,
            )
        }
        Join {
            id,
            parameters,
            remainder,
            body: continuation,
        } => {
            let builder = env.builder;
            let context = env.context;

            let mut joinpoint_args = Vec::with_capacity_in(parameters.len(), env.arena);

            for param in parameters.iter() {
                let btype = basic_type_from_layout(env, &param.layout);
                joinpoint_args.push(create_entry_block_alloca(
                    env,
                    parent,
                    btype,
                    "joinpointarg",
                ));
            }

            // create new block
            let cont_block = context.append_basic_block(parent, "joinpointcont");

            // store this join point
            let joinpoint_args = joinpoint_args.into_bump_slice();
            scope.join_points.insert(*id, (cont_block, joinpoint_args));

            // construct the blocks that may jump to this join point
            build_exp_stmt(
                env,
                layout_ids,
                func_spec_solutions,
                scope,
                parent,
                remainder,
            );

            let phi_block = builder.get_insert_block().unwrap();

            // put the cont block at the back
            builder.position_at_end(cont_block);

            for (ptr, param) in joinpoint_args.iter().zip(parameters.iter()) {
                let value = env.builder.build_load(*ptr, "load_jp_argument");
                scope.insert(param.symbol, (param.layout, value));
            }

            // put the continuation in
            let result = build_exp_stmt(
                env,
                layout_ids,
                func_spec_solutions,
                scope,
                parent,
                continuation,
            );

            // remove this join point again
            scope.join_points.remove(id);

            cont_block.move_after(phi_block).unwrap();

            result
        }
        Jump(join_point, arguments) => {
            let builder = env.builder;
            let context = env.context;
            let (cont_block, argument_pointers) = scope.join_points.get(join_point).unwrap();

            for (pointer, argument) in argument_pointers.iter().zip(arguments.iter()) {
                let value = load_symbol(scope, argument);
                builder.build_store(*pointer, value);
            }

            builder.build_unconditional_branch(*cont_block);

            // This doesn't currently do anything
            context.i64_type().const_zero().into()
        }

        Refcounting(modify, cont) => {
            use ModifyRc::*;

            match modify {
                Inc(symbol, inc_amount) => {
                    let (value, layout) = load_symbol_and_layout(scope, symbol);
                    let layout = *layout;

                    if layout.contains_refcounted() {
                        increment_refcount_layout(
                            env,
                            parent,
                            layout_ids,
                            *inc_amount,
                            value,
                            &layout,
                        );
                    }

                    build_exp_stmt(env, layout_ids, func_spec_solutions, scope, parent, cont)
                }
                Dec(symbol) => {
                    let (value, layout) = load_symbol_and_layout(scope, symbol);

                    if layout.contains_refcounted() {
                        decrement_refcount_layout(env, parent, layout_ids, value, layout);
                    }

                    build_exp_stmt(env, layout_ids, func_spec_solutions, scope, parent, cont)
                }
                DecRef(symbol) => {
                    let (value, layout) = load_symbol_and_layout(scope, symbol);

                    match layout {
                        Layout::Builtin(Builtin::List(element_layout)) => {
                            debug_assert!(value.is_struct_value());
                            let alignment = element_layout.alignment_bytes(env.ptr_bytes);

                            build_list::decref(env, value.into_struct_value(), alignment);
                        }
                        Layout::Builtin(Builtin::Dict(key_layout, value_layout)) => {
                            debug_assert!(value.is_struct_value());
                            let alignment = key_layout
                                .alignment_bytes(env.ptr_bytes)
                                .max(value_layout.alignment_bytes(env.ptr_bytes));

                            build_dict::decref(env, value.into_struct_value(), alignment);
                        }
                        Layout::Builtin(Builtin::Set(key_layout)) => {
                            debug_assert!(value.is_struct_value());
                            let alignment = key_layout.alignment_bytes(env.ptr_bytes);

                            build_dict::decref(env, value.into_struct_value(), alignment);
                        }

                        _ if layout.is_refcounted() => {
                            if value.is_pointer_value() {
                                let value_ptr = value.into_pointer_value();

                                let then_block = env.context.append_basic_block(parent, "then");
                                let done_block = env.context.append_basic_block(parent, "done");

                                let condition =
                                    env.builder.build_is_not_null(value_ptr, "box_is_not_null");
                                env.builder
                                    .build_conditional_branch(condition, then_block, done_block);

                                {
                                    env.builder.position_at_end(then_block);
                                    let refcount_ptr =
                                        PointerToRefcount::from_ptr_to_data(env, value_ptr);
                                    refcount_ptr.decrement(env, layout);

                                    env.builder.build_unconditional_branch(done_block);
                                }

                                env.builder.position_at_end(done_block);
                            } else {
                                eprint!("we're likely leaking memory; see issue #985 for details");
                            }
                        }
                        _ => {
                            // nothing to do
                        }
                    }

                    build_exp_stmt(env, layout_ids, func_spec_solutions, scope, parent, cont)
                }
            }
        }

        RuntimeError(error_msg) => {
            throw_exception(env, error_msg);

            // unused value (must return a BasicValue)
            let zero = env.context.i64_type().const_zero();
            zero.into()
        }
    }
}

pub fn load_symbol<'a, 'ctx>(scope: &Scope<'a, 'ctx>, symbol: &Symbol) -> BasicValueEnum<'ctx> {
    match scope.get(symbol) {
        Some((_, ptr)) => *ptr,

        None => panic!(
            "There was no entry for {:?} {} in scope {:?}",
            symbol, symbol, scope
        ),
    }
}

pub fn load_symbol_and_layout<'a, 'ctx, 'b>(
    scope: &'b Scope<'a, 'ctx>,
    symbol: &Symbol,
) -> (BasicValueEnum<'ctx>, &'b Layout<'a>) {
    match scope.get(symbol) {
        Some((layout, ptr)) => (*ptr, layout),
        None => panic!("There was no entry for {:?} in scope {:?}", symbol, scope),
    }
}

pub fn load_symbol_and_lambda_set<'a, 'ctx, 'b>(
    scope: &'b Scope<'a, 'ctx>,
    symbol: &Symbol,
) -> (BasicValueEnum<'ctx>, LambdaSet<'a>) {
    match scope.get(symbol) {
        Some((Layout::LambdaSet(lambda_set), ptr)) => (*ptr, *lambda_set),
        Some((other, ptr)) => panic!("Not a lambda set: {:?}, {:?}", other, ptr),
        None => panic!("There was no entry for {:?} in scope {:?}", symbol, scope),
    }
}

fn access_index_struct_value<'ctx>(
    builder: &Builder<'ctx>,
    from_value: StructValue<'ctx>,
    to_type: StructType<'ctx>,
) -> StructValue<'ctx> {
    complex_bitcast(
        builder,
        from_value.into(),
        to_type.into(),
        "access_index_struct_value",
    )
    .into_struct_value()
}

/// Cast a value to another value of the same (or smaller?) size
pub fn cast_basic_basic<'ctx>(
    builder: &Builder<'ctx>,
    from_value: BasicValueEnum<'ctx>,
    to_type: BasicTypeEnum<'ctx>,
) -> BasicValueEnum<'ctx> {
    complex_bitcast(builder, from_value, to_type, "cast_basic_basic")
}

pub fn complex_bitcast_struct_struct<'ctx>(
    builder: &Builder<'ctx>,
    from_value: StructValue<'ctx>,
    to_type: StructType<'ctx>,
    name: &str,
) -> StructValue<'ctx> {
    complex_bitcast(builder, from_value.into(), to_type.into(), name).into_struct_value()
}

pub fn cast_block_of_memory_to_tag<'ctx>(
    builder: &Builder<'ctx>,
    from_value: StructValue<'ctx>,
    to_type: BasicTypeEnum<'ctx>,
) -> StructValue<'ctx> {
    complex_bitcast(
        builder,
        from_value.into(),
        to_type,
        "block_of_memory_to_tag",
    )
    .into_struct_value()
}

/// Cast a value to another value of the same (or smaller?) size
pub fn complex_bitcast<'ctx>(
    builder: &Builder<'ctx>,
    from_value: BasicValueEnum<'ctx>,
    to_type: BasicTypeEnum<'ctx>,
    name: &str,
) -> BasicValueEnum<'ctx> {
    use BasicTypeEnum::*;

    if let (PointerType(_), PointerType(_)) = (from_value.get_type(), to_type) {
        // we can't use the more straightforward bitcast in all cases
        // it seems like a bitcast only works on integers and pointers
        // and crucially does not work not on arrays
        return builder.build_bitcast(from_value, to_type, name);
    }

    complex_bitcast_from_bigger_than_to(builder, from_value, to_type, name)
}

/// Check the size of the input and output types. Pretending we have more bytes at a pointer than
/// we actually do can lead to faulty optimizations and weird segfaults/crashes
fn complex_bitcast_check_size<'a, 'ctx, 'env>(
    env: &Env<'a, 'ctx, 'env>,
    from_value: BasicValueEnum<'ctx>,
    to_type: BasicTypeEnum<'ctx>,
    name: &str,
) -> BasicValueEnum<'ctx> {
    use BasicTypeEnum::*;

    if let (PointerType(_), PointerType(_)) = (from_value.get_type(), to_type) {
        // we can't use the more straightforward bitcast in all cases
        // it seems like a bitcast only works on integers and pointers
        // and crucially does not work not on arrays
        return env.builder.build_bitcast(from_value, to_type, name);
    }

    let block = env.builder.get_insert_block().expect("to be in a function");
    let parent = block.get_parent().expect("to be in a function");
    let then_block = env.context.append_basic_block(parent, "then");
    let else_block = env.context.append_basic_block(parent, "else");
    let cont_block = env.context.append_basic_block(parent, "cont");

    let from_size = from_value.get_type().size_of().unwrap();
    let to_size = to_type.size_of().unwrap();

    let condition = env.builder.build_int_compare(
        IntPredicate::UGT,
        from_size,
        to_size,
        "from_size >= to_size",
    );

    env.builder
        .build_conditional_branch(condition, then_block, else_block);

    let then_answer = {
        env.builder.position_at_end(then_block);
        let result = complex_bitcast_from_bigger_than_to(env.builder, from_value, to_type, name);
        env.builder.build_unconditional_branch(cont_block);
        result
    };

    let else_answer = {
        env.builder.position_at_end(else_block);
        let result = complex_bitcast_to_bigger_than_from(env.builder, from_value, to_type, name);
        env.builder.build_unconditional_branch(cont_block);
        result
    };

    env.builder.position_at_end(cont_block);

    let result = env.builder.build_phi(then_answer.get_type(), "answer");

    result.add_incoming(&[(&then_answer, then_block), (&else_answer, else_block)]);

    result.as_basic_value()
}

fn complex_bitcast_from_bigger_than_to<'ctx>(
    builder: &Builder<'ctx>,
    from_value: BasicValueEnum<'ctx>,
    to_type: BasicTypeEnum<'ctx>,
    name: &str,
) -> BasicValueEnum<'ctx> {
    // store the value in memory
    let argument_pointer = builder.build_alloca(from_value.get_type(), "cast_alloca");
    builder.build_store(argument_pointer, from_value);

    // then read it back as a different type
    let to_type_pointer = builder
        .build_bitcast(
            argument_pointer,
            to_type.ptr_type(inkwell::AddressSpace::Generic),
            name,
        )
        .into_pointer_value();

    builder.build_load(to_type_pointer, "cast_value")
}

fn complex_bitcast_to_bigger_than_from<'ctx>(
    builder: &Builder<'ctx>,
    from_value: BasicValueEnum<'ctx>,
    to_type: BasicTypeEnum<'ctx>,
    name: &str,
) -> BasicValueEnum<'ctx> {
    // reserve space in memory with the return type. This way, if the return type is bigger
    // than the input type, we don't access invalid memory when later taking a pointer to
    // the cast value
    let storage = builder.build_alloca(to_type, "cast_alloca");

    // then cast the pointer to our desired type
    let from_type_pointer = builder
        .build_bitcast(
            storage,
            from_value
                .get_type()
                .ptr_type(inkwell::AddressSpace::Generic),
            name,
        )
        .into_pointer_value();

    // store the value in memory
    builder.build_store(from_type_pointer, from_value);

    // then read it back as a different type
    builder.build_load(storage, "cast_value")
}

/// get the tag id out of a pointer to a wrapped (i.e. stores the tag id at runtime) layout
fn get_tag_id_wrapped<'a, 'ctx, 'env>(
    env: &Env<'a, 'ctx, 'env>,
    from_value: PointerValue<'ctx>,
) -> IntValue<'ctx> {
    let tag_id_ptr = env
        .builder
        .build_struct_gep(from_value, TAG_ID_INDEX, "tag_id_ptr")
        .unwrap();

    env.builder
        .build_load(tag_id_ptr, "load_tag_id")
        .into_int_value()
}

pub fn get_tag_id_non_recursive<'a, 'ctx, 'env>(
    env: &Env<'a, 'ctx, 'env>,
    tag: StructValue<'ctx>,
) -> IntValue<'ctx> {
    env.builder
        .build_extract_value(tag, TAG_ID_INDEX, "get_tag_id")
        .unwrap()
        .into_int_value()
}

struct SwitchArgsIr<'a, 'ctx> {
    pub cond_symbol: Symbol,
    pub cond_layout: Layout<'a>,
    pub branches: &'a [(u64, BranchInfo<'a>, roc_mono::ir::Stmt<'a>)],
    pub default_branch: &'a roc_mono::ir::Stmt<'a>,
    pub ret_type: BasicTypeEnum<'ctx>,
}

fn const_i128<'a, 'ctx, 'env>(env: &Env<'a, 'ctx, 'env>, value: i128) -> IntValue<'ctx> {
    // truncate the lower 64 bits
    let value = value as u128;
    let a = value as u64;

    // get the upper 64 bits
    let b = (value >> 64) as u64;

    env.context
        .i128_type()
        .const_int_arbitrary_precision(&[a, b])
}

fn build_switch_ir<'a, 'ctx, 'env>(
    env: &Env<'a, 'ctx, 'env>,
    layout_ids: &mut LayoutIds<'a>,
    func_spec_solutions: &FuncSpecSolutions,
    scope: &Scope<'a, 'ctx>,
    parent: FunctionValue<'ctx>,
    switch_args: SwitchArgsIr<'a, 'ctx>,
) -> BasicValueEnum<'ctx> {
    let arena = env.arena;
    let builder = env.builder;
    let context = env.context;
    let SwitchArgsIr {
        branches,
        cond_symbol,
        mut cond_layout,
        default_branch,
        ret_type,
        ..
    } = switch_args;

    let mut copy = scope.clone();
    let scope = &mut copy;

    let cond_symbol = &cond_symbol;
    let (cond_value, stored_layout) = load_symbol_and_layout(scope, cond_symbol);

    debug_assert_eq!(
        basic_type_from_layout(env, &cond_layout),
        basic_type_from_layout(env, stored_layout),
        "This switch matches on {:?}, but the matched-on symbol {:?} has layout {:?}",
        cond_layout,
        cond_symbol,
        stored_layout
    );

    let cont_block = context.append_basic_block(parent, "cont");

    // Build the condition
    let cond = match cond_layout {
        Layout::Builtin(Builtin::Float64) => {
            // float matches are done on the bit pattern
            cond_layout = Layout::Builtin(Builtin::Int64);

            builder
                .build_bitcast(cond_value, env.context.i64_type(), "")
                .into_int_value()
        }
        Layout::Builtin(Builtin::Float32) => {
            // float matches are done on the bit pattern
            cond_layout = Layout::Builtin(Builtin::Int32);

            builder
                .build_bitcast(cond_value, env.context.i32_type(), "")
                .into_int_value()
        }
        Layout::Union(variant) => {
            cond_layout = variant.tag_id_layout();

            get_tag_id(env, parent, &variant, cond_value)
        }
        Layout::Builtin(_) => cond_value.into_int_value(),
        other => todo!("Build switch value from layout: {:?}", other),
    };

    // Build the cases
    let mut incoming = Vec::with_capacity_in(branches.len(), arena);

    if let Layout::Builtin(Builtin::Int1) = cond_layout {
        match (branches, default_branch) {
            ([(0, _, false_branch)], true_branch) | ([(1, _, true_branch)], false_branch) => {
                let then_block = context.append_basic_block(parent, "then_block");
                let else_block = context.append_basic_block(parent, "else_block");

                builder.build_conditional_branch(cond, then_block, else_block);

                {
                    builder.position_at_end(then_block);

                    let branch_val = build_exp_stmt(
                        env,
                        layout_ids,
                        func_spec_solutions,
                        scope,
                        parent,
                        true_branch,
                    );

                    if then_block.get_terminator().is_none() {
                        builder.build_unconditional_branch(cont_block);
                        incoming.push((branch_val, then_block));
                    }
                }

                {
                    builder.position_at_end(else_block);

                    let branch_val = build_exp_stmt(
                        env,
                        layout_ids,
                        func_spec_solutions,
                        scope,
                        parent,
                        false_branch,
                    );

                    if else_block.get_terminator().is_none() {
                        builder.build_unconditional_branch(cont_block);
                        incoming.push((branch_val, else_block));
                    }
                }
            }

            _ => {
                unreachable!()
            }
        }
    } else {
        let default_block = context.append_basic_block(parent, "default");
        let mut cases = Vec::with_capacity_in(branches.len(), arena);

        for (int, _, _) in branches.iter() {
            // Switch constants must all be same type as switch value!
            // e.g. this is incorrect, and will trigger a LLVM warning:
            //
            //   switch i8 %apple1, label %default [
            //     i64 2, label %branch2
            //     i64 0, label %branch0
            //     i64 1, label %branch1
            //   ]
            //
            // they either need to all be i8, or i64
            let condition_int_type = cond.get_type();

            let int_val = if condition_int_type == context.i128_type() {
                const_i128(env, *int as i128)
            } else {
                condition_int_type.const_int(*int as u64, false)
            };

            let block = context.append_basic_block(parent, format!("branch{}", int).as_str());

            cases.push((int_val, block));
        }

        builder.build_switch(cond, default_block, &cases);

        for ((_, _, branch_expr), (_, block)) in branches.iter().zip(cases) {
            builder.position_at_end(block);

            let branch_val = build_exp_stmt(
                env,
                layout_ids,
                func_spec_solutions,
                scope,
                parent,
                branch_expr,
            );

            if block.get_terminator().is_none() {
                builder.build_unconditional_branch(cont_block);
                incoming.push((branch_val, block));
            }
        }

        // The block for the conditional's default branch.
        builder.position_at_end(default_block);

        let default_val = build_exp_stmt(
            env,
            layout_ids,
            func_spec_solutions,
            scope,
            parent,
            default_branch,
        );

        if default_block.get_terminator().is_none() {
            builder.build_unconditional_branch(cont_block);
            incoming.push((default_val, default_block));
        }
    }

    // emit merge block
    if incoming.is_empty() {
        unsafe {
            cont_block.delete().unwrap();
        }
        // produce unused garbage value
        context.i64_type().const_zero().into()
    } else {
        builder.position_at_end(cont_block);

        let phi = builder.build_phi(ret_type, "branch");

        for (branch_val, block) in incoming {
            phi.add_incoming(&[(&Into::<BasicValueEnum>::into(branch_val), block)]);
        }

        phi.as_basic_value()
    }
}

/// Creates a new stack allocation instruction in the entry block of the function.
pub fn create_entry_block_alloca<'a, 'ctx>(
    env: &Env<'a, 'ctx, '_>,
    parent: FunctionValue<'_>,
    basic_type: BasicTypeEnum<'ctx>,
    name: &str,
) -> PointerValue<'ctx> {
    let builder = env.context.create_builder();
    let entry = parent.get_first_basic_block().unwrap();

    match entry.get_first_instruction() {
        Some(first_instr) => builder.position_before(&first_instr),
        None => builder.position_at_end(entry),
    }

    builder.build_alloca(basic_type, name)
}

fn expose_function_to_host<'a, 'ctx, 'env>(
    env: &Env<'a, 'ctx, 'env>,
    symbol: Symbol,
    roc_function: FunctionValue<'ctx>,
    arguments: &[Layout<'a>],
    return_layout: Layout<'a>,
) {
    // Assumption: there is only one specialization of a host-exposed function
    let ident_string = symbol.as_str(&env.interns);
    let c_function_name: String = format!("roc__{}_1_exposed", ident_string);

    expose_function_to_host_help_c_abi(
        env,
        ident_string,
        roc_function,
        arguments,
        return_layout,
        &c_function_name,
    );
}

fn expose_function_to_host_help_c_abi_generic<'a, 'ctx, 'env>(
    env: &Env<'a, 'ctx, 'env>,
    roc_function: FunctionValue<'ctx>,
    arguments: &[Layout<'a>],
    return_layout: Layout<'a>,
    c_function_name: &str,
) -> FunctionValue<'ctx> {
    // NOTE we ignore env.is_gen_test here
    let wrapper_return_type = roc_function.get_type().get_return_type().unwrap();

    let mut cc_argument_types = Vec::with_capacity_in(arguments.len(), env.arena);
    for layout in arguments {
        cc_argument_types.push(to_cc_type(env, layout));
    }

    // STEP 1: turn `f : a,b,c -> d` into `f : a,b,c, &d -> {}`
    // let mut argument_types = roc_function.get_type().get_param_types();
    let mut argument_types = cc_argument_types;
    let return_type = wrapper_return_type;

    let output_type = return_type.ptr_type(AddressSpace::Generic);
    argument_types.push(output_type.into());

    let c_function_type = env.context.void_type().fn_type(&argument_types, false);

    let c_function = add_func(
        env.module,
        c_function_name,
        c_function_type,
        Linkage::External,
        C_CALL_CONV,
    );

    let subprogram = env.new_subprogram(c_function_name);
    c_function.set_subprogram(subprogram);

    // STEP 2: build the exposed function's body
    let builder = env.builder;
    let context = env.context;

    let entry = context.append_basic_block(c_function, "entry");

    builder.position_at_end(entry);

    debug_info_init!(env, c_function);

    // drop the final argument, which is the pointer we write the result into
    let args_vector = c_function.get_params();
    let mut args = args_vector.as_slice();
    let args_length = args.len();

    args = &args[..args.len() - 1];

    let mut arguments_for_call = Vec::with_capacity_in(args.len(), env.arena);

    let it = args.iter().zip(roc_function.get_type().get_param_types());
    for (arg, fastcc_type) in it {
        let arg_type = arg.get_type();
        if arg_type == fastcc_type {
            // the C and Fast calling conventions agree
            arguments_for_call.push(*arg);
        } else {
            let cast = complex_bitcast_check_size(env, *arg, fastcc_type, "to_fastcc_type");
            arguments_for_call.push(cast);
        }
    }

    let arguments_for_call = &arguments_for_call.into_bump_slice();

    debug_assert_eq!(args.len(), roc_function.get_params().len());

    let call_result = {
        if env.is_gen_test {
            let roc_wrapper_function = make_exception_catcher(env, roc_function);
            debug_assert_eq!(
                arguments_for_call.len(),
                roc_wrapper_function.get_params().len()
            );

            builder.position_at_end(entry);

            let elements = [Layout::Builtin(Builtin::Int64), return_layout];
            let wrapped_layout = Layout::Struct(&elements);
            call_roc_function(env, roc_function, &wrapped_layout, arguments_for_call)
        } else {
            call_roc_function(env, roc_function, &return_layout, arguments_for_call)
        }
    };

    let output_arg_index = args_length - 1;

    let output_arg = c_function
        .get_nth_param(output_arg_index as u32)
        .unwrap()
        .into_pointer_value();

    builder.build_store(output_arg, call_result);
    builder.build_return(None);

    c_function
}

fn expose_function_to_host_help_c_abi_gen_test<'a, 'ctx, 'env>(
    env: &Env<'a, 'ctx, 'env>,
    ident_string: &str,
    roc_function: FunctionValue<'ctx>,
    arguments: &[Layout<'a>],
    return_layout: Layout<'a>,
    c_function_name: &str,
) -> FunctionValue<'ctx> {
    let context = env.context;

    // a tagged union to indicate to the test loader that a panic occurred.
    // especially when running 32-bit binaries on a 64-bit machine, there
    // does not seem to be a smarter solution
    let wrapper_return_type = context.struct_type(
        &[
            context.i64_type().into(),
            roc_function.get_type().get_return_type().unwrap(),
        ],
        false,
    );

    let mut cc_argument_types = Vec::with_capacity_in(arguments.len(), env.arena);
    for layout in arguments {
        cc_argument_types.push(to_cc_type(env, layout));
    }

    // STEP 1: turn `f : a,b,c -> d` into `f : a,b,c, &d -> {}` if the C abi demands it
    let mut argument_types = cc_argument_types;
    let return_type = wrapper_return_type;

    let c_function_type = {
        let output_type = return_type.ptr_type(AddressSpace::Generic);
        argument_types.push(output_type.into());
        env.context.void_type().fn_type(&argument_types, false)
    };

    let c_function = add_func(
        env.module,
        c_function_name,
        c_function_type,
        Linkage::External,
        C_CALL_CONV,
    );

    let subprogram = env.new_subprogram(c_function_name);
    c_function.set_subprogram(subprogram);

    // STEP 2: build the exposed function's body
    let builder = env.builder;
    let context = env.context;

    let entry = context.append_basic_block(c_function, "entry");

    builder.position_at_end(entry);

    debug_info_init!(env, c_function);

    // drop the final argument, which is the pointer we write the result into
    let args_vector = c_function.get_params();
    let mut args = args_vector.as_slice();
    let args_length = args.len();

    args = &args[..args.len() - 1];

    let mut arguments_for_call = Vec::with_capacity_in(args.len(), env.arena);

    let it = args.iter().zip(roc_function.get_type().get_param_types());
    for (arg, fastcc_type) in it {
        let arg_type = arg.get_type();
        if arg_type == fastcc_type {
            // the C and Fast calling conventions agree
            arguments_for_call.push(*arg);
        } else {
            let cast = complex_bitcast_check_size(env, *arg, fastcc_type, "to_fastcc_type");
            arguments_for_call.push(cast);
        }
    }

    let arguments_for_call = &arguments_for_call.into_bump_slice();

    let call_result = {
        let roc_wrapper_function = make_exception_catcher(env, roc_function);
        debug_assert_eq!(
            arguments_for_call.len(),
            roc_wrapper_function.get_params().len()
        );

        builder.position_at_end(entry);

        call_roc_function(
            env,
            roc_wrapper_function,
            &return_layout,
            arguments_for_call,
        )
    };

    let output_arg_index = args_length - 1;

    let output_arg = c_function
        .get_nth_param(output_arg_index as u32)
        .unwrap()
        .into_pointer_value();

    builder.build_store(output_arg, call_result);
    builder.build_return(None);

    // STEP 3: build a {} -> u64 function that gives the size of the return type
    let size_function_type = env.context.i64_type().fn_type(&[], false);
    let size_function_name: String = format!("roc__{}_size", ident_string);

    let size_function = add_func(
        env.module,
        size_function_name.as_str(),
        size_function_type,
        Linkage::External,
        C_CALL_CONV,
    );

    let subprogram = env.new_subprogram(&size_function_name);
    size_function.set_subprogram(subprogram);

    let entry = context.append_basic_block(size_function, "entry");

    builder.position_at_end(entry);

    debug_info_init!(env, size_function);

    let size: BasicValueEnum = return_type.size_of().unwrap().into();
    builder.build_return(Some(&size));

    c_function
}

fn expose_function_to_host_help_c_abi<'a, 'ctx, 'env>(
    env: &Env<'a, 'ctx, 'env>,
    ident_string: &str,
    roc_function: FunctionValue<'ctx>,
    arguments: &[Layout<'a>],
    return_layout: Layout<'a>,
    c_function_name: &str,
) -> FunctionValue<'ctx> {
    let context = env.context;

    if env.is_gen_test {
        return expose_function_to_host_help_c_abi_gen_test(
            env,
            ident_string,
            roc_function,
            arguments,
            return_layout,
            c_function_name,
        );
    }

    // a generic version that writes the result into a passed *u8 pointer
    expose_function_to_host_help_c_abi_generic(
        env,
        roc_function,
        arguments,
        return_layout,
        &format!("{}_generic", c_function_name),
    );

    let wrapper_return_type = if env.is_gen_test {
        context
            .struct_type(
                &[
                    context.i64_type().into(),
                    roc_function.get_type().get_return_type().unwrap(),
                ],
                false,
            )
            .into()
    } else {
        roc_function.get_type().get_return_type().unwrap()
    };

    let mut cc_argument_types = Vec::with_capacity_in(arguments.len(), env.arena);
    for layout in arguments {
        cc_argument_types.push(to_cc_type(env, layout));
    }

    // STEP 1: turn `f : a,b,c -> d` into `f : a,b,c, &d -> {}` if the C abi demands it
    let mut argument_types = cc_argument_types;
    let return_type = wrapper_return_type;

    let cc_return = to_cc_return(env, &return_layout);

    let c_function_type = match cc_return {
        CCReturn::Void => env.context.void_type().fn_type(&argument_types, false),
        CCReturn::Return => return_type.fn_type(&argument_types, false),
        CCReturn::ByPointer => {
            let output_type = return_type.ptr_type(AddressSpace::Generic);
            argument_types.push(output_type.into());
            env.context.void_type().fn_type(&argument_types, false)
        }
    };

    let c_function = add_func(
        env.module,
        c_function_name,
        c_function_type,
        Linkage::External,
        C_CALL_CONV,
    );

    let subprogram = env.new_subprogram(c_function_name);
    c_function.set_subprogram(subprogram);

    // STEP 2: build the exposed function's body
    let builder = env.builder;
    let context = env.context;

    let entry = context.append_basic_block(c_function, "entry");

    builder.position_at_end(entry);

    debug_info_init!(env, c_function);

    // drop the final argument, which is the pointer we write the result into
    let args_vector = c_function.get_params();
    let mut args = args_vector.as_slice();
    let args_length = args.len();

    match cc_return {
        CCReturn::Return => {
            debug_assert_eq!(args.len(), roc_function.get_params().len());
        }
        CCReturn::Void => {
            debug_assert_eq!(args.len(), roc_function.get_params().len());
        }
        CCReturn::ByPointer => {
            args = &args[..args.len() - 1];
            debug_assert_eq!(args.len(), roc_function.get_params().len());
        }
    }

    let mut arguments_for_call = Vec::with_capacity_in(args.len(), env.arena);

    let it = args.iter().zip(roc_function.get_type().get_param_types());
    for (arg, fastcc_type) in it {
        let arg_type = arg.get_type();
        if arg_type == fastcc_type {
            // the C and Fast calling conventions agree
            arguments_for_call.push(*arg);
        } else {
            let cast = complex_bitcast_check_size(env, *arg, fastcc_type, "to_fastcc_type");
            arguments_for_call.push(cast);
        }
    }

    let arguments_for_call = &arguments_for_call.into_bump_slice();

    let call_result = call_roc_function(env, roc_function, &return_layout, arguments_for_call);

    match cc_return {
        CCReturn::Void => {
            // TODO return empty struct here?
            builder.build_return(None);
        }
        CCReturn::Return => {
            builder.build_return(Some(&call_result));
        }
        CCReturn::ByPointer => {
            let output_arg_index = args_length - 1;

            let output_arg = c_function
                .get_nth_param(output_arg_index as u32)
                .unwrap()
                .into_pointer_value();

            builder.build_store(output_arg, call_result);
            builder.build_return(None);
        }
    }

    // STEP 3: build a {} -> u64 function that gives the size of the return type
    let size_function_type = env.context.i64_type().fn_type(&[], false);
    let size_function_name: String = format!("roc__{}_size", ident_string);

    let size_function = add_func(
        env.module,
        size_function_name.as_str(),
        size_function_type,
        Linkage::External,
        C_CALL_CONV,
    );

    let subprogram = env.new_subprogram(&size_function_name);
    size_function.set_subprogram(subprogram);

    let entry = context.append_basic_block(size_function, "entry");

    builder.position_at_end(entry);

    debug_info_init!(env, size_function);

    let size: BasicValueEnum = return_type.size_of().unwrap().into();
    builder.build_return(Some(&size));

    c_function
}

pub fn get_sjlj_buffer<'a, 'ctx, 'env>(env: &Env<'a, 'ctx, 'env>) -> PointerValue<'ctx> {
    let type_ = env.context.i8_type().array_type(5 * env.ptr_bytes);

    let global = match env.module.get_global("roc_sjlj_buffer") {
        Some(global) => global,
        None => env.module.add_global(type_, None, "roc_sjlj_buffer"),
    };

    global.set_initializer(&type_.const_zero());

    env.builder
        .build_bitcast(
            global.as_pointer_value(),
            env.context.i8_type().ptr_type(AddressSpace::Generic),
            "cast_sjlj_buffer",
        )
        .into_pointer_value()
}

fn set_jump_and_catch_long_jump<'a, 'ctx, 'env, F, T>(
    env: &Env<'a, 'ctx, 'env>,
    parent: FunctionValue<'ctx>,
    function: F,
    calling_convention: u32,
    arguments: &[BasicValueEnum<'ctx>],
    return_type: T,
) -> BasicValueEnum<'ctx>
where
    T: inkwell::types::BasicType<'ctx>,
    F: Into<CallableValue<'ctx>>,
{
    let context = env.context;
    let builder = env.builder;

    let call_result_type = context.struct_type(
        &[context.i64_type().into(), return_type.as_basic_type_enum()],
        false,
    );

    let result_alloca = builder.build_alloca(call_result_type, "result");

    let then_block = context.append_basic_block(parent, "then_block");
    let catch_block = context.append_basic_block(parent, "catch_block");
    let cont_block = context.append_basic_block(parent, "cont_block");

    let buffer = get_sjlj_buffer(env);

    let cast = env
        .builder
        .build_bitcast(
            buffer,
            env.context
                .i8_type()
                .ptr_type(AddressSpace::Generic)
                .array_type(5)
                .ptr_type(AddressSpace::Generic),
            "to [5 x i8*]",
        )
        .into_pointer_value();

    let zero = env.context.i32_type().const_zero();

    let index = env.context.i32_type().const_zero();
    let fa = unsafe {
        env.builder
            .build_in_bounds_gep(cast, &[zero, index], "name")
    };

    let index = env.context.i32_type().const_int(2, false);
    let ss = unsafe {
        env.builder
            .build_in_bounds_gep(cast, &[zero, index], "name")
    };

    let index = env.context.i32_type().const_int(3, false);
    let error_msg = unsafe {
        env.builder
            .build_in_bounds_gep(cast, &[zero, index], "name")
    };

    let frame_address = env.call_intrinsic(
        LLVM_FRAME_ADDRESS,
        &[env.context.i32_type().const_zero().into()],
    );

    env.builder.build_store(fa, frame_address);

    let stack_save = env.call_intrinsic(LLVM_STACK_SAVE, &[]);

    env.builder.build_store(ss, stack_save);

    let panicked_u32 = env.call_intrinsic(LLVM_SETJMP, &[buffer.into()]);
    let panicked_bool = env.builder.build_int_compare(
        IntPredicate::NE,
        panicked_u32.into_int_value(),
        panicked_u32.get_type().into_int_type().const_zero(),
        "to_bool",
    );

    env.builder
        .build_conditional_branch(panicked_bool, catch_block, then_block);

    // all went well
    {
        builder.position_at_end(then_block);

        let call = env.builder.build_call(function, arguments, "call_function");

        call.set_call_convention(calling_convention);

        let call_result = call.try_as_basic_value().left().unwrap();

        let return_value = make_good_roc_result(env, call_result);

        builder.build_store(result_alloca, return_value);

        env.builder.build_unconditional_branch(cont_block);
    }

    // something went wrong
    {
        builder.position_at_end(catch_block);

        let error_msg = {
            // u8**
            let ptr_int_ptr = builder.build_bitcast(
                error_msg,
                env.context
                    .i8_type()
                    .ptr_type(AddressSpace::Generic)
                    .ptr_type(AddressSpace::Generic),
                "cast",
            );

            // u8* again
            let ptr_int = builder.build_load(ptr_int_ptr.into_pointer_value(), "ptr_int");

            ptr_int
        };

        let u8_ptr = env.context.i8_type().ptr_type(AddressSpace::Generic);
        let return_type = context.struct_type(&[context.i64_type().into(), u8_ptr.into()], false);
        // let return_type = call_result_type;

        let return_value = {
            let v1 = return_type.const_zero();

            // flag is non-zero, indicating failure
            let flag = context.i64_type().const_int(1, false);

            let v2 = builder
                .build_insert_value(v1, flag, 0, "set_error")
                .unwrap();

            let v3 = builder
                .build_insert_value(v2, error_msg, 1, "set_exception")
                .unwrap();
            v3
        };

        // bitcast result alloca so we can store our concrete type { flag, error_msg } in there
        let result_alloca_bitcast = builder
            .build_bitcast(
                result_alloca,
                return_type.ptr_type(AddressSpace::Generic),
                "result_alloca_bitcast",
            )
            .into_pointer_value();

        // store our return value
        builder.build_store(result_alloca_bitcast, return_value);

        env.builder.build_unconditional_branch(cont_block);
    }

    env.builder.position_at_end(cont_block);

    builder.build_load(result_alloca, "load_result")
}

fn make_exception_catcher<'a, 'ctx, 'env>(
    env: &Env<'a, 'ctx, 'env>,
    roc_function: FunctionValue<'ctx>,
) -> FunctionValue<'ctx> {
    let wrapper_function_name = format!("{}_catcher", roc_function.get_name().to_str().unwrap());

    let function_value = make_exception_catching_wrapper(env, roc_function, &wrapper_function_name);

    function_value.set_linkage(Linkage::Internal);

    function_value
}

fn make_good_roc_result<'a, 'ctx, 'env>(
    env: &Env<'a, 'ctx, 'env>,
    return_value: BasicValueEnum<'ctx>,
) -> BasicValueEnum<'ctx> {
    let context = env.context;
    let builder = env.builder;

    let content_type = return_value.get_type();
    let wrapper_return_type =
        context.struct_type(&[context.i64_type().into(), content_type], false);

    let v1 = wrapper_return_type.const_zero();

    let v2 = builder
        .build_insert_value(v1, context.i64_type().const_zero(), 0, "set_no_error")
        .unwrap();

    let v3 = builder
        .build_insert_value(v2, return_value, 1, "set_call_result")
        .unwrap();

    v3.into_struct_value().into()
}

fn make_exception_catching_wrapper<'a, 'ctx, 'env>(
    env: &Env<'a, 'ctx, 'env>,
    roc_function: FunctionValue<'ctx>,
    wrapper_function_name: &str,
) -> FunctionValue<'ctx> {
    // build the C calling convention wrapper

    let context = env.context;
    let builder = env.builder;

    let roc_function_type = roc_function.get_type();
    let argument_types = roc_function_type.get_param_types();

    let wrapper_return_type = context.struct_type(
        &[
            context.i64_type().into(),
            roc_function.get_type().get_return_type().unwrap(),
        ],
        false,
    );

    // argument_types.push(wrapper_return_type.ptr_type(AddressSpace::Generic).into());

    // let wrapper_function_type = env.context.void_type().fn_type(&argument_types, false);
    let wrapper_function_type = wrapper_return_type.fn_type(&argument_types, false);

    // Add main to the module.
    let wrapper_function = add_func(
        env.module,
        wrapper_function_name,
        wrapper_function_type,
        Linkage::External,
        C_CALL_CONV,
    );

    let subprogram = env.new_subprogram(wrapper_function_name);
    wrapper_function.set_subprogram(subprogram);

    // our exposed main function adheres to the C calling convention
    wrapper_function.set_call_conventions(FAST_CALL_CONV);

    // invoke instead of call, so that we can catch any exceptions thrown in Roc code
    let arguments = wrapper_function.get_params();

    let basic_block = context.append_basic_block(wrapper_function, "entry");
    builder.position_at_end(basic_block);

    debug_info_init!(env, wrapper_function);

    let result = set_jump_and_catch_long_jump(
        env,
        wrapper_function,
        roc_function,
        roc_function.get_call_conventions(),
        &arguments,
        roc_function_type.get_return_type().unwrap(),
    );

    builder.build_return(Some(&result));

    wrapper_function
}

pub fn build_proc_headers<'a, 'ctx, 'env>(
    env: &Env<'a, 'ctx, 'env>,
    mod_solutions: &'a ModSolutions,
    procedures: MutMap<(Symbol, ProcLayout<'a>), roc_mono::ir::Proc<'a>>,
    scope: &mut Scope<'a, 'ctx>,
    // alias_analysis_solutions: AliasAnalysisSolutions,
) -> Vec<
    'a,
    (
        roc_mono::ir::Proc<'a>,
        &'a [(&'a FuncSpecSolutions, FunctionValue<'ctx>)],
    ),
> {
    // Populate Procs further and get the low-level Expr from the canonical Expr
    let mut headers = Vec::with_capacity_in(procedures.len(), env.arena);
    for ((symbol, layout), proc) in procedures {
        let name_bytes = roc_mono::alias_analysis::func_name_bytes(&proc);
        let func_name = FuncName(&name_bytes);

        let func_solutions = mod_solutions.func_solutions(func_name).unwrap();

        let it = func_solutions.specs();
        let mut function_values = Vec::with_capacity_in(it.size_hint().0, env.arena);
        for specialization in it {
            let fn_val = build_proc_header(env, *specialization, symbol, &proc);

            if proc.args.is_empty() {
                // this is a 0-argument thunk, i.e. a top-level constant definition
                // it must be in-scope everywhere in the module!
                scope.insert_top_level_thunk(symbol, env.arena.alloc(layout), fn_val);
            }

            let func_spec_solutions = func_solutions.spec(specialization).unwrap();

            function_values.push((func_spec_solutions, fn_val));
        }
        headers.push((proc, function_values.into_bump_slice()));
    }

    headers
}

pub fn build_procedures<'a, 'ctx, 'env>(
    env: &Env<'a, 'ctx, 'env>,
    opt_level: OptLevel,
    procedures: MutMap<(Symbol, ProcLayout<'a>), roc_mono::ir::Proc<'a>>,
    entry_point: EntryPoint<'a>,
    debug_output_file: Option<&Path>,
) {
    build_procedures_help(env, opt_level, procedures, entry_point, debug_output_file);
}

pub fn build_procedures_return_main<'a, 'ctx, 'env>(
    env: &Env<'a, 'ctx, 'env>,
    opt_level: OptLevel,
    procedures: MutMap<(Symbol, ProcLayout<'a>), roc_mono::ir::Proc<'a>>,
    entry_point: EntryPoint<'a>,
) -> (&'static str, FunctionValue<'ctx>) {
    let mod_solutions = build_procedures_help(env, opt_level, procedures, entry_point, None);

    promote_to_main_function(env, mod_solutions, entry_point.symbol, entry_point.layout)
}

fn build_procedures_help<'a, 'ctx, 'env>(
    env: &Env<'a, 'ctx, 'env>,
    opt_level: OptLevel,
    procedures: MutMap<(Symbol, ProcLayout<'a>), roc_mono::ir::Proc<'a>>,
    entry_point: EntryPoint<'a>,
    debug_output_file: Option<&Path>,
) -> &'a ModSolutions {
    let mut layout_ids = roc_mono::layout::LayoutIds::default();
    let mut scope = Scope::default();

    let it = procedures.iter().map(|x| x.1);

    let solutions = match roc_mono::alias_analysis::spec_program(opt_level, entry_point, it) {
        Err(e) => panic!("Error in alias analysis: {}", e),
        Ok(solutions) => solutions,
    };

    let solutions = env.arena.alloc(solutions);

    let mod_solutions = solutions
        .mod_solutions(roc_mono::alias_analysis::MOD_APP)
        .unwrap();

    // Add all the Proc headers to the module.
    // We have to do this in a separate pass first,
    // because their bodies may reference each other.
    let headers = build_proc_headers(env, mod_solutions, procedures, &mut scope);

    let (_, function_pass) = construct_optimization_passes(env.module, opt_level);

    for (proc, fn_vals) in headers {
        for (func_spec_solutions, fn_val) in fn_vals {
            let mut current_scope = scope.clone();

            // only have top-level thunks for this proc's module in scope
            // this retain is not needed for correctness, but will cause less confusion when debugging
            let home = proc.name.module_id();
            current_scope.retain_top_level_thunks_for_module(home);

            build_proc(
                env,
                mod_solutions,
                &mut layout_ids,
                func_spec_solutions,
                scope.clone(),
                &proc,
                *fn_val,
            );

            // call finalize() before any code generation/verification
            env.dibuilder.finalize();

            if fn_val.verify(true) {
                function_pass.run_on(fn_val);
            } else {
                let mode = "NON-OPTIMIZED";

                eprintln!(
                    "\n\nFunction {:?} failed LLVM verification in {} build. Its content was:\n",
                    fn_val.get_name().to_str().unwrap(),
                    mode,
                );

                fn_val.print_to_stderr();

                if let Some(app_ll_file) = debug_output_file {
                    env.module.print_to_file(&app_ll_file).unwrap();

                    panic!(
                        r"😱 LLVM errors when defining function {:?}; I wrote the full LLVM IR to {:?}",
                        fn_val.get_name().to_str().unwrap(),
                        app_ll_file,
                    );
                } else {
                    panic!(
                    "The preceding code was from {:?}, which failed LLVM verification in {} build.",
                     fn_val.get_name().to_str().unwrap(),
                    mode,
                    )
                }
            }
        }
    }

    mod_solutions
}

fn func_spec_name<'a>(
    arena: &'a Bump,
    interns: &Interns,
    symbol: Symbol,
    func_spec: FuncSpec,
) -> bumpalo::collections::String<'a> {
    use std::fmt::Write;

    let mut buf = bumpalo::collections::String::with_capacity_in(1, arena);

    let ident_string = symbol.as_str(interns);
    let module_string = interns.module_ids.get_name(symbol.module_id()).unwrap();
    write!(buf, "{}_{}_", module_string, ident_string).unwrap();

    for byte in func_spec.0.iter() {
        write!(buf, "{:x?}", byte).unwrap();
    }

    buf
}

fn build_proc_header<'a, 'ctx, 'env>(
    env: &Env<'a, 'ctx, 'env>,
    func_spec: FuncSpec,
    symbol: Symbol,
    proc: &roc_mono::ir::Proc<'a>,
) -> FunctionValue<'ctx> {
    let args = proc.args;
    let arena = env.arena;

    let fn_name = func_spec_name(env.arena, &env.interns, symbol, func_spec);

    let ret_type = basic_type_from_layout(env, &proc.ret_layout);
    let mut arg_basic_types = Vec::with_capacity_in(args.len(), arena);

    for (layout, _) in args.iter() {
        let arg_type = basic_type_from_layout(env, layout);

        arg_basic_types.push(arg_type);
    }

    let fn_type = ret_type.fn_type(&arg_basic_types, false);

    let fn_val = add_func(
        env.module,
        fn_name.as_str(),
        fn_type,
        Linkage::Private,
        FAST_CALL_CONV,
    );

    let subprogram = env.new_subprogram(&fn_name);
    fn_val.set_subprogram(subprogram);

    if env.exposed_to_host.contains(&symbol) {
        let arguments = Vec::from_iter_in(proc.args.iter().map(|(layout, _)| *layout), env.arena);
        expose_function_to_host(
            env,
            symbol,
            fn_val,
            arguments.into_bump_slice(),
            proc.ret_layout,
        );
    }

    fn_val
}

#[allow(clippy::too_many_arguments)]
pub fn build_closure_caller<'a, 'ctx, 'env>(
    env: &'a Env<'a, 'ctx, 'env>,
    def_name: &str,
    evaluator: FunctionValue<'ctx>,
    alias_symbol: Symbol,
    arguments: &[Layout<'a>],
    return_layout: &Layout<'a>,
    lambda_set: LambdaSet<'a>,
    result: &Layout<'a>,
) {
    let mut argument_types = Vec::with_capacity_in(arguments.len() + 3, env.arena);

    for layout in arguments {
        let arg_type = basic_type_from_layout(env, layout);
        let arg_ptr_type = arg_type.ptr_type(AddressSpace::Generic);

        argument_types.push(arg_ptr_type.into());
    }

    let closure_argument_type = {
        let basic_type = basic_type_from_layout(env, &lambda_set.runtime_representation());

        basic_type.ptr_type(AddressSpace::Generic)
    };
    argument_types.push(closure_argument_type.into());

    let context = &env.context;
    let builder = env.builder;

    let result_type = basic_type_from_layout(env, result);

    let output_type = { result_type.ptr_type(AddressSpace::Generic) };
    argument_types.push(output_type.into());

    // STEP 1: build function header

    // e.g. `roc__main_1_Fx_caller`
    let function_name = format!(
        "roc__{}_{}_caller",
        def_name,
        alias_symbol.as_str(&env.interns)
    );

    let function_type = context.void_type().fn_type(&argument_types, false);

    let function_value = add_func(
        env.module,
        function_name.as_str(),
        function_type,
        Linkage::External,
        C_CALL_CONV,
    );

    // STEP 2: build function body

    let entry = context.append_basic_block(function_value, "entry");

    builder.position_at_end(entry);

    let mut evaluator_arguments = function_value.get_params();

    // the final parameter is the output pointer, pop it
    let output = evaluator_arguments.pop().unwrap().into_pointer_value();

    // NOTE this may be incorrect in the long run
    // here we load any argument that is a pointer
    for param in evaluator_arguments.iter_mut() {
        if param.is_pointer_value() {
            *param = builder.build_load(param.into_pointer_value(), "load_param");
        }
    }

    let call_result = if env.is_gen_test {
        set_jump_and_catch_long_jump(
            env,
            function_value,
            evaluator,
            evaluator.get_call_conventions(),
            &evaluator_arguments,
            result_type,
        )
    } else {
        call_roc_function(env, evaluator, return_layout, &evaluator_arguments)
    };

    builder.build_store(output, call_result);

    builder.build_return(None);

    // STEP 3: build a {} -> u64 function that gives the size of the return type
    build_host_exposed_alias_size_help(env, def_name, alias_symbol, Some("result"), result_type);

    // STEP 4: build a {} -> u64 function that gives the size of the closure
    build_host_exposed_alias_size(
        env,
        def_name,
        alias_symbol,
        lambda_set.runtime_representation(),
    );
}

fn build_host_exposed_alias_size<'a, 'ctx, 'env>(
    env: &'a Env<'a, 'ctx, 'env>,
    def_name: &str,
    alias_symbol: Symbol,
    layout: Layout<'a>,
) {
    build_host_exposed_alias_size_help(
        env,
        def_name,
        alias_symbol,
        None,
        basic_type_from_layout(env, &layout),
    )
}

fn build_host_exposed_alias_size_help<'a, 'ctx, 'env>(
    env: &'a Env<'a, 'ctx, 'env>,
    def_name: &str,
    alias_symbol: Symbol,
    opt_label: Option<&str>,
    basic_type: BasicTypeEnum<'ctx>,
) {
    let builder = env.builder;
    let context = env.context;

    let size_function_type = env.context.i64_type().fn_type(&[], false);
    let size_function_name: String = if let Some(label) = opt_label {
        format!(
            "roc__{}_{}_{}_size",
            def_name,
            alias_symbol.as_str(&env.interns),
            label
        )
    } else {
        format!(
            "roc__{}_{}_size",
            def_name,
            alias_symbol.as_str(&env.interns)
        )
    };

    let size_function = add_func(
        env.module,
        size_function_name.as_str(),
        size_function_type,
        Linkage::External,
        C_CALL_CONV,
    );

    let entry = context.append_basic_block(size_function, "entry");

    builder.position_at_end(entry);

    let size: BasicValueEnum = basic_type.size_of().unwrap().into();
    builder.build_return(Some(&size));
}

pub fn build_proc<'a, 'ctx, 'env>(
    env: &'a Env<'a, 'ctx, 'env>,
    mod_solutions: &'a ModSolutions,
    layout_ids: &mut LayoutIds<'a>,
    func_spec_solutions: &FuncSpecSolutions,
    mut scope: Scope<'a, 'ctx>,
    proc: &roc_mono::ir::Proc<'a>,
    fn_val: FunctionValue<'ctx>,
) {
    use roc_mono::ir::HostExposedLayouts;
    use roc_mono::layout::RawFunctionLayout;
    let copy = proc.host_exposed_layouts.clone();
    match copy {
        HostExposedLayouts::NotHostExposed => {}
        HostExposedLayouts::HostExposed { rigids: _, aliases } => {
            for (name, (symbol, top_level, layout)) in aliases {
                match layout {
                    RawFunctionLayout::Function(arguments, closure, result) => {
                        // define closure size and return value size, e.g.
                        //
                        // * roc__mainForHost_1_Update_size() -> i64
                        // * roc__mainForHost_1_Update_result_size() -> i64

                        let it = top_level.arguments.iter().copied();
                        let bytes = roc_mono::alias_analysis::func_name_bytes_help(
                            symbol,
                            it,
                            top_level.result,
                        );
                        let func_name = FuncName(&bytes);
                        let func_solutions = mod_solutions.func_solutions(func_name).unwrap();

                        let mut it = func_solutions.specs();
                        let evaluator = match it.next() {
                            Some(func_spec) => {
                                debug_assert!(
                                    it.next().is_none(),
                                    "we expect only one specialization of this symbol"
                                );

                                function_value_by_func_spec(
                                    env,
                                    *func_spec,
                                    symbol,
                                    top_level.arguments,
                                    &top_level.result,
                                )
                            }
                            None => {
                                // morphic did not generate a specialization for this function,
                                // therefore it must actually be unused.
                                // An example is our closure callers
                                panic!("morphic did not specialize {:?}", symbol);
                            }
                        };

                        let ident_string = proc.name.as_str(&env.interns);
                        let fn_name: String = format!("{}_1", ident_string);

                        build_closure_caller(
                            env, &fn_name, evaluator, name, arguments, result, closure, result,
                        )
                    }

                    RawFunctionLayout::ZeroArgumentThunk(_) => {
                        // do nothing
                    }
                }
            }
        }
    }

    let args = proc.args;
    let context = &env.context;

    // Add a basic block for the entry point
    let entry = context.append_basic_block(fn_val, "entry");
    let builder = env.builder;

    builder.position_at_end(entry);

    debug_info_init!(env, fn_val);

    // Add args to scope
    for (arg_val, (layout, arg_symbol)) in fn_val.get_param_iter().zip(args) {
        arg_val.set_name(arg_symbol.as_str(&env.interns));
        scope.insert(*arg_symbol, (*layout, arg_val));
    }

    let body = build_exp_stmt(
        env,
        layout_ids,
        func_spec_solutions,
        &mut scope,
        fn_val,
        &proc.body,
    );

    // only add a return if codegen did not already add one
    if let Some(block) = builder.get_insert_block() {
        if block.get_terminator().is_none() {
            builder.build_return(Some(&body));
        }
    }
}

pub fn verify_fn(fn_val: FunctionValue<'_>) {
    if !fn_val.verify(PRINT_FN_VERIFICATION_OUTPUT) {
        unsafe {
            fn_val.delete();
        }

        panic!("Invalid generated fn_val.")
    }
}

fn function_value_by_func_spec<'a, 'ctx, 'env>(
    env: &Env<'a, 'ctx, 'env>,
    func_spec: FuncSpec,
    symbol: Symbol,
    arguments: &[Layout<'a>],
    result: &Layout<'a>,
) -> FunctionValue<'ctx> {
    let fn_name = func_spec_name(env.arena, &env.interns, symbol, func_spec);
    let fn_name = fn_name.as_str();

    function_value_by_name_help(env, arguments, result, symbol, fn_name)
}

fn function_value_by_name_help<'a, 'ctx, 'env>(
    env: &Env<'a, 'ctx, 'env>,
    arguments: &[Layout<'a>],
    result: &Layout<'a>,
    symbol: Symbol,
    fn_name: &str,
) -> FunctionValue<'ctx> {
    env.module.get_function(fn_name).unwrap_or_else(|| {
        if symbol.is_builtin() {
            eprintln!(
                "Unrecognized builtin function: {:?}\nLayout: {:?}\n",
                fn_name,
                (arguments, result)
            );
            eprintln!("Is the function defined? If so, maybe there is a problem with the layout");

            panic!(
                "Unrecognized builtin function: {:?} (symbol: {:?})",
                fn_name, symbol,
            )
        } else {
            // Unrecognized non-builtin function:
            eprintln!(
                "Unrecognized non-builtin function: {:?}\n\nSymbol: {:?}\nLayout: {:?}\n",
                fn_name,
                symbol,
                (arguments, result)
            );
            eprintln!("Is the function defined? If so, maybe there is a problem with the layout");

            panic!(
                "Unrecognized non-builtin function: {:?} (symbol: {:?})",
                fn_name, symbol,
            )
        }
    })
}

#[inline(always)]
fn roc_call_with_args<'a, 'ctx, 'env>(
    env: &Env<'a, 'ctx, 'env>,
    argument_layouts: &[Layout<'a>],
    result_layout: &Layout<'a>,
    symbol: Symbol,
    func_spec: FuncSpec,
    arguments: &[BasicValueEnum<'ctx>],
) -> BasicValueEnum<'ctx> {
    let fn_val =
        function_value_by_func_spec(env, func_spec, symbol, argument_layouts, result_layout);

    call_roc_function(env, fn_val, result_layout, arguments)
}

fn call_roc_function<'a, 'ctx, 'env>(
    env: &Env<'a, 'ctx, 'env>,
    roc_function: FunctionValue<'ctx>,
    _result_layout: &Layout<'a>,
    arguments: &[BasicValueEnum<'ctx>],
) -> BasicValueEnum<'ctx> {
    let call = env.builder.build_call(roc_function, arguments, "call");

    // roc functions should have the fast calling convention
    debug_assert_eq!(roc_function.get_call_conventions(), FAST_CALL_CONV);
    call.set_call_convention(FAST_CALL_CONV);

    call.try_as_basic_value().left().unwrap_or_else(|| {
        panic!(
            "LLVM error: Invalid call by name for name {:?}",
            roc_function.get_name()
        )
    })
}

/// Translates a target_lexicon::Triple to a LLVM calling convention u32
/// as described in https://llvm.org/doxygen/namespacellvm_1_1CallingConv.html
pub fn get_call_conventions(cc: target_lexicon::CallingConvention) -> u32 {
    use target_lexicon::CallingConvention::*;

    // For now, we're returning 0 for the C calling convention on all of these.
    // Not sure if we should be picking something more specific!
    match cc {
        SystemV => C_CALL_CONV,
        WasmBasicCAbi => C_CALL_CONV,
        WindowsFastcall => C_CALL_CONV,
        AppleAarch64 => C_CALL_CONV,
        _ => C_CALL_CONV,
    }
}

/// Source: https://llvm.org/doxygen/namespacellvm_1_1CallingConv.html
pub const C_CALL_CONV: u32 = 0;
pub const FAST_CALL_CONV: u32 = 8;
pub const COLD_CALL_CONV: u32 = 9;

pub struct RocFunctionCall<'ctx> {
    pub caller: PointerValue<'ctx>,
    pub data: PointerValue<'ctx>,
    pub inc_n_data: PointerValue<'ctx>,
    pub data_is_owned: IntValue<'ctx>,
}

fn roc_function_call<'a, 'ctx, 'env>(
    env: &Env<'a, 'ctx, 'env>,
    layout_ids: &mut LayoutIds<'a>,
    transform: FunctionValue<'ctx>,
    closure_data: BasicValueEnum<'ctx>,
    lambda_set: LambdaSet<'a>,
    closure_data_is_owned: bool,
    argument_layouts: &[Layout<'a>],
) -> RocFunctionCall<'ctx> {
    use crate::llvm::bitcode::{build_inc_n_wrapper, build_transform_caller};

    let closure_data_ptr = env
        .builder
        .build_alloca(closure_data.get_type(), "closure_data_ptr");
    env.builder.build_store(closure_data_ptr, closure_data);

    let stepper_caller = build_transform_caller(env, transform, lambda_set, argument_layouts)
        .as_global_value()
        .as_pointer_value();

    let inc_closure_data =
        build_inc_n_wrapper(env, layout_ids, &lambda_set.runtime_representation())
            .as_global_value()
            .as_pointer_value();

    let closure_data_is_owned = env
        .context
        .bool_type()
        .const_int(closure_data_is_owned as u64, false);

    RocFunctionCall {
        caller: stepper_caller,
        inc_n_data: inc_closure_data,
        data_is_owned: closure_data_is_owned,
        data: closure_data_ptr,
    }
}

#[allow(clippy::too_many_arguments)]
fn run_higher_order_low_level<'a, 'ctx, 'env>(
    env: &Env<'a, 'ctx, 'env>,
    layout_ids: &mut LayoutIds<'a>,
    scope: &Scope<'a, 'ctx>,
    return_layout: &Layout<'a>,
    op: roc_mono::low_level::HigherOrder,
    func_spec: FuncSpec,
    argument_layouts: &[Layout<'a>],
    result_layout: &Layout<'a>,
    function_owns_closure_data: bool,
    function_name: Symbol,
    function_env: &Symbol,
) -> BasicValueEnum<'ctx> {
    use roc_mono::low_level::HigherOrder::*;

    // macros because functions cause lifetime issues related to the `env` or `layout_ids`
    macro_rules! function_details {
        () => {{
            let function = function_value_by_func_spec(
                env,
                func_spec,
                function_name,
                argument_layouts,
                return_layout,
            );

            let (closure, closure_layout) = load_symbol_and_lambda_set(scope, function_env);

            (function, closure, closure_layout)
        }};
    }

    macro_rules! list_walk {
        ($variant:expr, $xs:expr, $state:expr) => {{
            let (list, list_layout) = load_symbol_and_layout(scope, &$xs);
            let (default, default_layout) = load_symbol_and_layout(scope, &$state);

            let (function, closure, closure_layout) = function_details!();

            match list_layout {
                Layout::Builtin(Builtin::EmptyList) => default,
                Layout::Builtin(Builtin::List(element_layout)) => {
                    let argument_layouts = &[*default_layout, **element_layout];

                    let roc_function_call = roc_function_call(
                        env,
                        layout_ids,
                        function,
                        closure,
                        closure_layout,
                        function_owns_closure_data,
                        argument_layouts,
                    );

                    crate::llvm::build_list::list_walk_generic(
                        env,
                        layout_ids,
                        roc_function_call,
                        result_layout,
                        list,
                        element_layout,
                        default,
                        default_layout,
                        $variant,
                    )
                }
                _ => unreachable!("invalid list layout"),
            }
        }};
    }
    match op {
        ListMap { xs } => {
            // List.map : List before, (before -> after) -> List after
            let (list, list_layout) = load_symbol_and_layout(scope, &xs);

            let (function, closure, closure_layout) = function_details!();

            match (list_layout, return_layout) {
                (Layout::Builtin(Builtin::EmptyList), _) => empty_list(env),
                (
                    Layout::Builtin(Builtin::List(element_layout)),
                    Layout::Builtin(Builtin::List(result_layout)),
                ) => {
                    let argument_layouts = &[**element_layout];

                    let roc_function_call = roc_function_call(
                        env,
                        layout_ids,
                        function,
                        closure,
                        closure_layout,
                        function_owns_closure_data,
                        argument_layouts,
                    );

                    list_map(env, roc_function_call, list, element_layout, result_layout)
                }
                _ => unreachable!("invalid list layout"),
            }
        }
        ListMap2 { xs, ys } => {
            let (list1, list1_layout) = load_symbol_and_layout(scope, &xs);
            let (list2, list2_layout) = load_symbol_and_layout(scope, &ys);

            let (function, closure, closure_layout) = function_details!();

            match (list1_layout, list2_layout, return_layout) {
                (
                    Layout::Builtin(Builtin::List(element1_layout)),
                    Layout::Builtin(Builtin::List(element2_layout)),
                    Layout::Builtin(Builtin::List(result_layout)),
                ) => {
                    let argument_layouts = &[**element1_layout, **element2_layout];

                    let roc_function_call = roc_function_call(
                        env,
                        layout_ids,
                        function,
                        closure,
                        closure_layout,
                        function_owns_closure_data,
                        argument_layouts,
                    );

                    list_map2(
                        env,
                        layout_ids,
                        roc_function_call,
                        list1,
                        list2,
                        element1_layout,
                        element2_layout,
                        result_layout,
                    )
                }
                (Layout::Builtin(Builtin::EmptyList), _, _)
                | (_, Layout::Builtin(Builtin::EmptyList), _) => empty_list(env),
                _ => unreachable!("invalid list layout"),
            }
        }
        ListMap3 { xs, ys, zs } => {
            let (list1, list1_layout) = load_symbol_and_layout(scope, &xs);
            let (list2, list2_layout) = load_symbol_and_layout(scope, &ys);
            let (list3, list3_layout) = load_symbol_and_layout(scope, &zs);

            let (function, closure, closure_layout) = function_details!();

            match (list1_layout, list2_layout, list3_layout, return_layout) {
                (
                    Layout::Builtin(Builtin::List(element1_layout)),
                    Layout::Builtin(Builtin::List(element2_layout)),
                    Layout::Builtin(Builtin::List(element3_layout)),
                    Layout::Builtin(Builtin::List(result_layout)),
                ) => {
                    let argument_layouts =
                        &[**element1_layout, **element2_layout, **element3_layout];

                    let roc_function_call = roc_function_call(
                        env,
                        layout_ids,
                        function,
                        closure,
                        closure_layout,
                        function_owns_closure_data,
                        argument_layouts,
                    );

                    list_map3(
                        env,
                        layout_ids,
                        roc_function_call,
                        list1,
                        list2,
                        list3,
                        element1_layout,
                        element2_layout,
                        element3_layout,
                        result_layout,
                    )
                }
                (Layout::Builtin(Builtin::EmptyList), _, _, _)
                | (_, Layout::Builtin(Builtin::EmptyList), _, _)
                | (_, _, Layout::Builtin(Builtin::EmptyList), _) => empty_list(env),
                _ => unreachable!("invalid list layout"),
            }
        }
        ListMap4 { xs, ys, zs, ws } => {
            let (list1, list1_layout) = load_symbol_and_layout(scope, &xs);
            let (list2, list2_layout) = load_symbol_and_layout(scope, &ys);
            let (list3, list3_layout) = load_symbol_and_layout(scope, &zs);
            let (list4, list4_layout) = load_symbol_and_layout(scope, &ws);

            let (function, closure, closure_layout) = function_details!();

            match (
                list1_layout,
                list2_layout,
                list3_layout,
                list4_layout,
                return_layout,
            ) {
                (
                    Layout::Builtin(Builtin::List(element1_layout)),
                    Layout::Builtin(Builtin::List(element2_layout)),
                    Layout::Builtin(Builtin::List(element3_layout)),
                    Layout::Builtin(Builtin::List(element4_layout)),
                    Layout::Builtin(Builtin::List(result_layout)),
                ) => {
                    let argument_layouts = &[
                        **element1_layout,
                        **element2_layout,
                        **element3_layout,
                        **element4_layout,
                    ];

                    let roc_function_call = roc_function_call(
                        env,
                        layout_ids,
                        function,
                        closure,
                        closure_layout,
                        function_owns_closure_data,
                        argument_layouts,
                    );

                    list_map4(
                        env,
                        layout_ids,
                        roc_function_call,
                        list1,
                        list2,
                        list3,
                        list4,
                        element1_layout,
                        element2_layout,
                        element3_layout,
                        element4_layout,
                        result_layout,
                    )
                }
                (Layout::Builtin(Builtin::EmptyList), _, _, _, _)
                | (_, Layout::Builtin(Builtin::EmptyList), _, _, _)
                | (_, _, Layout::Builtin(Builtin::EmptyList), _, _)
                | (_, _, _, Layout::Builtin(Builtin::EmptyList), _) => empty_list(env),
                _ => unreachable!("invalid list layout"),
            }
        }
        ListMapWithIndex { xs } => {
            // List.mapWithIndex : List before, (Nat, before -> after) -> List after
            let (list, list_layout) = load_symbol_and_layout(scope, &xs);

            let (function, closure, closure_layout) = function_details!();

            match (list_layout, return_layout) {
                (Layout::Builtin(Builtin::EmptyList), _) => empty_list(env),
                (
                    Layout::Builtin(Builtin::List(element_layout)),
                    Layout::Builtin(Builtin::List(result_layout)),
                ) => {
                    let argument_layouts = &[Layout::Builtin(Builtin::Usize), **element_layout];

                    let roc_function_call = roc_function_call(
                        env,
                        layout_ids,
                        function,
                        closure,
                        closure_layout,
                        function_owns_closure_data,
                        argument_layouts,
                    );

                    list_map_with_index(env, roc_function_call, list, element_layout, result_layout)
                }
                _ => unreachable!("invalid list layout"),
            }
        }
        ListKeepIf { xs } => {
            // List.keepIf : List elem, (elem -> Bool) -> List elem
            let (list, list_layout) = load_symbol_and_layout(scope, &xs);

            let (function, closure, closure_layout) = function_details!();

            match list_layout {
                Layout::Builtin(Builtin::EmptyList) => empty_list(env),
                Layout::Builtin(Builtin::List(element_layout)) => {
                    let argument_layouts = &[**element_layout];

                    let roc_function_call = roc_function_call(
                        env,
                        layout_ids,
                        function,
                        closure,
                        closure_layout,
                        function_owns_closure_data,
                        argument_layouts,
                    );

                    list_keep_if(env, layout_ids, roc_function_call, list, element_layout)
                }
                _ => unreachable!("invalid list layout"),
            }
        }
        ListKeepOks { xs } => {
            // List.keepOks : List before, (before -> Result after *) -> List after
            let (list, list_layout) = load_symbol_and_layout(scope, &xs);

            let (function, closure, closure_layout) = function_details!();

            match (list_layout, return_layout) {
                (_, Layout::Builtin(Builtin::EmptyList))
                | (Layout::Builtin(Builtin::EmptyList), _) => empty_list(env),
                (
                    Layout::Builtin(Builtin::List(before_layout)),
                    Layout::Builtin(Builtin::List(after_layout)),
                ) => {
                    let argument_layouts = &[**before_layout];

                    let roc_function_call = roc_function_call(
                        env,
                        layout_ids,
                        function,
                        closure,
                        closure_layout,
                        function_owns_closure_data,
                        argument_layouts,
                    );

                    list_keep_oks(
                        env,
                        layout_ids,
                        roc_function_call,
                        result_layout,
                        list,
                        before_layout,
                        after_layout,
                    )
                }
                (other1, other2) => {
                    unreachable!("invalid list layouts:\n{:?}\n{:?}", other1, other2)
                }
            }
        }
        ListKeepErrs { xs } => {
            // List.keepErrs : List before, (before -> Result * after) -> List after
            let (list, list_layout) = load_symbol_and_layout(scope, &xs);

            let (function, closure, closure_layout) = function_details!();

            match (list_layout, return_layout) {
                (_, Layout::Builtin(Builtin::EmptyList))
                | (Layout::Builtin(Builtin::EmptyList), _) => empty_list(env),
                (
                    Layout::Builtin(Builtin::List(before_layout)),
                    Layout::Builtin(Builtin::List(after_layout)),
                ) => {
                    let argument_layouts = &[**before_layout];

                    let roc_function_call = roc_function_call(
                        env,
                        layout_ids,
                        function,
                        closure,
                        closure_layout,
                        function_owns_closure_data,
                        argument_layouts,
                    );

                    list_keep_errs(
                        env,
                        layout_ids,
                        roc_function_call,
                        result_layout,
                        list,
                        before_layout,
                        after_layout,
                    )
                }
                (other1, other2) => {
                    unreachable!("invalid list layouts:\n{:?}\n{:?}", other1, other2)
                }
            }
        }
        ListWalk { xs, state } => {
            list_walk!(crate::llvm::build_list::ListWalk::Walk, xs, state)
        }
        ListWalkUntil { xs, state } => {
            list_walk!(crate::llvm::build_list::ListWalk::WalkUntil, xs, state)
        }
        ListWalkBackwards { xs, state } => {
            list_walk!(crate::llvm::build_list::ListWalk::WalkBackwards, xs, state)
        }
        ListSortWith { xs } => {
            // List.sortWith : List a, (a, a -> Ordering) -> List a
            let (list, list_layout) = load_symbol_and_layout(scope, &xs);

            let (function, closure, closure_layout) = function_details!();

            match list_layout {
                Layout::Builtin(Builtin::EmptyList) => empty_list(env),
                Layout::Builtin(Builtin::List(element_layout)) => {
                    use crate::llvm::bitcode::build_compare_wrapper;

                    let argument_layouts = &[**element_layout, **element_layout];

                    let compare_wrapper =
                        build_compare_wrapper(env, function, closure_layout, element_layout)
                            .as_global_value()
                            .as_pointer_value();

                    let roc_function_call = roc_function_call(
                        env,
                        layout_ids,
                        function,
                        closure,
                        closure_layout,
                        function_owns_closure_data,
                        argument_layouts,
                    );

                    list_sort_with(
                        env,
                        roc_function_call,
                        compare_wrapper,
                        list,
                        element_layout,
                    )
                }
                _ => unreachable!("invalid list layout"),
            }
        }
        ListAny { xs } => {
            let (list, list_layout) = load_symbol_and_layout(scope, &xs);
            let (function, closure, closure_layout) = function_details!();

            match list_layout {
                Layout::Builtin(Builtin::EmptyList) => env.context.bool_type().const_zero().into(),
                Layout::Builtin(Builtin::List(element_layout)) => {
                    let argument_layouts = &[**element_layout];

                    let roc_function_call = roc_function_call(
                        env,
                        layout_ids,
                        function,
                        closure,
                        closure_layout,
                        function_owns_closure_data,
                        argument_layouts,
                    );

                    list_any(env, roc_function_call, list, element_layout)
                }
                _ => unreachable!("invalid list layout"),
            }
        }
        ListFindUnsafe { xs } => {
            let (list, list_layout) = load_symbol_and_layout(scope, &xs);

            let (function, closure, closure_layout) = function_details!();

            match list_layout {
                Layout::Builtin(Builtin::EmptyList) => {
                    // Returns { found: False, elem: \empty }, where the `elem` field is zero-sized.
                    // NB: currently we never hit this case, since the only caller of this
                    // lowlevel, namely List.find, will fail during monomorphization when there is no
                    // concrete list element type. This is because List.find returns a
                    // `Result elem [ NotFound ]*`, and we can't figure out the size of that if
                    // `elem` is not concrete.
                    list_find_trivial_not_found(env)
                }
                Layout::Builtin(Builtin::List(element_layout)) => {
                    let argument_layouts = &[**element_layout];
                    let roc_function_call = roc_function_call(
                        env,
                        layout_ids,
                        function,
                        closure,
                        closure_layout,
                        function_owns_closure_data,
                        argument_layouts,
                    );
                    list_find_unsafe(env, layout_ids, roc_function_call, list, element_layout)
                }
                _ => unreachable!("invalid list layout"),
            }
        }
        DictWalk { xs, state } => {
            let (dict, dict_layout) = load_symbol_and_layout(scope, &xs);
            let (default, default_layout) = load_symbol_and_layout(scope, &state);

            let (function, closure, closure_layout) = function_details!();

            match dict_layout {
                Layout::Builtin(Builtin::EmptyDict) => {
                    // no elements, so `key` is not in here
                    panic!("key type unknown")
                }
                Layout::Builtin(Builtin::Dict(key_layout, value_layout)) => {
                    let argument_layouts = &[*default_layout, **key_layout, **value_layout];

                    let roc_function_call = roc_function_call(
                        env,
                        layout_ids,
                        function,
                        closure,
                        closure_layout,
                        function_owns_closure_data,
                        argument_layouts,
                    );

                    dict_walk(
                        env,
                        roc_function_call,
                        dict,
                        default,
                        key_layout,
                        value_layout,
                        default_layout,
                    )
                }
                _ => unreachable!("invalid dict layout"),
            }
        }
    }
}

// TODO: Fix me! I should be different in tests vs. user code!
fn expect_failed() {
    panic!("An expectation failed!");
}

#[allow(clippy::too_many_arguments)]
fn run_low_level<'a, 'ctx, 'env>(
    env: &Env<'a, 'ctx, 'env>,
    layout_ids: &mut LayoutIds<'a>,
    scope: &Scope<'a, 'ctx>,
    parent: FunctionValue<'ctx>,
    layout: &Layout<'a>,
    op: LowLevel,
    args: &[Symbol],
    update_mode: UpdateMode,
    // expect_failed: *const (),
) -> BasicValueEnum<'ctx> {
    use LowLevel::*;

    debug_assert!(!op.is_higher_order());

    match op {
        StrConcat => {
            // Str.concat : Str, Str -> Str
            debug_assert_eq!(args.len(), 2);

            str_concat(env, scope, args[0], args[1])
        }
        StrJoinWith => {
            // Str.joinWith : List Str, Str -> Str
            debug_assert_eq!(args.len(), 2);

            str_join_with(env, scope, args[0], args[1])
        }
        StrStartsWith => {
            // Str.startsWith : Str, Str -> Bool
            debug_assert_eq!(args.len(), 2);

            str_starts_with(env, scope, args[0], args[1])
        }
        StrStartsWithCodePt => {
            // Str.startsWithCodePt : Str, U32 -> Bool
            debug_assert_eq!(args.len(), 2);

            str_starts_with_code_point(env, scope, args[0], args[1])
        }
        StrEndsWith => {
            // Str.startsWith : Str, Str -> Bool
            debug_assert_eq!(args.len(), 2);

            str_ends_with(env, scope, args[0], args[1])
        }
        StrFromInt => {
            // Str.fromInt : Int -> Str
            debug_assert_eq!(args.len(), 1);

            str_from_int(env, scope, args[0])
        }
        StrFromFloat => {
            // Str.fromFloat : Float * -> Str
            debug_assert_eq!(args.len(), 1);

            str_from_float(env, scope, args[0])
        }
        StrFromUtf8 => {
            // Str.fromUtf8 : List U8 -> Result Str Utf8Problem
            debug_assert_eq!(args.len(), 1);

            let original_wrapper = load_symbol(scope, &args[0]).into_struct_value();

            str_from_utf8(env, parent, original_wrapper, update_mode)
        }
        StrFromUtf8Range => {
            debug_assert_eq!(args.len(), 2);

            let list_wrapper = load_symbol(scope, &args[0]).into_struct_value();
            let count_and_start = load_symbol(scope, &args[1]).into_struct_value();

            str_from_utf8_range(env, parent, list_wrapper, count_and_start)
        }
        StrToUtf8 => {
            // Str.fromInt : Str -> List U8
            debug_assert_eq!(args.len(), 1);

            // this is an identity conversion
            // we just implement it here to subvert the type system
            let string = load_symbol(scope, &args[0]);

            str_to_utf8(env, string.into_struct_value())
        }
        StrRepeat => {
            // Str.repeat : Str, Nat -> Str
            debug_assert_eq!(args.len(), 2);

            str_repeat(env, scope, args[0], args[1])
        }
        StrSplit => {
            // Str.split : Str, Str -> List Str
            debug_assert_eq!(args.len(), 2);

            str_split(env, scope, args[0], args[1])
        }
        StrIsEmpty => {
            // Str.isEmpty : Str -> Str
            debug_assert_eq!(args.len(), 1);

            let len = str_number_of_bytes(env, scope, args[0]);
            let is_zero = env.builder.build_int_compare(
                IntPredicate::EQ,
                len,
                env.ptr_int().const_zero(),
                "str_len_is_zero",
            );
            BasicValueEnum::IntValue(is_zero)
        }
        StrCountGraphemes => {
            // Str.countGraphemes : Str -> Int
            debug_assert_eq!(args.len(), 1);

            str_count_graphemes(env, scope, args[0])
        }
        StrTrim => {
            // Str.trim : Str -> Str
            debug_assert_eq!(args.len(), 1);

            str_trim(env, scope, args[0])
        }
        ListLen => {
            // List.len : List * -> Int
            debug_assert_eq!(args.len(), 1);

            let arg = load_symbol(scope, &args[0]);

            list_len(env.builder, arg.into_struct_value()).into()
        }
        ListSingle => {
            // List.single : a -> List a
            debug_assert_eq!(args.len(), 1);

            let (arg, arg_layout) = load_symbol_and_layout(scope, &args[0]);

            list_single(env, arg, arg_layout)
        }
        ListRepeat => {
            // List.repeat : Int, elem -> List elem
            debug_assert_eq!(args.len(), 2);

            let list_len = load_symbol(scope, &args[0]).into_int_value();
            let (elem, elem_layout) = load_symbol_and_layout(scope, &args[1]);

            list_repeat(env, layout_ids, list_len, elem, elem_layout)
        }
        ListReverse => {
            // List.reverse : List elem -> List elem
            debug_assert_eq!(args.len(), 1);

            let (list, list_layout) = load_symbol_and_layout(scope, &args[0]);

            list_reverse(env, list, list_layout, update_mode)
        }
        ListConcat => {
            debug_assert_eq!(args.len(), 2);

            let (first_list, list_layout) = load_symbol_and_layout(scope, &args[0]);

            let second_list = load_symbol(scope, &args[1]);

            list_concat(env, parent, first_list, second_list, list_layout)
        }
        ListContains => {
            // List.contains : List elem, elem -> Bool
            debug_assert_eq!(args.len(), 2);

            let list = load_symbol(scope, &args[0]);

            let (elem, elem_layout) = load_symbol_and_layout(scope, &args[1]);

            list_contains(env, layout_ids, elem, elem_layout, list)
        }
        ListRange => {
            // List.contains : List elem, elem -> Bool
            debug_assert_eq!(args.len(), 2);

            let (low, low_layout) = load_symbol_and_layout(scope, &args[0]);
            let high = load_symbol(scope, &args[1]);

            let builtin = match low_layout {
                Layout::Builtin(builtin) => builtin,
                _ => unreachable!(),
            };

            list_range(env, *builtin, low.into_int_value(), high.into_int_value())
        }
        ListAppend => {
            // List.append : List elem, elem -> List elem
            debug_assert_eq!(args.len(), 2);

            let original_wrapper = load_symbol(scope, &args[0]).into_struct_value();
            let (elem, elem_layout) = load_symbol_and_layout(scope, &args[1]);

            list_append(env, original_wrapper, elem, elem_layout, update_mode)
        }
        ListSwap => {
            // List.swap : List elem, Nat, Nat -> List elem
            debug_assert_eq!(args.len(), 3);

            let (list, list_layout) = load_symbol_and_layout(scope, &args[0]);
            let original_wrapper = list.into_struct_value();

            let index_1 = load_symbol(scope, &args[1]);
            let index_2 = load_symbol(scope, &args[2]);

            match list_layout {
                Layout::Builtin(Builtin::EmptyList) => empty_list(env),
                Layout::Builtin(Builtin::List(element_layout)) => list_swap(
                    env,
                    original_wrapper,
                    index_1.into_int_value(),
                    index_2.into_int_value(),
                    element_layout,
                    update_mode,
                ),
                _ => unreachable!("Invalid layout {:?} in List.swap", list_layout),
            }
        }
        ListTakeFirst => {
            // List.takeFirst : List elem, Nat -> List elem
            debug_assert_eq!(args.len(), 2);

            let (list, list_layout) = load_symbol_and_layout(scope, &args[0]);
            let original_wrapper = list.into_struct_value();

            let count = load_symbol(scope, &args[1]);

            match list_layout {
                Layout::Builtin(Builtin::EmptyList) => empty_list(env),
                Layout::Builtin(Builtin::List(element_layout)) => list_take_first(
                    env,
                    original_wrapper,
                    count.into_int_value(),
                    element_layout,
                ),
                _ => unreachable!("Invalid layout {:?} in List.takeFirst", list_layout),
            }
        }
        ListTakeLast => {
            // List.takeLast : List elem, Nat -> List elem
            debug_assert_eq!(args.len(), 2);

            let (list, list_layout) = load_symbol_and_layout(scope, &args[0]);
            let original_wrapper = list.into_struct_value();

            let count = load_symbol(scope, &args[1]);

            match list_layout {
                Layout::Builtin(Builtin::EmptyList) => empty_list(env),
                Layout::Builtin(Builtin::List(element_layout)) => list_take_last(
                    env,
                    layout_ids,
                    original_wrapper,
                    count.into_int_value(),
                    element_layout,
                ),
                _ => unreachable!("Invalid layout {:?} in List.takeLast", list_layout),
            }
        }
        ListDrop => {
            // List.drop : List elem, Nat -> List elem
            debug_assert_eq!(args.len(), 2);

            let (list, list_layout) = load_symbol_and_layout(scope, &args[0]);
            let original_wrapper = list.into_struct_value();

            let count = load_symbol(scope, &args[1]);

            match list_layout {
                Layout::Builtin(Builtin::EmptyList) => empty_list(env),
                Layout::Builtin(Builtin::List(element_layout)) => list_drop(
                    env,
                    layout_ids,
                    original_wrapper,
                    count.into_int_value(),
                    element_layout,
                ),
                _ => unreachable!("Invalid layout {:?} in List.drop", list_layout),
            }
        }
        ListDropAt => {
            // List.dropAt : List elem, Nat -> List elem
            debug_assert_eq!(args.len(), 2);

            let (list, list_layout) = load_symbol_and_layout(scope, &args[0]);
            let original_wrapper = list.into_struct_value();

            let count = load_symbol(scope, &args[1]);

            match list_layout {
                Layout::Builtin(Builtin::EmptyList) => empty_list(env),
                Layout::Builtin(Builtin::List(element_layout)) => list_drop_at(
                    env,
                    layout_ids,
                    original_wrapper,
                    count.into_int_value(),
                    element_layout,
                ),
                _ => unreachable!("Invalid layout {:?} in List.dropAt", list_layout),
            }
        }
        ListPrepend => {
            // List.prepend : List elem, elem -> List elem
            debug_assert_eq!(args.len(), 2);

            let original_wrapper = load_symbol(scope, &args[0]).into_struct_value();
            let (elem, elem_layout) = load_symbol_and_layout(scope, &args[1]);

            list_prepend(env, original_wrapper, elem, elem_layout)
        }
        ListJoin => {
            // List.join : List (List elem) -> List elem
            debug_assert_eq!(args.len(), 1);

            let (list, outer_list_layout) = load_symbol_and_layout(scope, &args[0]);

            list_join(env, parent, list, outer_list_layout)
        }
        NumAbs | NumNeg | NumRound | NumSqrtUnchecked | NumLogUnchecked | NumSin | NumCos
        | NumCeiling | NumFloor | NumToFloat | NumIsFinite | NumAtan | NumAcos | NumAsin => {
            debug_assert_eq!(args.len(), 1);

            let (arg, arg_layout) = load_symbol_and_layout(scope, &args[0]);

            match arg_layout {
                Layout::Builtin(arg_builtin) => {
                    use roc_mono::layout::Builtin::*;

                    match arg_builtin {
                        Usize | Int128 | Int64 | Int32 | Int16 | Int8 => {
                            build_int_unary_op(env, arg.into_int_value(), arg_builtin, op)
                        }
                        Float32 => {
                            build_float_unary_op(env, arg.into_float_value(), op, FloatWidth::F32)
                        }
                        Float64 => {
                            build_float_unary_op(env, arg.into_float_value(), op, FloatWidth::F64)
                        }
                        Float128 => {
                            build_float_unary_op(env, arg.into_float_value(), op, FloatWidth::F128)
                        }
                        _ => {
                            unreachable!("Compiler bug: tried to run numeric operation {:?} on invalid builtin layout: ({:?})", op, arg_layout);
                        }
                    }
                }
                _ => {
                    unreachable!(
                        "Compiler bug: tried to run numeric operation {:?} on invalid layout: {:?}",
                        op, arg_layout
                    );
                }
            }
        }
        NumBytesToU16 => {
            debug_assert_eq!(args.len(), 2);
            let list = load_symbol(scope, &args[0]).into_struct_value();
            let position = load_symbol(scope, &args[1]);
            call_bitcode_fn(
                env,
                &[
                    complex_bitcast(
                        env.builder,
                        list.into(),
                        env.str_list_c_abi().into(),
                        "to_i128",
                    ),
                    position,
                ],
                bitcode::NUM_BYTES_TO_U16,
            )
        }
        NumBytesToU32 => {
            debug_assert_eq!(args.len(), 2);
            let list = load_symbol(scope, &args[0]).into_struct_value();
            let position = load_symbol(scope, &args[1]);
            call_bitcode_fn(
                env,
                &[
                    complex_bitcast(
                        env.builder,
                        list.into(),
                        env.str_list_c_abi().into(),
                        "to_i128",
                    ),
                    position,
                ],
                bitcode::NUM_BYTES_TO_U32,
            )
        }
        NumCompare => {
            use inkwell::FloatPredicate;

            debug_assert_eq!(args.len(), 2);

            let (lhs_arg, lhs_layout) = load_symbol_and_layout(scope, &args[0]);
            let (rhs_arg, rhs_layout) = load_symbol_and_layout(scope, &args[1]);

            match (lhs_layout, rhs_layout) {
                (Layout::Builtin(lhs_builtin), Layout::Builtin(rhs_builtin))
                    if lhs_builtin == rhs_builtin =>
                {
                    use roc_mono::layout::Builtin::*;

                    let tag_eq = env.context.i8_type().const_int(0_u64, false);
                    let tag_gt = env.context.i8_type().const_int(1_u64, false);
                    let tag_lt = env.context.i8_type().const_int(2_u64, false);

                    match lhs_builtin {
                        Usize | Int128 | Int64 | Int32 | Int16 | Int8 => {
                            let are_equal = env.builder.build_int_compare(
                                IntPredicate::EQ,
                                lhs_arg.into_int_value(),
                                rhs_arg.into_int_value(),
                                "int_eq",
                            );
                            let is_less_than = env.builder.build_int_compare(
                                IntPredicate::SLT,
                                lhs_arg.into_int_value(),
                                rhs_arg.into_int_value(),
                                "int_compare",
                            );

                            let step1 =
                                env.builder
                                    .build_select(is_less_than, tag_lt, tag_gt, "lt_or_gt");

                            env.builder.build_select(
                                are_equal,
                                tag_eq,
                                step1.into_int_value(),
                                "lt_or_gt",
                            )
                        }
                        Float128 | Float64 | Float32 => {
                            let are_equal = env.builder.build_float_compare(
                                FloatPredicate::OEQ,
                                lhs_arg.into_float_value(),
                                rhs_arg.into_float_value(),
                                "float_eq",
                            );
                            let is_less_than = env.builder.build_float_compare(
                                FloatPredicate::OLT,
                                lhs_arg.into_float_value(),
                                rhs_arg.into_float_value(),
                                "float_compare",
                            );

                            let step1 =
                                env.builder
                                    .build_select(is_less_than, tag_lt, tag_gt, "lt_or_gt");

                            env.builder.build_select(
                                are_equal,
                                tag_eq,
                                step1.into_int_value(),
                                "lt_or_gt",
                            )
                        }

                        _ => {
                            unreachable!("Compiler bug: tried to run numeric operation {:?} on invalid builtin layout: ({:?})", op, lhs_layout);
                        }
                    }
                }
                _ => {
                    unreachable!("Compiler bug: tried to run numeric operation {:?} on invalid layouts. The 2 layouts were: ({:?}) and ({:?})", op, lhs_layout, rhs_layout);
                }
            }
        }

        NumAdd | NumSub | NumMul | NumLt | NumLte | NumGt | NumGte | NumRemUnchecked
        | NumIsMultipleOf | NumAddWrap | NumAddChecked | NumDivUnchecked | NumDivCeilUnchecked
        | NumPow | NumPowInt | NumSubWrap | NumSubChecked | NumMulWrap | NumMulChecked => {
            debug_assert_eq!(args.len(), 2);

            let (lhs_arg, lhs_layout) = load_symbol_and_layout(scope, &args[0]);
            let (rhs_arg, rhs_layout) = load_symbol_and_layout(scope, &args[1]);

            build_num_binop(env, parent, lhs_arg, lhs_layout, rhs_arg, rhs_layout, op)
        }
        NumBitwiseAnd | NumBitwiseOr | NumBitwiseXor => {
            debug_assert_eq!(args.len(), 2);

            let (lhs_arg, lhs_layout) = load_symbol_and_layout(scope, &args[0]);
            let (rhs_arg, rhs_layout) = load_symbol_and_layout(scope, &args[1]);

            build_int_binop(
                env,
                parent,
                lhs_arg.into_int_value(),
                lhs_layout,
                rhs_arg.into_int_value(),
                rhs_layout,
                op,
            )
        }
        NumShiftLeftBy | NumShiftRightBy | NumShiftRightZfBy => {
            debug_assert_eq!(args.len(), 2);

            let (lhs_arg, lhs_layout) = load_symbol_and_layout(scope, &args[0]);
            let (rhs_arg, rhs_layout) = load_symbol_and_layout(scope, &args[1]);

            build_int_binop(
                env,
                parent,
                lhs_arg.into_int_value(),
                lhs_layout,
                rhs_arg.into_int_value(),
                rhs_layout,
                op,
            )
        }
        NumIntCast => {
            debug_assert_eq!(args.len(), 1);

            let arg = load_symbol(scope, &args[0]).into_int_value();

            let to = basic_type_from_layout(env, layout).into_int_type();

            env.builder.build_int_cast(arg, to, "inc_cast").into()
        }
        Eq => {
            debug_assert_eq!(args.len(), 2);

            let (lhs_arg, lhs_layout) = load_symbol_and_layout(scope, &args[0]);
            let (rhs_arg, rhs_layout) = load_symbol_and_layout(scope, &args[1]);

            generic_eq(env, layout_ids, lhs_arg, rhs_arg, lhs_layout, rhs_layout)
        }
        NotEq => {
            debug_assert_eq!(args.len(), 2);

            let (lhs_arg, lhs_layout) = load_symbol_and_layout(scope, &args[0]);
            let (rhs_arg, rhs_layout) = load_symbol_and_layout(scope, &args[1]);

            generic_neq(env, layout_ids, lhs_arg, rhs_arg, lhs_layout, rhs_layout)
        }
        And => {
            // The (&&) operator
            debug_assert_eq!(args.len(), 2);

            let lhs_arg = load_symbol(scope, &args[0]);
            let rhs_arg = load_symbol(scope, &args[1]);
            let bool_val = env.builder.build_and(
                lhs_arg.into_int_value(),
                rhs_arg.into_int_value(),
                "bool_and",
            );

            BasicValueEnum::IntValue(bool_val)
        }
        Or => {
            // The (||) operator
            debug_assert_eq!(args.len(), 2);

            let lhs_arg = load_symbol(scope, &args[0]);
            let rhs_arg = load_symbol(scope, &args[1]);
            let bool_val = env.builder.build_or(
                lhs_arg.into_int_value(),
                rhs_arg.into_int_value(),
                "bool_or",
            );

            BasicValueEnum::IntValue(bool_val)
        }
        Not => {
            // The (!) operator
            debug_assert_eq!(args.len(), 1);

            let arg = load_symbol(scope, &args[0]);
            let bool_val = env.builder.build_not(arg.into_int_value(), "bool_not");

            BasicValueEnum::IntValue(bool_val)
        }
        ListGetUnsafe => {
            // List.get : List elem, Nat -> [ Ok elem, OutOfBounds ]*
            debug_assert_eq!(args.len(), 2);

            let (wrapper_struct, list_layout) = load_symbol_and_layout(scope, &args[0]);
            let wrapper_struct = wrapper_struct.into_struct_value();
            let elem_index = load_symbol(scope, &args[1]).into_int_value();

            list_get_unsafe(
                env,
                layout_ids,
                parent,
                list_layout,
                elem_index,
                wrapper_struct,
            )
        }
        ListSet => {
            let (list, list_layout) = load_symbol_and_layout(scope, &args[0]);
            let (index, _) = load_symbol_and_layout(scope, &args[1]);
            let (element, _) = load_symbol_and_layout(scope, &args[2]);

            match list_layout {
                Layout::Builtin(Builtin::EmptyList) => {
                    // no elements, so nothing to remove
                    empty_list(env)
                }
                Layout::Builtin(Builtin::List(element_layout)) => list_set(
                    env,
                    layout_ids,
                    list,
                    index.into_int_value(),
                    element,
                    element_layout,
                    update_mode,
                ),
                _ => unreachable!("invalid dict layout"),
            }
        }
        Hash => {
            debug_assert_eq!(args.len(), 2);
            let seed = load_symbol(scope, &args[0]);
            let (value, layout) = load_symbol_and_layout(scope, &args[1]);

            debug_assert!(seed.is_int_value());

            generic_hash(env, layout_ids, seed.into_int_value(), value, layout).into()
        }
        DictSize => {
            debug_assert_eq!(args.len(), 1);
            dict_len(env, scope, args[0])
        }
        DictEmpty => {
            debug_assert_eq!(args.len(), 0);
            dict_empty(env)
        }
        DictInsert => {
            debug_assert_eq!(args.len(), 3);

            let (dict, _) = load_symbol_and_layout(scope, &args[0]);
            let (key, key_layout) = load_symbol_and_layout(scope, &args[1]);
            let (value, value_layout) = load_symbol_and_layout(scope, &args[2]);
            dict_insert(env, layout_ids, dict, key, key_layout, value, value_layout)
        }
        DictRemove => {
            debug_assert_eq!(args.len(), 2);

            let (dict, dict_layout) = load_symbol_and_layout(scope, &args[0]);
            let (key, key_layout) = load_symbol_and_layout(scope, &args[1]);

            match dict_layout {
                Layout::Builtin(Builtin::EmptyDict) => {
                    // no elements, so nothing to remove
                    dict
                }
                Layout::Builtin(Builtin::Dict(_, value_layout)) => {
                    dict_remove(env, layout_ids, dict, key, key_layout, value_layout)
                }
                _ => unreachable!("invalid dict layout"),
            }
        }
        DictContains => {
            debug_assert_eq!(args.len(), 2);

            let (dict, dict_layout) = load_symbol_and_layout(scope, &args[0]);
            let (key, key_layout) = load_symbol_and_layout(scope, &args[1]);

            match dict_layout {
                Layout::Builtin(Builtin::EmptyDict) => {
                    // no elements, so `key` is not in here
                    env.context.bool_type().const_zero().into()
                }
                Layout::Builtin(Builtin::Dict(_, value_layout)) => {
                    dict_contains(env, layout_ids, dict, key, key_layout, value_layout)
                }
                _ => unreachable!("invalid dict layout"),
            }
        }
        DictGetUnsafe => {
            debug_assert_eq!(args.len(), 2);

            let (dict, dict_layout) = load_symbol_and_layout(scope, &args[0]);
            let (key, key_layout) = load_symbol_and_layout(scope, &args[1]);

            match dict_layout {
                Layout::Builtin(Builtin::EmptyDict) => {
                    unreachable!("we can't make up a layout for the return value");
                    // in other words, make sure to check whether the dict is empty first
                }
                Layout::Builtin(Builtin::Dict(_, value_layout)) => {
                    dict_get(env, layout_ids, dict, key, key_layout, value_layout)
                }
                _ => unreachable!("invalid dict layout"),
            }
        }
        DictKeys => {
            debug_assert_eq!(args.len(), 1);

            let (dict, dict_layout) = load_symbol_and_layout(scope, &args[0]);

            match dict_layout {
                Layout::Builtin(Builtin::EmptyDict) => {
                    // no elements, so `key` is not in here
                    empty_list(env)
                }
                Layout::Builtin(Builtin::Dict(key_layout, value_layout)) => {
                    dict_keys(env, layout_ids, dict, key_layout, value_layout)
                }
                _ => unreachable!("invalid dict layout"),
            }
        }
        DictValues => {
            debug_assert_eq!(args.len(), 1);

            let (dict, dict_layout) = load_symbol_and_layout(scope, &args[0]);

            match dict_layout {
                Layout::Builtin(Builtin::EmptyDict) => {
                    // no elements, so `key` is not in here
                    empty_list(env)
                }
                Layout::Builtin(Builtin::Dict(key_layout, value_layout)) => {
                    dict_values(env, layout_ids, dict, key_layout, value_layout)
                }
                _ => unreachable!("invalid dict layout"),
            }
        }
        DictUnion => {
            debug_assert_eq!(args.len(), 2);

            let (dict1, dict_layout) = load_symbol_and_layout(scope, &args[0]);
            let (dict2, _) = load_symbol_and_layout(scope, &args[1]);

            match dict_layout {
                Layout::Builtin(Builtin::EmptyDict) => {
                    // no elements, so `key` is not in here
                    panic!("key type unknown")
                }
                Layout::Builtin(Builtin::Dict(key_layout, value_layout)) => {
                    dict_union(env, layout_ids, dict1, dict2, key_layout, value_layout)
                }
                _ => unreachable!("invalid dict layout"),
            }
        }
        DictDifference => {
            debug_assert_eq!(args.len(), 2);

            let (dict1, dict_layout) = load_symbol_and_layout(scope, &args[0]);
            let (dict2, _) = load_symbol_and_layout(scope, &args[1]);

            match dict_layout {
                Layout::Builtin(Builtin::EmptyDict) => {
                    // no elements, so `key` is not in here
                    panic!("key type unknown")
                }
                Layout::Builtin(Builtin::Dict(key_layout, value_layout)) => {
                    dict_difference(env, layout_ids, dict1, dict2, key_layout, value_layout)
                }
                _ => unreachable!("invalid dict layout"),
            }
        }
        DictIntersection => {
            debug_assert_eq!(args.len(), 2);

            let (dict1, dict_layout) = load_symbol_and_layout(scope, &args[0]);
            let (dict2, _) = load_symbol_and_layout(scope, &args[1]);

            match dict_layout {
                Layout::Builtin(Builtin::EmptyDict) => {
                    // no elements, so `key` is not in here
                    panic!("key type unknown")
                }
                Layout::Builtin(Builtin::Dict(key_layout, value_layout)) => {
                    dict_intersection(env, layout_ids, dict1, dict2, key_layout, value_layout)
                }
                _ => unreachable!("invalid dict layout"),
            }
        }
        SetFromList => {
            debug_assert_eq!(args.len(), 1);

            let (list, list_layout) = load_symbol_and_layout(scope, &args[0]);

            match list_layout {
                Layout::Builtin(Builtin::EmptyList) => dict_empty(env),
                Layout::Builtin(Builtin::List(key_layout)) => {
                    set_from_list(env, layout_ids, list, key_layout)
                }
                _ => unreachable!("invalid dict layout"),
            }
        }
        ExpectTrue => {
            debug_assert_eq!(args.len(), 1);

            let context = env.context;
            let bd = env.builder;

            let (cond, _cond_layout) = load_symbol_and_layout(scope, &args[0]);

            let condition = bd.build_int_compare(
                IntPredicate::EQ,
                cond.into_int_value(),
                context.bool_type().const_int(1, false),
                "is_true",
            );

            let then_block = context.append_basic_block(parent, "then_block");
            let throw_block = context.append_basic_block(parent, "throw_block");

            bd.build_conditional_branch(condition, then_block, throw_block);

            {
                bd.position_at_end(throw_block);

                match env.ptr_bytes {
                    8 => {
                        let fn_ptr_type = context
                            .void_type()
                            .fn_type(&[], false)
                            .ptr_type(AddressSpace::Generic);
                        let fn_addr = env
                            .ptr_int()
                            .const_int(expect_failed as *const () as u64, false);
                        let func: PointerValue<'ctx> = bd.build_int_to_ptr(
                            fn_addr,
                            fn_ptr_type,
                            "cast_expect_failed_addr_to_ptr",
                        );
                        let callable = CallableValue::try_from(func).unwrap();

                        bd.build_call(callable, &[], "call_expect_failed");

                        bd.build_unconditional_branch(then_block);
                    }
                    4 => {
                        // temporary WASM implementation
                        throw_exception(env, "An expectation failed!");
                    }
                    _ => unreachable!(),
                }
            }

            bd.position_at_end(then_block);

            cond
        }

        ListMap | ListMap2 | ListMap3 | ListMap4 | ListMapWithIndex | ListKeepIf | ListWalk
        | ListWalkUntil | ListWalkBackwards | ListKeepOks | ListKeepErrs | ListSortWith
        | ListAny | ListFindUnsafe | DictWalk => {
            unreachable!("these are higher order, and are handled elsewhere")
        }
    }
}

/// A type that is valid according to the C ABI
///
/// As an example, structs that fit inside an integer type should
/// (this does not currently happen here) be coerced to that integer type.
fn to_cc_type<'a, 'ctx, 'env>(
    env: &Env<'a, 'ctx, 'env>,
    layout: &Layout<'a>,
) -> BasicTypeEnum<'ctx> {
    match layout {
        Layout::Builtin(builtin) => to_cc_type_builtin(env, builtin),
        _ => {
            // TODO this is almost certainly incorrect for bigger structs
            basic_type_from_layout(env, layout)
        }
    }
}

fn to_cc_type_builtin<'a, 'ctx, 'env>(
    env: &Env<'a, 'ctx, 'env>,
    builtin: &Builtin<'a>,
) -> BasicTypeEnum<'ctx> {
    match builtin {
        Builtin::Int128
        | Builtin::Int64
        | Builtin::Int32
        | Builtin::Int16
        | Builtin::Int8
        | Builtin::Int1
        | Builtin::Usize
        | Builtin::Decimal
        | Builtin::Float128
        | Builtin::Float64
        | Builtin::Float32 => basic_type_from_builtin(env, builtin),
        Builtin::Str | Builtin::EmptyStr | Builtin::List(_) | Builtin::EmptyList => {
            env.str_list_c_abi().into()
        }
        Builtin::Dict(_, _) | Builtin::Set(_) | Builtin::EmptyDict | Builtin::EmptySet => {
            // TODO verify this is what actually happens
            basic_type_from_builtin(env, builtin)
        }
    }
}

enum CCReturn {
    /// Return as normal
    Return,
    /// require an extra argument, a pointer
    /// where the result is written into
    /// returns void
    ByPointer,
    /// The return type is zero-sized
    Void,
}

/// According to the C ABI, how should we return a value with the given layout?
fn to_cc_return<'a, 'ctx, 'env>(env: &Env<'a, 'ctx, 'env>, layout: &Layout<'a>) -> CCReturn {
    let return_size = layout.stack_size(env.ptr_bytes);
    let pass_result_by_pointer = return_size > 2 * env.ptr_bytes;

    if return_size == 0 {
        CCReturn::Void
    } else if pass_result_by_pointer {
        CCReturn::ByPointer
    } else {
        CCReturn::Return
    }
}

fn build_foreign_symbol<'a, 'ctx, 'env>(
    env: &Env<'a, 'ctx, 'env>,
    scope: &mut Scope<'a, 'ctx>,
    foreign: &roc_module::ident::ForeignSymbol,
    argument_symbols: &[Symbol],
    ret_layout: &Layout<'a>,
) -> BasicValueEnum<'ctx> {
    let builder = env.builder;
    let context = env.context;

    let fastcc_function_name = format!("{}_fastcc_wrapper", foreign.as_str());

    let (fastcc_function, arguments) = match env.module.get_function(fastcc_function_name.as_str())
    {
        Some(function_value) => {
            let mut arguments = Vec::with_capacity_in(argument_symbols.len(), env.arena);

            for symbol in argument_symbols {
                let (value, _) = load_symbol_and_layout(scope, symbol);

                arguments.push(value);
            }

            (function_value, arguments)
        }
        None => {
            // Here we build two functions:
            //
            // - an C_CALL_CONV extern that will be provided by the host, e.g. `roc_fx_putLine`
            //      This is just a type signature that we make available to the linker,
            //      and can use in the wrapper
            // - a FAST_CALL_CONV wrapper that we make here, e.g. `roc_fx_putLine_fastcc_wrapper`

            let return_type = basic_type_from_layout(env, ret_layout);
            let cc_return = to_cc_return(env, ret_layout);

            let mut cc_argument_types =
                Vec::with_capacity_in(argument_symbols.len() + 1, env.arena);
            let mut fastcc_argument_types =
                Vec::with_capacity_in(argument_symbols.len(), env.arena);
            let mut arguments = Vec::with_capacity_in(argument_symbols.len(), env.arena);

            for symbol in argument_symbols {
                let (value, layout) = load_symbol_and_layout(scope, symbol);

                cc_argument_types.push(to_cc_type(env, layout));

                let basic_type = basic_type_from_layout(env, layout);
                fastcc_argument_types.push(basic_type);

                arguments.push(value);
            }

            let cc_type = match cc_return {
                CCReturn::Void => env.context.void_type().fn_type(&cc_argument_types, false),
                CCReturn::ByPointer => {
                    cc_argument_types.push(return_type.ptr_type(AddressSpace::Generic).into());
                    env.context.void_type().fn_type(&cc_argument_types, false)
                }
                CCReturn::Return => return_type.fn_type(&cc_argument_types, false),
            };

            let cc_function = get_foreign_symbol(env, foreign.clone(), cc_type);

            let fastcc_type = return_type.fn_type(&fastcc_argument_types, false);

            let fastcc_function = add_func(
                env.module,
                &fastcc_function_name,
                fastcc_type,
                Linkage::Private,
                FAST_CALL_CONV,
            );

            let old = builder.get_insert_block().unwrap();

            let entry = context.append_basic_block(fastcc_function, "entry");
            {
                builder.position_at_end(entry);
                let return_pointer = env.builder.build_alloca(return_type, "return_value");

                let fastcc_parameters = fastcc_function.get_params();
                let mut cc_arguments =
                    Vec::with_capacity_in(fastcc_parameters.len() + 1, env.arena);

                for (param, cc_type) in fastcc_parameters.into_iter().zip(cc_argument_types.iter())
                {
                    if param.get_type() == *cc_type {
                        cc_arguments.push(param);
                    } else {
                        let as_cc_type =
                            complex_bitcast(env.builder, param, *cc_type, "to_cc_type");
                        cc_arguments.push(as_cc_type);
                    }
                }

                if let CCReturn::ByPointer = cc_return {
                    cc_arguments.push(return_pointer.into());
                }

                let call = env.builder.build_call(cc_function, &cc_arguments, "tmp");
                call.set_call_convention(C_CALL_CONV);

                let return_value = match cc_return {
                    CCReturn::Return => call.try_as_basic_value().left().unwrap(),

                    CCReturn::ByPointer => env.builder.build_load(return_pointer, "read_result"),
                    CCReturn::Void => return_type.const_zero(),
                };

                builder.build_return(Some(&return_value));
            }

            builder.position_at_end(old);

            (fastcc_function, arguments)
        }
    };

    call_roc_function(env, fastcc_function, ret_layout, &arguments)
}

fn throw_on_overflow<'a, 'ctx, 'env>(
    env: &Env<'a, 'ctx, 'env>,
    parent: FunctionValue<'ctx>,
    result: StructValue<'ctx>, // of the form { value: T, has_overflowed: bool }
    message: &str,
) -> BasicValueEnum<'ctx> {
    let bd = env.builder;
    let context = env.context;

    let has_overflowed = bd.build_extract_value(result, 1, "has_overflowed").unwrap();

    let condition = bd.build_int_compare(
        IntPredicate::EQ,
        has_overflowed.into_int_value(),
        context.bool_type().const_zero(),
        "has_not_overflowed",
    );

    let then_block = context.append_basic_block(parent, "then_block");
    let throw_block = context.append_basic_block(parent, "throw_block");

    bd.build_conditional_branch(condition, then_block, throw_block);

    bd.position_at_end(throw_block);

    throw_exception(env, message);

    bd.position_at_end(then_block);

    bd.build_extract_value(result, 0, "operation_result")
        .unwrap()
}

pub fn intwidth_from_builtin(builtin: Builtin<'_>, ptr_bytes: u32) -> IntWidth {
    use IntWidth::*;

    match builtin {
        Builtin::Int128 => I128,
        Builtin::Int64 => I64,
        Builtin::Int32 => I32,
        Builtin::Int16 => I16,
        Builtin::Int8 => I8,
        Builtin::Usize => match ptr_bytes {
            4 => I32,
            8 => I64,
            _ => unreachable!(),
        },
        _ => unreachable!(),
    }
}

fn intwidth_from_layout(layout: Layout<'_>, ptr_bytes: u32) -> IntWidth {
    match layout {
        Layout::Builtin(builtin) => intwidth_from_builtin(builtin, ptr_bytes),
        _ => unreachable!(),
    }
}

fn build_int_binop<'a, 'ctx, 'env>(
    env: &Env<'a, 'ctx, 'env>,
    parent: FunctionValue<'ctx>,
    lhs: IntValue<'ctx>,
    lhs_layout: &Layout<'a>,
    rhs: IntValue<'ctx>,
    _rhs_layout: &Layout<'a>,
    op: LowLevel,
) -> BasicValueEnum<'ctx> {
    use inkwell::IntPredicate::*;
    use roc_module::low_level::LowLevel::*;

    let bd = env.builder;

    let int_width = intwidth_from_layout(*lhs_layout, env.ptr_bytes);

    match op {
        NumAdd => {
            let result = env
                .call_intrinsic(
                    &LLVM_SADD_WITH_OVERFLOW[int_width],
                    &[lhs.into(), rhs.into()],
                )
                .into_struct_value();

            throw_on_overflow(env, parent, result, "integer addition overflowed!")
        }
        NumAddWrap => bd.build_int_add(lhs, rhs, "add_int_wrap").into(),
        NumAddChecked => env.call_intrinsic(
            &LLVM_SADD_WITH_OVERFLOW[int_width],
            &[lhs.into(), rhs.into()],
        ),
        NumSub => {
            let result = env
                .call_intrinsic(
                    &LLVM_SSUB_WITH_OVERFLOW[int_width],
                    &[lhs.into(), rhs.into()],
                )
                .into_struct_value();

            throw_on_overflow(env, parent, result, "integer subtraction overflowed!")
        }
        NumSubWrap => bd.build_int_sub(lhs, rhs, "sub_int").into(),
        NumSubChecked => env.call_intrinsic(
            &LLVM_SSUB_WITH_OVERFLOW[int_width],
            &[lhs.into(), rhs.into()],
        ),
        NumMul => {
            let result = env
                .call_intrinsic(
                    &LLVM_SMUL_WITH_OVERFLOW[int_width],
                    &[lhs.into(), rhs.into()],
                )
                .into_struct_value();

            throw_on_overflow(env, parent, result, "integer multiplication overflowed!")
        }
        NumMulWrap => bd.build_int_mul(lhs, rhs, "mul_int").into(),
        NumMulChecked => env.call_intrinsic(
            &LLVM_SMUL_WITH_OVERFLOW[int_width],
            &[lhs.into(), rhs.into()],
        ),
        NumGt => bd.build_int_compare(SGT, lhs, rhs, "int_gt").into(),
        NumGte => bd.build_int_compare(SGE, lhs, rhs, "int_gte").into(),
        NumLt => bd.build_int_compare(SLT, lhs, rhs, "int_lt").into(),
        NumLte => bd.build_int_compare(SLE, lhs, rhs, "int_lte").into(),
        NumRemUnchecked => bd.build_int_signed_rem(lhs, rhs, "rem_int").into(),
        NumIsMultipleOf => {
            // this builds the following construct
            //
            //    if (rhs == 0 || rhs == -1) {
            //        // lhs is a multiple of rhs iff
            //        //
            //        // - rhs == -1
            //        // - both rhs and lhs are 0
            //        //
            //        // the -1 case is important for overflow reasons `isize::MIN % -1` crashes in rust
            //        (rhs == -1) || (lhs == 0)
            //    } else {
            //        let rem = lhs % rhs;
            //        rem == 0
            //    }
            //
            // NOTE we'd like the branches to be swapped for better branch prediction,
            // but llvm normalizes to the above ordering in -O3
            let zero = rhs.get_type().const_zero();
            let neg_1 = rhs.get_type().const_int(-1i64 as u64, false);

            let special_block = env.context.append_basic_block(parent, "special_block");
            let default_block = env.context.append_basic_block(parent, "default_block");
            let cont_block = env.context.append_basic_block(parent, "branchcont");

            bd.build_switch(
                rhs,
                default_block,
                &[(zero, special_block), (neg_1, special_block)],
            );

            let condition_rem = {
                bd.position_at_end(default_block);

                let rem = bd.build_int_signed_rem(lhs, rhs, "int_rem");
                let result = bd.build_int_compare(IntPredicate::EQ, rem, zero, "is_zero_rem");

                bd.build_unconditional_branch(cont_block);
                result
            };

            let condition_special = {
                bd.position_at_end(special_block);

                let is_zero = bd.build_int_compare(IntPredicate::EQ, lhs, zero, "is_zero_lhs");
                let is_neg_one =
                    bd.build_int_compare(IntPredicate::EQ, rhs, neg_1, "is_neg_one_rhs");

                let result = bd.build_or(is_neg_one, is_zero, "cond");

                bd.build_unconditional_branch(cont_block);

                result
            };

            {
                bd.position_at_end(cont_block);

                let phi = bd.build_phi(env.context.bool_type(), "branch");

                phi.add_incoming(&[
                    (&condition_rem, default_block),
                    (&condition_special, special_block),
                ]);

                phi.as_basic_value()
            }
        }
        NumPowInt => call_bitcode_fn(
            env,
            &[lhs.into(), rhs.into()],
            &bitcode::NUM_POW_INT[int_width],
        ),
        NumDivUnchecked => bd.build_int_signed_div(lhs, rhs, "div_int").into(),
        NumDivCeilUnchecked => call_bitcode_fn(
            env,
            &[lhs.into(), rhs.into()],
            &bitcode::NUM_DIV_CEIL[int_width],
        ),
        NumBitwiseAnd => bd.build_and(lhs, rhs, "int_bitwise_and").into(),
        NumBitwiseXor => bd.build_xor(lhs, rhs, "int_bitwise_xor").into(),
        NumBitwiseOr => bd.build_or(lhs, rhs, "int_bitwise_or").into(),
        NumShiftLeftBy => {
            // NOTE arguments are flipped;
            // we write `assert_eq!(0b0000_0001 << 0, 0b0000_0001);`
            // as `Num.shiftLeftBy 0 0b0000_0001
            bd.build_left_shift(rhs, lhs, "int_shift_left").into()
        }
        NumShiftRightBy => {
            // NOTE arguments are flipped;
            bd.build_right_shift(rhs, lhs, false, "int_shift_right")
                .into()
        }
        NumShiftRightZfBy => {
            // NOTE arguments are flipped;
            bd.build_right_shift(rhs, lhs, true, "int_shift_right_zf")
                .into()
        }

        _ => {
            unreachable!("Unrecognized int binary operation: {:?}", op);
        }
    }
}

pub fn build_num_binop<'a, 'ctx, 'env>(
    env: &Env<'a, 'ctx, 'env>,
    parent: FunctionValue<'ctx>,
    lhs_arg: BasicValueEnum<'ctx>,
    lhs_layout: &Layout<'a>,
    rhs_arg: BasicValueEnum<'ctx>,
    rhs_layout: &Layout<'a>,
    op: LowLevel,
) -> BasicValueEnum<'ctx> {
    match (lhs_layout, rhs_layout) {
        (Layout::Builtin(lhs_builtin), Layout::Builtin(rhs_builtin))
            if lhs_builtin == rhs_builtin =>
        {
            use roc_mono::layout::Builtin::*;

            let float_binop = |float_width| {
                build_float_binop(
                    env,
                    parent,
                    lhs_arg.into_float_value(),
                    rhs_arg.into_float_value(),
                    float_width,
                    op,
                )
            };

            match lhs_builtin {
                Usize | Int128 | Int64 | Int32 | Int16 | Int8 => build_int_binop(
                    env,
                    parent,
                    lhs_arg.into_int_value(),
                    lhs_layout,
                    rhs_arg.into_int_value(),
                    rhs_layout,
                    op,
                ),

                Float32 => float_binop(FloatWidth::F32),
                Float64 => float_binop(FloatWidth::F64),
                Float128 => float_binop(FloatWidth::F128),

                Decimal => {
                    build_dec_binop(env, parent, lhs_arg, lhs_layout, rhs_arg, rhs_layout, op)
                }
                _ => {
                    unreachable!("Compiler bug: tried to run numeric operation {:?} on invalid builtin layout: ({:?})", op, lhs_layout);
                }
            }
        }
        _ => {
            unreachable!("Compiler bug: tried to run numeric operation {:?} on invalid layouts. The 2 layouts were: ({:?}) and ({:?})", op, lhs_layout, rhs_layout);
        }
    }
}

fn build_float_binop<'a, 'ctx, 'env>(
    env: &Env<'a, 'ctx, 'env>,
    parent: FunctionValue<'ctx>,
    lhs: FloatValue<'ctx>,
    rhs: FloatValue<'ctx>,
    float_width: FloatWidth,
    op: LowLevel,
) -> BasicValueEnum<'ctx> {
    use inkwell::FloatPredicate::*;
    use roc_module::low_level::LowLevel::*;

    let bd = env.builder;

    match op {
        NumAdd => {
            let builder = env.builder;
            let context = env.context;

            let result = bd.build_float_add(lhs, rhs, "add_float");

            let is_finite =
                call_bitcode_fn(env, &[result.into()], &bitcode::NUM_IS_FINITE[float_width])
                    .into_int_value();

            let then_block = context.append_basic_block(parent, "then_block");
            let throw_block = context.append_basic_block(parent, "throw_block");

            builder.build_conditional_branch(is_finite, then_block, throw_block);

            builder.position_at_end(throw_block);

            throw_exception(env, "float addition overflowed!");

            builder.position_at_end(then_block);

            result.into()
        }
        NumAddChecked => {
            let context = env.context;

            let result = bd.build_float_add(lhs, rhs, "add_float");

            let is_finite =
                call_bitcode_fn(env, &[result.into()], &bitcode::NUM_IS_FINITE[float_width])
                    .into_int_value();
            let is_infinite = bd.build_not(is_finite, "negate");

            let struct_type = context.struct_type(
                &[context.f64_type().into(), context.bool_type().into()],
                false,
            );

            let struct_value = {
                let v1 = struct_type.const_zero();
                let v2 = bd.build_insert_value(v1, result, 0, "set_result").unwrap();
                let v3 = bd
                    .build_insert_value(v2, is_infinite, 1, "set_is_infinite")
                    .unwrap();

                v3.into_struct_value()
            };

            struct_value.into()
        }
        NumAddWrap => unreachable!("wrapping addition is not defined on floats"),
        NumSub => {
            let builder = env.builder;
            let context = env.context;

            let result = bd.build_float_sub(lhs, rhs, "sub_float");

            let is_finite =
                call_bitcode_fn(env, &[result.into()], &bitcode::NUM_IS_FINITE[float_width])
                    .into_int_value();

            let then_block = context.append_basic_block(parent, "then_block");
            let throw_block = context.append_basic_block(parent, "throw_block");

            builder.build_conditional_branch(is_finite, then_block, throw_block);

            builder.position_at_end(throw_block);

            throw_exception(env, "float subtraction overflowed!");

            builder.position_at_end(then_block);

            result.into()
        }
        NumSubChecked => {
            let context = env.context;

            let result = bd.build_float_sub(lhs, rhs, "sub_float");

            let is_finite =
                call_bitcode_fn(env, &[result.into()], &bitcode::NUM_IS_FINITE[float_width])
                    .into_int_value();
            let is_infinite = bd.build_not(is_finite, "negate");

            let struct_type = context.struct_type(
                &[context.f64_type().into(), context.bool_type().into()],
                false,
            );

            let struct_value = {
                let v1 = struct_type.const_zero();
                let v2 = bd.build_insert_value(v1, result, 0, "set_result").unwrap();
                let v3 = bd
                    .build_insert_value(v2, is_infinite, 1, "set_is_infinite")
                    .unwrap();

                v3.into_struct_value()
            };

            struct_value.into()
        }
        NumSubWrap => unreachable!("wrapping subtraction is not defined on floats"),
        NumMul => {
            let builder = env.builder;
            let context = env.context;

            let result = bd.build_float_mul(lhs, rhs, "mul_float");

            let is_finite =
                call_bitcode_fn(env, &[result.into()], &bitcode::NUM_IS_FINITE[float_width])
                    .into_int_value();

            let then_block = context.append_basic_block(parent, "then_block");
            let throw_block = context.append_basic_block(parent, "throw_block");

            builder.build_conditional_branch(is_finite, then_block, throw_block);

            builder.position_at_end(throw_block);

            throw_exception(env, "float multiplication overflowed!");

            builder.position_at_end(then_block);

            result.into()
        }
        NumMulChecked => {
            let context = env.context;

            let result = bd.build_float_mul(lhs, rhs, "mul_float");

            let is_finite =
                call_bitcode_fn(env, &[result.into()], &bitcode::NUM_IS_FINITE[float_width])
                    .into_int_value();
            let is_infinite = bd.build_not(is_finite, "negate");

            let struct_type = context.struct_type(
                &[context.f64_type().into(), context.bool_type().into()],
                false,
            );

            let struct_value = {
                let v1 = struct_type.const_zero();
                let v2 = bd.build_insert_value(v1, result, 0, "set_result").unwrap();
                let v3 = bd
                    .build_insert_value(v2, is_infinite, 1, "set_is_infinite")
                    .unwrap();

                v3.into_struct_value()
            };

            struct_value.into()
        }
        NumMulWrap => unreachable!("wrapping multiplication is not defined on floats"),
        NumGt => bd.build_float_compare(OGT, lhs, rhs, "float_gt").into(),
        NumGte => bd.build_float_compare(OGE, lhs, rhs, "float_gte").into(),
        NumLt => bd.build_float_compare(OLT, lhs, rhs, "float_lt").into(),
        NumLte => bd.build_float_compare(OLE, lhs, rhs, "float_lte").into(),
        NumRemUnchecked => bd.build_float_rem(lhs, rhs, "rem_float").into(),
        NumDivUnchecked => bd.build_float_div(lhs, rhs, "div_float").into(),
        NumPow => env.call_intrinsic(&LLVM_POW[float_width], &[lhs.into(), rhs.into()]),
        _ => {
            unreachable!("Unrecognized int binary operation: {:?}", op);
        }
    }
}

fn build_dec_binop<'a, 'ctx, 'env>(
    env: &Env<'a, 'ctx, 'env>,
    parent: FunctionValue<'ctx>,
    lhs: BasicValueEnum<'ctx>,
    _lhs_layout: &Layout<'a>,
    rhs: BasicValueEnum<'ctx>,
    _rhs_layout: &Layout<'a>,
    op: LowLevel,
) -> BasicValueEnum<'ctx> {
    use roc_module::low_level::LowLevel::*;

    match op {
        NumAddChecked => call_bitcode_fn(env, &[lhs, rhs], bitcode::DEC_ADD_WITH_OVERFLOW),
        NumSubChecked => call_bitcode_fn(env, &[lhs, rhs], bitcode::DEC_SUB_WITH_OVERFLOW),
        NumMulChecked => call_bitcode_fn(env, &[lhs, rhs], bitcode::DEC_MUL_WITH_OVERFLOW),
        NumAdd => build_dec_binop_throw_on_overflow(
            env,
            parent,
            bitcode::DEC_ADD_WITH_OVERFLOW,
            lhs,
            rhs,
            "decimal addition overflowed",
        ),
        NumSub => build_dec_binop_throw_on_overflow(
            env,
            parent,
            bitcode::DEC_SUB_WITH_OVERFLOW,
            lhs,
            rhs,
            "decimal subtraction overflowed",
        ),
        NumMul => build_dec_binop_throw_on_overflow(
            env,
            parent,
            bitcode::DEC_MUL_WITH_OVERFLOW,
            lhs,
            rhs,
            "decimal multiplication overflowed",
        ),
        NumDivUnchecked => call_bitcode_fn(env, &[lhs, rhs], bitcode::DEC_DIV),
        _ => {
            unreachable!("Unrecognized int binary operation: {:?}", op);
        }
    }
}

fn build_dec_binop_throw_on_overflow<'a, 'ctx, 'env>(
    env: &Env<'a, 'ctx, 'env>,
    parent: FunctionValue<'ctx>,
    operation: &str,
    lhs: BasicValueEnum<'ctx>,
    rhs: BasicValueEnum<'ctx>,
    message: &str,
) -> BasicValueEnum<'ctx> {
    let overflow_type = crate::llvm::convert::zig_with_overflow_roc_dec(env);

    let result_ptr = env.builder.build_alloca(overflow_type, "result_ptr");
    call_void_bitcode_fn(env, &[result_ptr.into(), lhs, rhs], operation);

    let result = env
        .builder
        .build_load(result_ptr, "load_overflow")
        .into_struct_value();

    let value = throw_on_overflow(env, parent, result, message).into_struct_value();

    env.builder.build_extract_value(value, 0, "num").unwrap()
}

fn int_type_signed_min(int_type: IntType) -> IntValue {
    let width = int_type.get_bit_width();

    debug_assert!(width <= 128);
    let shift = 128 - width as usize;

    if shift < 64 {
        let min = i128::MIN >> shift;
        let a = min as u64;
        let b = (min >> 64) as u64;

        int_type.const_int_arbitrary_precision(&[b, a])
    } else {
        int_type.const_int((i128::MIN >> shift) as u64, false)
    }
}

fn builtin_to_int_type<'a, 'ctx, 'env>(
    env: &Env<'a, 'ctx, 'env>,
    builtin: &Builtin<'a>,
) -> IntType<'ctx> {
    let result = basic_type_from_builtin(env, builtin);
    debug_assert!(result.is_int_type());

    result.into_int_type()
}

fn build_int_unary_op<'a, 'ctx, 'env>(
    env: &Env<'a, 'ctx, 'env>,
    arg: IntValue<'ctx>,
    arg_layout: &Builtin<'a>,
    op: LowLevel,
) -> BasicValueEnum<'ctx> {
    use roc_module::low_level::LowLevel::*;

    let bd = env.builder;

    match op {
        NumNeg => {
            // integer abs overflows when applied to the minimum value of a signed type
            int_neg_raise_on_overflow(env, arg, arg_layout)
        }
        NumAbs => {
            // integer abs overflows when applied to the minimum value of a signed type
            int_abs_raise_on_overflow(env, arg, arg_layout)
        }
        NumToFloat => {
            // TODO: Handle different sized numbers
            // This is an Int, so we need to convert it.
            bd.build_cast(
                InstructionOpcode::SIToFP,
                arg,
                env.context.f64_type(),
                "i64_to_f64",
            )
        }
        _ => {
            unreachable!("Unrecognized int unary operation: {:?}", op);
        }
    }
}

fn int_neg_raise_on_overflow<'a, 'ctx, 'env>(
    env: &Env<'a, 'ctx, 'env>,
    arg: IntValue<'ctx>,
    builtin: &Builtin<'a>,
) -> BasicValueEnum<'ctx> {
    let builder = env.builder;

    let min_val = int_type_signed_min(builtin_to_int_type(env, builtin));
    let condition = builder.build_int_compare(IntPredicate::EQ, arg, min_val, "is_min_val");

    let block = env.builder.get_insert_block().expect("to be in a function");
    let parent = block.get_parent().expect("to be in a function");
    let then_block = env.context.append_basic_block(parent, "then");
    let else_block = env.context.append_basic_block(parent, "else");

    env.builder
        .build_conditional_branch(condition, then_block, else_block);

    builder.position_at_end(then_block);

    throw_exception(
        env,
        "integer negation overflowed because its argument is the minimum value",
    );

    builder.position_at_end(else_block);

    builder.build_int_neg(arg, "negate_int").into()
}

fn int_abs_raise_on_overflow<'a, 'ctx, 'env>(
    env: &Env<'a, 'ctx, 'env>,
    arg: IntValue<'ctx>,
    builtin: &Builtin<'a>,
) -> BasicValueEnum<'ctx> {
    let builder = env.builder;

    let min_val = int_type_signed_min(builtin_to_int_type(env, builtin));
    let condition = builder.build_int_compare(IntPredicate::EQ, arg, min_val, "is_min_val");

    let block = env.builder.get_insert_block().expect("to be in a function");
    let parent = block.get_parent().expect("to be in a function");
    let then_block = env.context.append_basic_block(parent, "then");
    let else_block = env.context.append_basic_block(parent, "else");

    env.builder
        .build_conditional_branch(condition, then_block, else_block);

    builder.position_at_end(then_block);

    throw_exception(
        env,
        "integer absolute overflowed because its argument is the minimum value",
    );

    builder.position_at_end(else_block);

    int_abs_with_overflow(env, arg, builtin)
}

fn int_abs_with_overflow<'a, 'ctx, 'env>(
    env: &Env<'a, 'ctx, 'env>,
    arg: IntValue<'ctx>,
    arg_layout: &Builtin<'a>,
) -> BasicValueEnum<'ctx> {
    // This is how libc's abs() is implemented - it uses no branching!
    //
    //     abs = \arg ->
    //         shifted = arg >>> 63
    //
    //         (xor arg shifted) - shifted

    let bd = env.builder;
    let ctx = env.context;
    let shifted_name = "abs_shift_right";
    let shifted_alloca = {
        let bits_to_shift = ((arg_layout.stack_size(env.ptr_bytes) as u64) * 8) - 1;
        let shift_val = ctx.i64_type().const_int(bits_to_shift, false);
        let shifted = bd.build_right_shift(arg, shift_val, true, shifted_name);
        let alloca = bd.build_alloca(basic_type_from_builtin(env, arg_layout), "#int_abs_help");

        // shifted = arg >>> 63
        bd.build_store(alloca, shifted);

        alloca
    };

    let xored_arg = bd.build_xor(
        arg,
        bd.build_load(shifted_alloca, shifted_name).into_int_value(),
        "xor_arg_shifted",
    );

    BasicValueEnum::IntValue(bd.build_int_sub(
        xored_arg,
        bd.build_load(shifted_alloca, shifted_name).into_int_value(),
        "sub_xored_shifted",
    ))
}

fn build_float_unary_op<'a, 'ctx, 'env>(
    env: &Env<'a, 'ctx, 'env>,
    arg: FloatValue<'ctx>,
    op: LowLevel,
    float_width: FloatWidth,
) -> BasicValueEnum<'ctx> {
    use roc_module::low_level::LowLevel::*;

    let bd = env.builder;

    // TODO: Handle different sized floats
    match op {
        NumNeg => bd.build_float_neg(arg, "negate_float").into(),
        NumAbs => env.call_intrinsic(&LLVM_FABS[float_width], &[arg.into()]),
        NumSqrtUnchecked => env.call_intrinsic(&LLVM_SQRT[float_width], &[arg.into()]),
        NumLogUnchecked => env.call_intrinsic(&LLVM_LOG[float_width], &[arg.into()]),
        NumToFloat => arg.into(), /* Converting from Float to Float is a no-op */
        NumCeiling => env.builder.build_cast(
            InstructionOpcode::FPToSI,
            env.call_intrinsic(&LLVM_CEILING[float_width], &[arg.into()]),
            env.context.i64_type(),
            "num_ceiling",
        ),
        NumFloor => env.builder.build_cast(
            InstructionOpcode::FPToSI,
            env.call_intrinsic(&LLVM_FLOOR[float_width], &[arg.into()]),
            env.context.i64_type(),
            "num_floor",
        ),
        NumIsFinite => call_bitcode_fn(env, &[arg.into()], &bitcode::NUM_IS_FINITE[float_width]),
        NumRound => call_bitcode_fn(env, &[arg.into()], &bitcode::NUM_ROUND[float_width]),

        // trigonometry
        NumSin => env.call_intrinsic(&LLVM_SIN[float_width], &[arg.into()]),
        NumCos => env.call_intrinsic(&LLVM_COS[float_width], &[arg.into()]),

        NumAtan => call_bitcode_fn(env, &[arg.into()], &bitcode::NUM_ATAN[float_width]),
        NumAcos => call_bitcode_fn(env, &[arg.into()], &bitcode::NUM_ACOS[float_width]),
        NumAsin => call_bitcode_fn(env, &[arg.into()], &bitcode::NUM_ASIN[float_width]),

        _ => {
            unreachable!("Unrecognized int unary operation: {:?}", op);
        }
    }
}

fn define_global_str_literal_ptr<'a, 'ctx, 'env>(
    env: &Env<'a, 'ctx, 'env>,
    message: &str,
) -> PointerValue<'ctx> {
    let global = define_global_str_literal(env, message);

    let ptr = env
        .builder
        .build_bitcast(
            global,
            env.context.i8_type().ptr_type(AddressSpace::Generic),
            "to_opaque",
        )
        .into_pointer_value();

    // a pointer to the first actual data (skipping over the refcount)
    let ptr = unsafe {
        env.builder.build_in_bounds_gep(
            ptr,
            &[env.ptr_int().const_int(env.ptr_bytes as u64, false)],
            "get_rc_ptr",
        )
    };

    ptr
}

fn define_global_str_literal<'a, 'ctx, 'env>(
    env: &Env<'a, 'ctx, 'env>,
    message: &str,
) -> inkwell::values::GlobalValue<'ctx> {
    let module = env.module;

    // hash the name so we don't re-define existing messages
    let name = {
        use std::collections::hash_map::DefaultHasher;
        use std::hash::{Hash, Hasher};

        let mut hasher = DefaultHasher::new();
        message.hash(&mut hasher);
        let hash = hasher.finish();

        format!("_str_literal_{}", hash)
    };

    match module.get_global(&name) {
        Some(current) => current,

        None => {
            let size = message.bytes().len() + env.ptr_bytes as usize;
            let mut bytes = Vec::with_capacity_in(size, env.arena);

            // insert NULL bytes for the refcount
            for _ in 0..env.ptr_bytes {
                bytes.push(env.context.i8_type().const_zero());
            }

            // then add the data bytes
            for b in message.bytes() {
                bytes.push(env.context.i8_type().const_int(b as u64, false));
            }

            // use None for the address space (e.g. Const does not work)
            let typ = env.context.i8_type().array_type(bytes.len() as u32);
            let global = module.add_global(typ, None, &name);

            global.set_initializer(&env.context.i8_type().const_array(bytes.into_bump_slice()));

            // mimic the `global_string` function; we cannot use it directly because it assumes
            // strings are NULL-terminated, which means we can't store the refcount (which is 8
            // NULL bytes)
            global.set_constant(true);
            global.set_alignment(env.ptr_bytes);
            global.set_unnamed_addr(true);
            global.set_linkage(inkwell::module::Linkage::Private);

            global
        }
    }
}

fn define_global_error_str<'a, 'ctx, 'env>(
    env: &Env<'a, 'ctx, 'env>,
    message: &str,
) -> inkwell::values::GlobalValue<'ctx> {
    let module = env.module;

    // hash the name so we don't re-define existing messages
    let name = {
        use std::collections::hash_map::DefaultHasher;
        use std::hash::{Hash, Hasher};

        let mut hasher = DefaultHasher::new();
        message.hash(&mut hasher);
        let hash = hasher.finish();

        format!("_Error_message_{}", hash)
    };

    match module.get_global(&name) {
        Some(current) => current,
        None => unsafe { env.builder.build_global_string(message, name.as_str()) },
    }
}

fn throw_exception<'a, 'ctx, 'env>(env: &Env<'a, 'ctx, 'env>, message: &str) {
    let builder = env.builder;

    // define the error message as a global
    // (a hash is used such that the same value is not defined repeatedly)
    let error_msg_global = define_global_error_str(env, message);

    let cast = env
        .builder
        .build_bitcast(
            error_msg_global.as_pointer_value(),
            env.context.i8_type().ptr_type(AddressSpace::Generic),
            "cast_void",
        )
        .into_pointer_value();

    env.call_panic(cast, PanicTagId::NullTerminatedString);

    builder.build_unreachable();
}

fn get_foreign_symbol<'a, 'ctx, 'env>(
    env: &Env<'a, 'ctx, 'env>,
    foreign_symbol: roc_module::ident::ForeignSymbol,
    function_type: FunctionType<'ctx>,
) -> FunctionValue<'ctx> {
    let module = env.module;

    match module.get_function(foreign_symbol.as_str()) {
        Some(gvalue) => gvalue,
        None => {
            let foreign_function = add_func(
                module,
                foreign_symbol.as_str(),
                function_type,
                Linkage::External,
                C_CALL_CONV,
            );

            foreign_function
        }
    }
}

/// Add a function to a module, after asserting that the function is unique.
/// We never want to define the same function twice in the same module!
/// The result can be bugs that are difficult to track down.
pub fn add_func<'ctx>(
    module: &Module<'ctx>,
    name: &str,
    typ: FunctionType<'ctx>,
    linkage: Linkage,
    call_conv: u32,
) -> FunctionValue<'ctx> {
    if cfg!(debug_assertions) {
        if let Some(func) = module.get_function(name) {
            panic!("Attempting to redefine LLVM function {}, which was already defined in this module as:\n\n{:?}", name, func);
        }
    }

    let fn_val = module.add_function(name, typ, Some(linkage));

    fn_val.set_call_conventions(call_conv);

    fn_val
}<|MERGE_RESOLUTION|>--- conflicted
+++ resolved
@@ -9,17 +9,11 @@
 use crate::llvm::build_hash::generic_hash;
 use crate::llvm::build_list::{
     self, allocate_list, empty_list, empty_polymorphic_list, list_any, list_append, list_concat,
-<<<<<<< HEAD
-    list_contains, list_drop, list_drop_at, list_get_unsafe, list_join, list_keep_errs,
-    list_keep_if, list_keep_oks, list_len, list_map, list_map2, list_map3, list_map4,
-    list_map_with_index, list_prepend, list_range, list_repeat, list_reverse, list_set,
-    list_single, list_sort_with, list_swap, list_take_first, list_take_last,
-=======
     list_contains, list_drop, list_drop_at, list_find_trivial_not_found, list_find_unsafe,
     list_get_unsafe, list_join, list_keep_errs, list_keep_if, list_keep_oks, list_len, list_map,
     list_map2, list_map3, list_map4, list_map_with_index, list_prepend, list_range, list_repeat,
     list_reverse, list_set, list_single, list_sort_with, list_swap, list_take_first,
->>>>>>> 180adcd4
+    list_take_last,
 };
 use crate::llvm::build_str::{
     empty_str, str_concat, str_count_graphemes, str_ends_with, str_from_float, str_from_int,
